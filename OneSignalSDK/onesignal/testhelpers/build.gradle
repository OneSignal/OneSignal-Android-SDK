--- conflicted
+++ resolved
@@ -1,12 +1,8 @@
 plugins {
     id 'com.android.library'
     id 'kotlin-android'
-<<<<<<< HEAD
-    id 'org.jlleitschuh.gradle.ktlint'
     id 'io.gitlab.arturbosch.detekt'
-=======
     id 'com.diffplug.spotless'
->>>>>>> 51a1b8b4
 }
 
 android {
@@ -49,17 +45,5 @@
     implementation("androidx.test:core-ktx:1.5.0")
 }
 
-<<<<<<< HEAD
-ktlint {
-    version = "$ktlintVersion"
-}
-
-detekt {
-    config = files("$rootDir/detekt/detekt-config.yml")
-    baseline = file("$rootDir/detekt/detekt-baseline-testhelpers.xml")
-    buildUponDefaultConfig = true
-    allRules = false
-}
-=======
-apply from: '../spotless.gradle'
->>>>>>> 51a1b8b4
+apply from: '../detekt.gradle'
+apply from: '../spotless.gradle'