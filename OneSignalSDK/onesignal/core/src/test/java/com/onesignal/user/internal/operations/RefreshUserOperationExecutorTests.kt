package com.onesignal.user.internal.operations

import com.onesignal.common.exceptions.BackendException
import com.onesignal.common.modeling.ModelChangeTags
import com.onesignal.core.internal.operations.ExecutionResult
import com.onesignal.core.internal.operations.Operation
import com.onesignal.mocks.MockHelper
import com.onesignal.user.internal.backend.CreateUserResponse
import com.onesignal.user.internal.backend.IUserBackendService
import com.onesignal.user.internal.backend.IdentityConstants
import com.onesignal.user.internal.backend.PropertiesObject
import com.onesignal.user.internal.backend.SubscriptionObject
import com.onesignal.user.internal.backend.SubscriptionObjectType
import com.onesignal.user.internal.builduser.IRebuildUserService
import com.onesignal.user.internal.identity.IdentityModel
import com.onesignal.user.internal.operations.impl.executors.RefreshUserOperationExecutor
import com.onesignal.user.internal.properties.PropertiesModel
import com.onesignal.user.internal.subscriptions.SubscriptionModelStore
import com.onesignal.user.internal.subscriptions.SubscriptionType
import io.kotest.core.spec.style.FunSpec
import io.kotest.matchers.shouldBe
import io.kotest.runner.junit4.KotestTestRunner
import io.mockk.coEvery
import io.mockk.coVerify
import io.mockk.every
import io.mockk.just
import io.mockk.mockk
import io.mockk.runs
import org.junit.runner.RunWith

@RunWith(KotestTestRunner::class)
class RefreshUserOperationExecutorTests : FunSpec({
    val appId = "appId"
    val existingSubscriptionId1 = "existing-subscriptionId1"
    val remoteOneSignalId = "remote-onesignalId"
    val remoteSubscriptionId1 = "remote-subscriptionId1"
    val remoteSubscriptionId2 = "remote-subscriptionId2"

    test("refresh user is successful") {
        /* Given */
        val mockUserBackendService = mockk<IUserBackendService>()
        coEvery { mockUserBackendService.getUser(appId, IdentityConstants.ONESIGNAL_ID, remoteOneSignalId) } returns
            CreateUserResponse(
                mapOf(IdentityConstants.ONESIGNAL_ID to remoteOneSignalId, "aliasLabel1" to "aliasValue1"),
                PropertiesObject(country = "US"),
<<<<<<< HEAD
                listOf(SubscriptionObject(existingSubscriptionId1, SubscriptionObjectType.ANDROID_PUSH, enabled = true, token = "pushToken1"), SubscriptionObject(remoteSubscriptionId1, SubscriptionObjectType.ANDROID_PUSH, enabled = true, token = "pushToken2"), SubscriptionObject(remoteSubscriptionId2, SubscriptionObjectType.EMAIL, token = "name@company.com"))
=======
                listOf(SubscriptionObject(remoteSubscriptionId1, SubscriptionObjectType.ANDROID_PUSH, enabled = true, token = "pushToken"), SubscriptionObject(remoteSubscriptionId2, SubscriptionObjectType.EMAIL, token = "name@company.com")),
>>>>>>> ef4b2e29
            )

        /* Given */
        val mockIdentityModelStore = MockHelper.identityModelStore()
        val mockIdentityModel = IdentityModel()
        mockIdentityModel.onesignalId = remoteOneSignalId
        every { mockIdentityModelStore.model } returns mockIdentityModel
        every { mockIdentityModelStore.replace(any(), any()) } just runs

        val mockPropertiesModelStore = MockHelper.propertiesModelStore()
        val mockPropertiesModel = PropertiesModel()
        mockPropertiesModel.onesignalId = remoteOneSignalId
        mockPropertiesModel.country = "VT"
        mockPropertiesModel.language = "language"
        every { mockPropertiesModelStore.model } returns mockPropertiesModel
        every { mockPropertiesModelStore.replace(any(), any()) } just runs

        val mockSubscriptionsModelStore = mockk<SubscriptionModelStore>()
        every { mockSubscriptionsModelStore.replaceAll(any(), any()) } just runs

        val mockConfigModelStore = MockHelper.configModelStore {
            it.pushSubscriptionId = existingSubscriptionId1
        }

        val mockBuildUserService = mockk<IRebuildUserService>()

        val loginUserOperationExecutor = RefreshUserOperationExecutor(
            mockUserBackendService,
            mockIdentityModelStore,
            mockPropertiesModelStore,
            mockSubscriptionsModelStore,
<<<<<<< HEAD
            mockConfigModelStore,
            mockBuildUserService
=======
            MockHelper.configModelStore(),
            mockBuildUserService,
>>>>>>> ef4b2e29
        )

        val operations = listOf<Operation>(RefreshUserOperation(appId, remoteOneSignalId))

        /* When */
        val response = loginUserOperationExecutor.execute(operations)

        /* Then */
        response.result shouldBe ExecutionResult.SUCCESS
        coVerify(exactly = 1) {
            mockUserBackendService.getUser(appId, IdentityConstants.ONESIGNAL_ID, remoteOneSignalId)
            mockIdentityModelStore.replace(
                withArg {
                    it["aliasLabel1"] shouldBe "aliasValue1"
                },
                ModelChangeTags.HYDRATE,
            )
            mockPropertiesModelStore.replace(
                withArg {
                    it.country shouldBe "US"
                    it.language shouldBe null
                },
                ModelChangeTags.HYDRATE,
            )
            mockSubscriptionsModelStore.replaceAll(
                withArg {
                    it.count() shouldBe 2
                    it[0].id shouldBe existingSubscriptionId1
                    it[0].type shouldBe SubscriptionType.PUSH
                    it[0].optedIn shouldBe true
                    it[0].address shouldBe "pushToken1"
                    it[1].id shouldBe remoteSubscriptionId2
                    it[1].type shouldBe SubscriptionType.EMAIL
                    it[1].optedIn shouldBe true
                    it[1].address shouldBe "name@company.com"
                },
                ModelChangeTags.HYDRATE,
            )
        }
    }

    test("refresh user does not hydrate user when user has changed") {
        /* Given */
        val mockUserBackendService = mockk<IUserBackendService>()
        coEvery { mockUserBackendService.getUser(appId, IdentityConstants.ONESIGNAL_ID, remoteOneSignalId) } returns
            CreateUserResponse(
                mapOf(IdentityConstants.ONESIGNAL_ID to remoteOneSignalId),
                PropertiesObject(),
                listOf(),
            )

        /* Given */
        val mockIdentityModelStore = MockHelper.identityModelStore()
        val mockIdentityModel = IdentityModel()
        mockIdentityModel.onesignalId = "new-onesignalId"
        every { mockIdentityModelStore.model } returns mockIdentityModel

        val mockPropertiesModelStore = MockHelper.propertiesModelStore()
        val mockPropertiesModel = PropertiesModel()
        mockPropertiesModel.onesignalId = "new-onesignalId"
        mockPropertiesModel.country = "US"
        every { mockPropertiesModelStore.model } returns mockPropertiesModel

        val mockSubscriptionsModelStore = mockk<SubscriptionModelStore>()
        val mockBuildUserService = mockk<IRebuildUserService>()

        val loginUserOperationExecutor = RefreshUserOperationExecutor(
            mockUserBackendService,
            mockIdentityModelStore,
            mockPropertiesModelStore,
            mockSubscriptionsModelStore,
            MockHelper.configModelStore(),
            mockBuildUserService,
        )

        val operations = listOf<Operation>(RefreshUserOperation(appId, remoteOneSignalId))

        /* When */
        val response = loginUserOperationExecutor.execute(operations)

        /* Then */
        response.result shouldBe ExecutionResult.SUCCESS
        mockIdentityModel.onesignalId shouldBe "new-onesignalId"
        mockPropertiesModel.onesignalId shouldBe "new-onesignalId"
        mockPropertiesModel.country shouldBe "US"
        coVerify(exactly = 1) {
            mockUserBackendService.getUser(appId, IdentityConstants.ONESIGNAL_ID, remoteOneSignalId)
        }
    }

    test("refresh user fails with retry when there is a network condition") {
        /* Given */
        val mockUserBackendService = mockk<IUserBackendService>()
        coEvery { mockUserBackendService.getUser(appId, IdentityConstants.ONESIGNAL_ID, remoteOneSignalId) } throws BackendException(408)

        /* Given */
        val mockIdentityModelStore = MockHelper.identityModelStore()
        val mockPropertiesModelStore = MockHelper.propertiesModelStore()
        val mockSubscriptionsModelStore = mockk<SubscriptionModelStore>()
        val mockBuildUserService = mockk<IRebuildUserService>()

        val loginUserOperationExecutor = RefreshUserOperationExecutor(
            mockUserBackendService,
            mockIdentityModelStore,
            mockPropertiesModelStore,
            mockSubscriptionsModelStore,
            MockHelper.configModelStore(),
            mockBuildUserService,
        )

        val operations = listOf<Operation>(RefreshUserOperation(appId, remoteOneSignalId))

        /* When */
        val response = loginUserOperationExecutor.execute(operations)

        /* Then */
        response.result shouldBe ExecutionResult.FAIL_RETRY
        coVerify(exactly = 1) {
            mockUserBackendService.getUser(appId, IdentityConstants.ONESIGNAL_ID, remoteOneSignalId)
        }
    }

    test("refresh user fails without retry when there is a backend error condition") {
        /* Given */
        val mockUserBackendService = mockk<IUserBackendService>()
        coEvery { mockUserBackendService.getUser(appId, IdentityConstants.ONESIGNAL_ID, remoteOneSignalId) } throws BackendException(400)

        /* Given */
        val mockIdentityModelStore = MockHelper.identityModelStore()
        val mockPropertiesModelStore = MockHelper.propertiesModelStore()
        val mockSubscriptionsModelStore = mockk<SubscriptionModelStore>()
        val mockBuildUserService = mockk<IRebuildUserService>()

        val loginUserOperationExecutor = RefreshUserOperationExecutor(
            mockUserBackendService,
            mockIdentityModelStore,
            mockPropertiesModelStore,
            mockSubscriptionsModelStore,
            MockHelper.configModelStore(),
            mockBuildUserService,
        )

        val operations = listOf<Operation>(RefreshUserOperation(appId, remoteOneSignalId))

        /* When */
        val response = loginUserOperationExecutor.execute(operations)

        /* Then */
        response.result shouldBe ExecutionResult.FAIL_NORETRY
        coVerify(exactly = 1) {
            mockUserBackendService.getUser(appId, IdentityConstants.ONESIGNAL_ID, remoteOneSignalId)
        }
    }
})<|MERGE_RESOLUTION|>--- conflicted
+++ resolved
@@ -43,11 +43,7 @@
             CreateUserResponse(
                 mapOf(IdentityConstants.ONESIGNAL_ID to remoteOneSignalId, "aliasLabel1" to "aliasValue1"),
                 PropertiesObject(country = "US"),
-<<<<<<< HEAD
-                listOf(SubscriptionObject(existingSubscriptionId1, SubscriptionObjectType.ANDROID_PUSH, enabled = true, token = "pushToken1"), SubscriptionObject(remoteSubscriptionId1, SubscriptionObjectType.ANDROID_PUSH, enabled = true, token = "pushToken2"), SubscriptionObject(remoteSubscriptionId2, SubscriptionObjectType.EMAIL, token = "name@company.com"))
-=======
                 listOf(SubscriptionObject(remoteSubscriptionId1, SubscriptionObjectType.ANDROID_PUSH, enabled = true, token = "pushToken"), SubscriptionObject(remoteSubscriptionId2, SubscriptionObjectType.EMAIL, token = "name@company.com")),
->>>>>>> ef4b2e29
             )
 
         /* Given */
@@ -79,13 +75,8 @@
             mockIdentityModelStore,
             mockPropertiesModelStore,
             mockSubscriptionsModelStore,
-<<<<<<< HEAD
-            mockConfigModelStore,
-            mockBuildUserService
-=======
-            MockHelper.configModelStore(),
-            mockBuildUserService,
->>>>>>> ef4b2e29
+            MockHelper.configModelStore(),
+            mockBuildUserService,
         )
 
         val operations = listOf<Operation>(RefreshUserOperation(appId, remoteOneSignalId))
