--- conflicted
+++ resolved
@@ -14,13 +14,10 @@
         formatVersion(BuildConfig.SDK_VERSION)
     }
 
-<<<<<<< HEAD
-=======
     /**
      * Formats a version string to ensure proper lexicographical sorting.
      * For example, "1.2.3-beta" becomes "010203-beta", "1.20.3" becomes "010203".
      */
->>>>>>> 8116c601
     internal fun formatVersion(version: String): String {
         val parts = version.split("-", limit = 2)
         val base = parts[0].split(".")
