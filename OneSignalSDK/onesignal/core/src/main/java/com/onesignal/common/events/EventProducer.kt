package com.onesignal.common.events

import com.onesignal.common.threading.suspendifyOnMain
import kotlinx.coroutines.Dispatchers
import kotlinx.coroutines.withContext
import java.util.Collections

/**
 * A standard implementation that implements [IEventNotifier] and additional functionality to make
 * event firing less burdensome to the user.
 */
open class EventProducer<THandler> : IEventNotifier<THandler> {
    override val hasSubscribers: Boolean
        get() = subscribers.any()

    private val subscribers: MutableList<THandler> = Collections.synchronizedList(mutableListOf())

    override fun subscribe(handler: THandler) {
<<<<<<< HEAD
        synchronized(_subscribers) {
            _subscribers.add(handler)
        }
    }

    override fun unsubscribe(handler: THandler) {
        synchronized(_subscribers) {
            _subscribers.remove(handler)
        }
=======
        subscribers.add(handler)
    }

    override fun unsubscribe(handler: THandler) {
        subscribers.remove(handler)
>>>>>>> c5ed1807
    }

    /**
     * Subscribe all from an existing producer to this subscriber.
     */
    fun subscribeAll(from: EventProducer<THandler>) {
<<<<<<< HEAD
        synchronized(_subscribers) {
            for (s in from._subscribers) {
                subscribe(s)
            }
=======
        for (s in from.subscribers) {
            subscribe(s)
>>>>>>> c5ed1807
        }
    }

    /**
     * Call this to fire the callback which will allow the caller to drive the calling of the
     * callback handlers if there are any.
     *
     * @param callback The callback will be invoked for each subscribed handler, allowing you to call the handler.
     */
    fun fire(callback: (THandler) -> Unit) {
<<<<<<< HEAD
        synchronized(_subscribers) {
            for (s in _subscribers) {
                callback(s)
            }
=======
        for (s in subscribers) {
            callback(s)
>>>>>>> c5ed1807
        }
    }

    /**
     * Call this to fire the callback which will allow the caller to drive the calling of the
     * callback handlers if there are any.  The callback will be invoked asynchronously on the main
     * thread.  Control will be returned immediately, most likely prior to the callbacks being invoked.
     *
     * @param callback The callback will be invoked for each subscribed handler, allowing you to call the handler.
     */
    fun fireOnMain(callback: (THandler) -> Unit) {
        suspendifyOnMain {
            for (s in subscribers) {
                callback(s)
            }
        }
    }

    /**
     * Call this to fire the callback which will allow the caller to drive the calling of the
     * callback handlers if there are any.
     *
     * @param callback The callback will be invoked for each subscribed handler, allowing you to call the handler.
     */
    suspend fun suspendingFire(callback: suspend (THandler) -> Unit) {
        for (s in subscribers) {
            callback(s)
        }
    }

    /**
     * Call this to fire the callback which will allow the caller to drive the calling of the
     * callback handlers if there are any. The callback will be invoked on the main thread.
     *
     * @param callback The callback will be invoked for each subscribed handler, allowing you to call the handler.
     */
    suspend fun suspendingFireOnMain(callback: suspend (THandler) -> Unit) {
        withContext(Dispatchers.Main) {
            for (s in subscribers) {
                callback(s)
            }
        }
    }
}<|MERGE_RESOLUTION|>--- conflicted
+++ resolved
@@ -16,38 +16,19 @@
     private val subscribers: MutableList<THandler> = Collections.synchronizedList(mutableListOf())
 
     override fun subscribe(handler: THandler) {
-<<<<<<< HEAD
-        synchronized(_subscribers) {
-            _subscribers.add(handler)
-        }
-    }
-
-    override fun unsubscribe(handler: THandler) {
-        synchronized(_subscribers) {
-            _subscribers.remove(handler)
-        }
-=======
         subscribers.add(handler)
     }
 
     override fun unsubscribe(handler: THandler) {
         subscribers.remove(handler)
->>>>>>> c5ed1807
     }
 
     /**
      * Subscribe all from an existing producer to this subscriber.
      */
     fun subscribeAll(from: EventProducer<THandler>) {
-<<<<<<< HEAD
-        synchronized(_subscribers) {
-            for (s in from._subscribers) {
-                subscribe(s)
-            }
-=======
         for (s in from.subscribers) {
             subscribe(s)
->>>>>>> c5ed1807
         }
     }
 
@@ -58,15 +39,8 @@
      * @param callback The callback will be invoked for each subscribed handler, allowing you to call the handler.
      */
     fun fire(callback: (THandler) -> Unit) {
-<<<<<<< HEAD
-        synchronized(_subscribers) {
-            for (s in _subscribers) {
-                callback(s)
-            }
-=======
         for (s in subscribers) {
             callback(s)
->>>>>>> c5ed1807
         }
     }
 
