--- conflicted
+++ resolved
@@ -33,18 +33,6 @@
 ) : IEventNotifier<IModelStoreChangeHandler<TModel>>,
     IModelStore<TModel>,
     IModelChangedHandler where TModel : Model {
-<<<<<<< HEAD
-
-    private val _changeSubscription: EventProducer<IModelStoreChangeHandler<TModel>> = EventProducer()
-    private val _models: MutableList<TModel> = mutableListOf()
-
-    override fun add(model: TModel, tag: String) {
-        synchronized(_models) {
-            val oldModel = _models.firstOrNull { it.id == model.id }
-            if (oldModel != null) {
-                removeItem(oldModel, tag)
-            }
-=======
     private val changeSubscription: EventProducer<IModelStoreChangeHandler<TModel>> = EventProducer()
     private val models: MutableList<TModel> = mutableListOf()
 
@@ -56,20 +44,11 @@
         if (oldModel != null) {
             removeItem(oldModel, tag)
         }
->>>>>>> c7d69a41
 
             addItem(model, tag)
         }
     }
 
-<<<<<<< HEAD
-    override fun add(index: Int, model: TModel, tag: String) {
-        synchronized(_models) {
-            val oldModel = _models.firstOrNull { it.id == model.id }
-            if (oldModel != null) {
-                removeItem(oldModel, tag)
-            }
-=======
     override fun add(
         index: Int,
         model: TModel,
@@ -79,7 +58,6 @@
         if (oldModel != null) {
             removeItem(oldModel, tag)
         }
->>>>>>> c7d69a41
 
             addItem(model, tag, index)
         }
@@ -93,26 +71,6 @@
         return models.firstOrNull { it.id == id }
     }
 
-<<<<<<< HEAD
-    override fun remove(id: String, tag: String) {
-        synchronized(_models) {
-            val model = _models.firstOrNull { it.id == id } ?: return
-            removeItem(model, tag)
-        }
-    }
-
-    override fun onChanged(args: ModelChangedArgs, tag: String) {
-        synchronized(_models) {
-            persist()
-
-            _changeSubscription.fire { it.onModelUpdated(args, tag) }
-        }
-    }
-
-    override fun replaceAll(models: List<TModel>, tag: String) {
-        synchronized(_models) {
-            clear(tag)
-=======
     override fun remove(
         id: String,
         tag: String,
@@ -135,7 +93,6 @@
         tag: String,
     ) {
         clear(tag)
->>>>>>> c7d69a41
 
             for (model in models) {
                 add(model, tag)
@@ -144,34 +101,11 @@
     }
 
     override fun clear(tag: String) {
-<<<<<<< HEAD
-        synchronized(_models) {
-            val localList = _models.toList()
-            _models.clear()
-=======
         val localList = models.toList()
         models.clear()
->>>>>>> c7d69a41
 
             persist()
 
-<<<<<<< HEAD
-            for (item in localList) {
-                // no longer listen for changes to this model
-                item.unsubscribe(this)
-                _changeSubscription.fire { it.onModelRemoved(item, tag) }
-            }
-        }
-    }
-
-    private fun addItem(model: TModel, tag: String, index: Int? = null) {
-        synchronized(_models) {
-            if (index != null) {
-                _models.add(index, model)
-            } else {
-                _models.add(model)
-            }
-=======
         for (item in localList) {
             // no longer listen for changes to this model
             item.unsubscribe(this)
@@ -189,22 +123,12 @@
         } else {
             models.add(model)
         }
->>>>>>> c7d69a41
 
             // listen for changes to this model
             model.subscribe(this)
 
             persist()
 
-<<<<<<< HEAD
-            _changeSubscription.fire { it.onModelAdded(model, tag) }
-        }
-    }
-
-    private fun removeItem(model: TModel, tag: String) {
-        synchronized(_models) {
-            _models.remove(model)
-=======
         changeSubscription.fire { it.onModelAdded(model, tag) }
     }
 
@@ -213,30 +137,12 @@
         tag: String,
     ) {
         models.remove(model)
->>>>>>> c7d69a41
 
             // no longer listen for changes to this model
             model.unsubscribe(this)
 
             persist()
 
-<<<<<<< HEAD
-            _changeSubscription.fire { it.onModelRemoved(model, tag) }
-        }
-    }
-
-    protected fun load() {
-        synchronized(_models) {
-            if (name != null && _prefs != null) {
-                val str = _prefs.getString(PreferenceStores.ONESIGNAL, PreferenceOneSignalKeys.MODEL_STORE_PREFIX + name, "[]")
-                val jsonArray = JSONArray(str)
-                for (index in 0 until jsonArray.length()) {
-                    val newModel = create(jsonArray.getJSONObject(index)) ?: continue
-                    _models.add(newModel)
-                    // listen for changes to this model
-                    newModel.subscribe(this)
-                }
-=======
         changeSubscription.fire { it.onModelRemoved(model, tag) }
     }
 
@@ -249,27 +155,15 @@
                 models.add(newModel)
                 // listen for changes to this model
                 newModel.subscribe(this)
->>>>>>> c7d69a41
             }
         }
     }
 
     fun persist() {
-<<<<<<< HEAD
-        synchronized(_models) {
-            if (name != null && _prefs != null) {
-                val jsonArray = JSONArray()
-                for (model in _models) {
-                    jsonArray.put(model.toJSON())
-                }
-
-                _prefs.saveString(PreferenceStores.ONESIGNAL, PreferenceOneSignalKeys.MODEL_STORE_PREFIX + name, jsonArray.toString())
-=======
         if (name != null && _prefs != null) {
             val jsonArray = JSONArray()
             for (model in models) {
                 jsonArray.put(model.toJSON())
->>>>>>> c7d69a41
             }
         }
     }
