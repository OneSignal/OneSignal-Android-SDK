package com.onesignal.internal

import android.content.Context
import android.os.Build
import com.onesignal.IOneSignal
import com.onesignal.common.AndroidUtils
import com.onesignal.common.AndroidUtils.ANDROID_ANR_TIMEOUT_MS
import com.onesignal.common.DeviceUtils
import com.onesignal.common.IDManager
import com.onesignal.common.OneSignalUtils
import com.onesignal.common.modeling.ModelChangeTags
import com.onesignal.common.modules.IModule
import com.onesignal.common.safeInt
import com.onesignal.common.safeString
import com.onesignal.common.services.IServiceProvider
import com.onesignal.common.services.ServiceBuilder
import com.onesignal.common.services.ServiceProvider
import com.onesignal.common.threading.OSPrimaryCoroutineScope
import com.onesignal.common.threading.suspendifyOnThread
import com.onesignal.core.CoreModule
import com.onesignal.core.internal.application.IApplicationService
import com.onesignal.core.internal.application.impl.ApplicationService
import com.onesignal.core.internal.config.ConfigModel
import com.onesignal.core.internal.config.ConfigModelStore
import com.onesignal.core.internal.operations.IOperationRepo
import com.onesignal.core.internal.preferences.IPreferencesService
import com.onesignal.core.internal.preferences.PreferenceOneSignalKeys
import com.onesignal.core.internal.preferences.PreferenceStoreFix
import com.onesignal.core.internal.preferences.PreferenceStores
import com.onesignal.core.internal.startup.StartupService
import com.onesignal.debug.IDebugManager
import com.onesignal.debug.LogLevel
import com.onesignal.debug.internal.DebugManager
import com.onesignal.debug.internal.logging.Logging
import com.onesignal.inAppMessages.IInAppMessagesManager
import com.onesignal.location.ILocationManager
import com.onesignal.notifications.INotificationsManager
import com.onesignal.session.ISessionManager
import com.onesignal.session.SessionModule
import com.onesignal.session.internal.session.SessionModel
import com.onesignal.session.internal.session.SessionModelStore
import com.onesignal.user.IUserManager
import com.onesignal.user.UserModule
import com.onesignal.user.internal.backend.IdentityConstants
import com.onesignal.user.internal.identity.IdentityModel
import com.onesignal.user.internal.identity.IdentityModelStore
import com.onesignal.user.internal.operations.LoginUserFromSubscriptionOperation
import com.onesignal.user.internal.operations.LoginUserOperation
import com.onesignal.user.internal.properties.PropertiesModel
import com.onesignal.user.internal.properties.PropertiesModelStore
import com.onesignal.user.internal.subscriptions.SubscriptionModel
import com.onesignal.user.internal.subscriptions.SubscriptionModelStore
import com.onesignal.user.internal.subscriptions.SubscriptionStatus
import com.onesignal.user.internal.subscriptions.SubscriptionType
import org.json.JSONObject
import java.util.concurrent.CountDownLatch
import java.util.concurrent.TimeUnit

internal class OneSignalImp : IOneSignal, IServiceProvider {
    @Volatile
    private var initLatch = CountDownLatch(1)
<<<<<<< HEAD
    @Volatile
    private var isInitializedSuccess: Boolean = false

    override val sdkVersion: String = OneSignalUtils.SDK_VERSION
=======

    @Volatile
    private var isInitializedSuccess: Boolean = false

    override val sdkVersion: String = OneSignalUtils.sdkVersion
>>>>>>> a58a0962
    override var isInitialized = false

    var isInitStarted = false

    override var consentRequired: Boolean
        get() = configModel?.consentRequired ?: (_consentRequired == true)
        set(value) {
            _consentRequired = value
            configModel?.consentRequired = value
        }

    override var consentGiven: Boolean
        get() = configModel?.consentGiven ?: (_consentGiven == true)
        set(value) {
            val oldValue = _consentGiven
            _consentGiven = value
            configModel?.consentGiven = value
            if (oldValue != value && value) {
                operationRepo?.forceExecuteOperations()
            }
        }

    override var disableGMSMissingPrompt: Boolean
        get() = configModel?.disableGMSMissingPrompt ?: (_disableGMSMissingPrompt == true)
        set(value) {
            _disableGMSMissingPrompt = value
            configModel?.disableGMSMissingPrompt = value
        }

    // we hardcode the DebugManager implementation so it can be used prior to calling `initWithContext`
    override val debug: IDebugManager = DebugManager()
    override val session: ISessionManager
        get() =
            waitAndReturn { services.getService() }

    override val notifications: INotificationsManager
        get() =
            waitAndReturn { services.getService() }

    override val location: ILocationManager
        get() =
            waitAndReturn { services.getService() }

    override val inAppMessages: IInAppMessagesManager
        get() =
            waitAndReturn { services.getService() }

    override val user: IUserManager
        get() =
            waitAndReturn { services.getService() }

    // Services required by this class
    // WARNING: OperationRepo depends on OperationModelStore which in-turn depends
    // on ApplicationService.appContext being non-null.
    private var operationRepo: IOperationRepo? = null
    private val identityModelStore: IdentityModelStore
        get() = services.getService()
    private val propertiesModelStore: PropertiesModelStore
        get() = services.getService()
    private val subscriptionModelStore: SubscriptionModelStore
        get() = services.getService()
    private val preferencesService: IPreferencesService
        get() = services.getService()

    // Other State
    private val services: ServiceProvider
    private var configModel: ConfigModel? = null
    private var sessionModel: SessionModel? = null
    private var _consentRequired: Boolean? = null
    private var _consentGiven: Boolean? = null
    private var _disableGMSMissingPrompt: Boolean? = null
    private val initLock: Any = Any()
    private val loginLock: Any = Any()

    private val listOfModules =
        listOf(
            "com.onesignal.notifications.NotificationsModule",
            "com.onesignal.inAppMessages.InAppMessagesModule",
            "com.onesignal.location.LocationModule",
        )

    init {
        val serviceBuilder = ServiceBuilder()

        val modules = mutableListOf<IModule>()

        modules.add(CoreModule())
        modules.add(SessionModule())
        modules.add(UserModule())
        for (moduleClassName in listOfModules) {
            try {
                val moduleClass = Class.forName(moduleClassName)
                val moduleInstance = moduleClass.newInstance() as IModule
                modules.add(moduleInstance)
            } catch (e: ClassNotFoundException) {
                e.printStackTrace()
            }
        }

        for (module in modules) {
            module.register(serviceBuilder)
        }

        services = serviceBuilder.build()
    }

    private fun initEssentials(context: Context) {
        PreferenceStoreFix.ensureNoObfuscatedPrefStore(context)

<<<<<<< HEAD
        try {

            synchronized(initLock) {
                // do not do this again if already initialized
                if (isInitialized) {
                    Logging.log(LogLevel.DEBUG, "initWithContext: SDK already initialized")
                    return true
                }

                isInitStarted = true
                Logging.log(LogLevel.DEBUG, "initWithContext: SDK initializing")

                PreferenceStoreFix.ensureNoObfuscatedPrefStore(context)

                // start the application service. This is called explicitly first because we want
                // to make sure it has the context provided on input, for all other startable services
                // to depend on if needed.
                val applicationService = services.getService<IApplicationService>()
                (applicationService as ApplicationService).start(context)

                // Give the logging singleton access to the application service to support visual logging.
                Logging.applicationService = applicationService

                // get the current config model, if there is one
                configModel = services.getService<ConfigModelStore>().model
                var forceCreateUser = false

                // initWithContext is called by our internal services/receivers/activities but they do not provide
                // an appId (they don't know it).  If the app has never called the external initWithContext
                // prior to our services/receivers/activities we will blow up, as no appId has been established.
                if (appId == null && !configModel!!.hasProperty(ConfigModel::appId.name)) {
                    val legacyAppId = getLegacyAppId()
                    if (legacyAppId == null) {
                        Logging.warn("initWithContext called without providing appId, and no appId has been established!")
                        return false
                    } else {
                        Logging.debug("initWithContext: using cached legacy appId $legacyAppId")
                        forceCreateUser = true
                        configModel!!.appId = legacyAppId
                    }
                }
                OSPrimaryCoroutineScope.execute {

                // if the app id was specified as input, update the config model with it
                if (appId != null) {
                    if (!configModel!!.hasProperty(ConfigModel::appId.name) || configModel!!.appId != appId) {
                        forceCreateUser = true
                    }
                    configModel!!.appId = appId
                }

                // if requires privacy consent was set prior to init, set it in the model now
                if (_consentRequired != null) {
                    configModel!!.consentRequired = _consentRequired!!
                }

                // if privacy consent was set prior to init, set it in the model now
                if (_consentGiven != null) {
                    configModel!!.consentGiven = _consentGiven!!
                }

                if (_disableGMSMissingPrompt != null) {
                    configModel!!.disableGMSMissingPrompt = _disableGMSMissingPrompt!!
                }

                    // ServiceProvider is on hold until init is completed
                    synchronized(services) {
                        sessionModel = services.getService<SessionModelStore>().model
                        operationRepo = services.getService<IOperationRepo>()

                        val startupService = StartupService(services)
                        // bootstrap services
                        startupService.bootstrap()

                        if (forceCreateUser || !identityModelStore!!.model.hasProperty(
                                IdentityConstants.ONESIGNAL_ID
                            )
                        ) {
                            val legacyPlayerId =
                                preferencesService!!.getString(
                                    PreferenceStores.ONESIGNAL,
                                    PreferenceOneSignalKeys.PREFS_LEGACY_PLAYER_ID,
                                )
                            if (legacyPlayerId == null) {
                                Logging.debug("initWithContext: creating new device-scoped user")
                                createAndSwitchToNewUser()
                                operationRepo!!.enqueue(
                                    LoginUserOperation(
                                        configModel!!.appId,
                                        identityModelStore!!.model.onesignalId,
                                        identityModelStore!!.model.externalId,
                                    ),
                                )
                            } else {
                                Logging.debug("initWithContext: creating user linked to subscription $legacyPlayerId")

                                // Converting a 4.x SDK to the 5.x SDK.  We pull the legacy user sync values to create the subscription model, then enqueue
                                // a specialized `LoginUserFromSubscriptionOperation`, which will drive fetching/refreshing of the local user
                                // based on the subscription ID we do have.
                                val legacyUserSyncString =
                                    preferencesService!!.getString(
                                        PreferenceStores.ONESIGNAL,
                                        PreferenceOneSignalKeys.PREFS_LEGACY_USER_SYNCVALUES,
                                    )
                                var suppressBackendOperation = false

                                if (legacyUserSyncString != null) {
                                    val legacyUserSyncJSON = JSONObject(legacyUserSyncString)
                                    val notificationTypes =
                                        legacyUserSyncJSON.safeInt("notification_types")

                                    val pushSubscriptionModel = SubscriptionModel()
                                    pushSubscriptionModel.id = legacyPlayerId
                                    pushSubscriptionModel.type = SubscriptionType.PUSH
                                    pushSubscriptionModel.optedIn =
                                        notificationTypes != SubscriptionStatus.NO_PERMISSION.value && notificationTypes != SubscriptionStatus.UNSUBSCRIBE.value
                                    pushSubscriptionModel.address =
                                        legacyUserSyncJSON.safeString("identifier") ?: ""
                                    if (notificationTypes != null) {
                                        pushSubscriptionModel.status =
                                            SubscriptionStatus.fromInt(notificationTypes)
                                                ?: SubscriptionStatus.NO_PERMISSION
                                    } else {
                                        pushSubscriptionModel.status = SubscriptionStatus.SUBSCRIBED
                                    }

                                    pushSubscriptionModel.sdk = OneSignalUtils.SDK_VERSION
                                    pushSubscriptionModel.deviceOS = Build.VERSION.RELEASE
                                    pushSubscriptionModel.carrier = DeviceUtils.getCarrierName(
                                        services.getService<IApplicationService>().appContext,
                                    ) ?: ""
                                    pushSubscriptionModel.appVersion = AndroidUtils.getAppVersion(
                                        services.getService<IApplicationService>().appContext,
                                    ) ?: ""

                                    configModel!!.pushSubscriptionId = legacyPlayerId
                                    subscriptionModelStore!!.add(
                                        pushSubscriptionModel,
                                        ModelChangeTags.NO_PROPOGATE,
                                    )
                                    suppressBackendOperation = true
                                }

                                createAndSwitchToNewUser(suppressBackendOperation = suppressBackendOperation)

                                operationRepo!!.enqueue(
                                    LoginUserFromSubscriptionOperation(
                                        configModel!!.appId,
                                        identityModelStore!!.model.onesignalId,
                                        legacyPlayerId,
                                    ),
                                )
                                preferencesService!!.saveString(
                                    PreferenceStores.ONESIGNAL,
                                    PreferenceOneSignalKeys.PREFS_LEGACY_PLAYER_ID,
                                    null,
                                )
                            }
                        } else {
                            Logging.debug("initWithContext: using cached user ${identityModelStore!!.model.onesignalId}")
                        }

                        startupService.scheduleStart()
                    }
                }

                isInitialized = true
                isInitializedSuccess = true

                return true
            }
        } catch (e: Throwable) {
            Logging.error("initWithContext failed!", e)
            return false
        } finally {
            initLatch.countDown()
=======
        // start the application service. This is called explicitly first because we want
        // to make sure it has the context provided on input, for all other startable services
        // to depend on if needed.
        val applicationService = services.getService<IApplicationService>()
        (applicationService as ApplicationService).start(context)

        // Give the logging singleton access to the application service to support visual logging.
        Logging.applicationService = applicationService

        // get the current config model, if there is one
        configModel = services.getService<ConfigModelStore>().model
    }

    private fun updateConfig() {
        // if requires privacy consent was set prior to init, set it in the model now
        if (_consentRequired != null) {
            configModel!!.consentRequired = _consentRequired!!
        }

        // if privacy consent was set prior to init, set it in the model now
        if (_consentGiven != null) {
            configModel!!.consentGiven = _consentGiven!!
        }

        if (_disableGMSMissingPrompt != null) {
            configModel!!.disableGMSMissingPrompt = _disableGMSMissingPrompt!!
        }
    }

    private fun bootstrapServices(): StartupService {
        sessionModel = services.getService<SessionModelStore>().model
        operationRepo = services.getService<IOperationRepo>()

        val startupService = StartupService(services)
        // bootstrap all services
        startupService.bootstrap()

        return startupService
    }

    private fun initUser(forceCreateUser: Boolean) {
        // create a new local user
        if (forceCreateUser ||
            !identityModelStore!!.model.hasProperty(IdentityConstants.ONESIGNAL_ID)
        ) {
            val legacyPlayerId =
                preferencesService!!.getString(
                    PreferenceStores.ONESIGNAL,
                    PreferenceOneSignalKeys.PREFS_LEGACY_PLAYER_ID,
                )
            if (legacyPlayerId == null) {
                Logging.debug("initWithContext: creating new device-scoped user")
                createAndSwitchToNewUser()
                operationRepo!!.enqueue(
                    LoginUserOperation(
                        configModel!!.appId,
                        identityModelStore!!.model.onesignalId,
                        identityModelStore!!.model.externalId,
                    ),
                )
            } else {
                Logging.debug("initWithContext: creating user linked to subscription $legacyPlayerId")

                // Converting a 4.x SDK to the 5.x SDK.  We pull the legacy user sync values to create the subscription model, then enqueue
                // a specialized `LoginUserFromSubscriptionOperation`, which will drive fetching/refreshing of the local user
                // based on the subscription ID we do have.
                val legacyUserSyncString =
                    preferencesService!!.getString(
                        PreferenceStores.ONESIGNAL,
                        PreferenceOneSignalKeys.PREFS_LEGACY_USER_SYNCVALUES,
                    )
                var suppressBackendOperation = false

                if (legacyUserSyncString != null) {
                    val legacyUserSyncJSON = JSONObject(legacyUserSyncString)
                    val notificationTypes =
                        legacyUserSyncJSON.safeInt("notification_types")

                    val pushSubscriptionModel = SubscriptionModel()
                    pushSubscriptionModel.id = legacyPlayerId
                    pushSubscriptionModel.type = SubscriptionType.PUSH
                    pushSubscriptionModel.optedIn =
                        notificationTypes != SubscriptionStatus.NO_PERMISSION.value && notificationTypes != SubscriptionStatus.UNSUBSCRIBE.value
                    pushSubscriptionModel.address =
                        legacyUserSyncJSON.safeString("identifier") ?: ""
                    if (notificationTypes != null) {
                        pushSubscriptionModel.status =
                            SubscriptionStatus.fromInt(notificationTypes)
                                ?: SubscriptionStatus.NO_PERMISSION
                    } else {
                        pushSubscriptionModel.status = SubscriptionStatus.SUBSCRIBED
                    }

                    pushSubscriptionModel.sdk = OneSignalUtils.sdkVersion
                    pushSubscriptionModel.deviceOS = Build.VERSION.RELEASE
                    pushSubscriptionModel.carrier = DeviceUtils.getCarrierName(
                        services.getService<IApplicationService>().appContext,
                    ) ?: ""
                    pushSubscriptionModel.appVersion = AndroidUtils.getAppVersion(
                        services.getService<IApplicationService>().appContext,
                    ) ?: ""

                    configModel!!.pushSubscriptionId = legacyPlayerId
                    subscriptionModelStore!!.add(
                        pushSubscriptionModel,
                        ModelChangeTags.NO_PROPOGATE,
                    )
                    suppressBackendOperation = true
                }

                createAndSwitchToNewUser(suppressBackendOperation = suppressBackendOperation)

                operationRepo!!.enqueue(
                    LoginUserFromSubscriptionOperation(
                        configModel!!.appId,
                        identityModelStore!!.model.onesignalId,
                        legacyPlayerId,
                    ),
                )
                preferencesService!!.saveString(
                    PreferenceStores.ONESIGNAL,
                    PreferenceOneSignalKeys.PREFS_LEGACY_PLAYER_ID,
                    null,
                )
            }
        } else {
            Logging.debug("initWithContext: using cached user ${identityModelStore!!.model.onesignalId}")
        }
    }

    override fun initWithContext(
        context: Context,
        appId: String?,
    ): Boolean {
        Logging.log(LogLevel.DEBUG, "initWithContext(context: $context, appId: $appId)")

        // do not do this again if already initialized or init is in progress
        if (isInitialized || isInitStarted) {
            Logging.log(LogLevel.DEBUG, "initWithContext: SDK already initialized")
            return true
        }

        isInitStarted = true
        var forceCreateUser = false

        // if an appId is supplied, we can move all loading in background and the countdown latch
        // will free up accessors when initialization is fully completed
        if (appId != null) {
            OSPrimaryCoroutineScope.execute {
                try {
                    initEssentials(context)

                    if (!configModel!!.hasProperty(ConfigModel::appId.name) || configModel!!.appId != appId) {
                        forceCreateUser = true
                    }

                    configModel!!.appId = appId
                    updateConfig()
                    val startupService = bootstrapServices()
                    initUser(forceCreateUser)
                    startupService.scheduleStart()
                    isInitializedSuccess = true
                } catch (e: Throwable) {
                    Logging.error("initWithContext failed!", e)
                } finally {
                    initLatch.countDown()
                }
            }

            isInitialized = true

            return true
>>>>>>> a58a0962
        }

        // If the appId is not supplied, then it is called from internal classes. We will need to return
        // a Boolean indicating whether it is safe to proceed.
        initEssentials(context)

        if (!configModel!!.hasProperty(ConfigModel::appId.name)) {
            val legacyAppId = getLegacyAppId()
            if (legacyAppId == null) {
                Logging.warn("initWithContext called without providing appId, and no appId has been established!")
                isInitStarted = false
                return false
            } else {
                Logging.debug("initWithContext: using cached legacy appId $legacyAppId")
                forceCreateUser = true
                configModel!!.appId = legacyAppId
            }
        }

        // now we can move all other loading into background
        OSPrimaryCoroutineScope.execute {
            try {
                updateConfig()
                val startupService = bootstrapServices()
                initUser(forceCreateUser)
                startupService.scheduleStart()
                isInitializedSuccess = true
            } catch (e: Throwable) {
                Logging.error("initWithContext failed!", e)
            } finally {
                initLatch.countDown()
            }
        }

        isInitialized = true

        return true
    }

    override fun login(
        externalId: String,
        jwtBearerToken: String?,
    ) {
        Logging.log(LogLevel.DEBUG, "login(externalId: $externalId, jwtBearerToken: $jwtBearerToken)")

<<<<<<< HEAD
        if (!isInitStarted) {
            throw Exception("Must call 'initWithContext' before 'login'")
=======
        if (!isInitStarted && !isInitialized) {
            throw IllegalStateException("Must call 'initWithContext' before 'login'")
>>>>>>> a58a0962
        }

        waitForInit()

        var currentIdentityExternalId: String? = null
        var currentIdentityOneSignalId: String? = null
        var newIdentityOneSignalId: String = ""

        // only allow one login/logout at a time
        synchronized(loginLock) {
            currentIdentityExternalId = identityModelStore!!.model.externalId
            currentIdentityOneSignalId = identityModelStore!!.model.onesignalId

            if (currentIdentityExternalId == externalId) {
                return
            }

            // TODO: Set JWT Token for all future requests.
            createAndSwitchToNewUser { identityModel, _ ->
                identityModel.externalId = externalId
            }

            newIdentityOneSignalId = identityModelStore!!.model.onesignalId
        }

        // on a background thread enqueue the login/fetch of the new user
        suspendifyOnThread {
            // We specify an "existingOneSignalId" here when the current user is anonymous to
            // allow this login to attempt a "conversion" of the anonymous user.  We also
            // wait for the LoginUserOperation operation to execute, which can take a *very* long
            // time if network conditions prevent the operation to succeed.  This allows us to
            // provide a callback to the caller when we can absolutely say the user is logged
            // in, so they may take action on their own backend.
            val result =
                operationRepo!!.enqueueAndWait(
                    LoginUserOperation(
                        configModel!!.appId,
                        newIdentityOneSignalId,
                        externalId,
                        if (currentIdentityExternalId == null) currentIdentityOneSignalId else null,
                    ),
                )

            if (!result) {
                Logging.log(LogLevel.ERROR, "Could not login user")
            }
        }
    }

    override fun logout() {
        Logging.log(LogLevel.DEBUG, "logout()")

<<<<<<< HEAD
        if (!isInitStarted) {
            throw Exception("Must call 'initWithContext' before 'logout'")
=======
        if (!isInitStarted && !isInitialized) {
            throw IllegalStateException("Must call 'initWithContext' before 'logout'")
>>>>>>> a58a0962
        }

        waitForInit()

        // only allow one login/logout at a time
        synchronized(loginLock) {
            if (identityModelStore!!.model.externalId == null) {
                return
            }

            createAndSwitchToNewUser()
            operationRepo!!.enqueue(
                LoginUserOperation(
                    configModel!!.appId,
                    identityModelStore!!.model.onesignalId,
                    identityModelStore!!.model.externalId,
                ),
            )

            // TODO: remove JWT Token for all future requests.
        }
    }

    /**
     * Returns the cached app ID from v4 of the SDK, if available.
     */
    private fun getLegacyAppId(): String? {
        return preferencesService.getString(
            PreferenceStores.ONESIGNAL,
            PreferenceOneSignalKeys.PREFS_LEGACY_APP_ID,
        )
    }

    private fun createAndSwitchToNewUser(
        suppressBackendOperation: Boolean = false,
        modify: (
            (identityModel: IdentityModel, propertiesModel: PropertiesModel) -> Unit
        )? = null,
    ) {
        Logging.debug("createAndSwitchToNewUser()")

        // create a new identity and properties model locally
        val sdkId = IDManager.createLocalId()

        val identityModel = IdentityModel()
        identityModel.onesignalId = sdkId

        val propertiesModel = PropertiesModel()
        propertiesModel.onesignalId = sdkId

        if (modify != null) {
            modify(identityModel, propertiesModel)
        }

        val subscriptions = mutableListOf<SubscriptionModel>()

        // Create the push subscription for this device under the new user, copying the current
        // user's push subscription if one exists.  We also copy the ID. If the ID is local there
        // will already be a CreateSubscriptionOperation on the queue.  If the ID is remote the subscription
        // will be automatically transferred over to this new user being created.  If there is no
        // current push subscription we do a "normal" replace which will drive adding a CreateSubscriptionOperation
        // to the queue.
        val currentPushSubscription = subscriptionModelStore!!.list().firstOrNull { it.id == configModel!!.pushSubscriptionId }
        val newPushSubscription = SubscriptionModel()

        newPushSubscription.id = currentPushSubscription?.id ?: IDManager.createLocalId()
        newPushSubscription.type = SubscriptionType.PUSH
        newPushSubscription.optedIn = currentPushSubscription?.optedIn ?: true
        newPushSubscription.address = currentPushSubscription?.address ?: ""
        newPushSubscription.status = currentPushSubscription?.status ?: SubscriptionStatus.NO_PERMISSION
        newPushSubscription.sdk = OneSignalUtils.sdkVersion
        newPushSubscription.deviceOS = Build.VERSION.RELEASE
        newPushSubscription.carrier = DeviceUtils.getCarrierName(services.getService<IApplicationService>().appContext) ?: ""
        newPushSubscription.appVersion = AndroidUtils.getAppVersion(services.getService<IApplicationService>().appContext) ?: ""

        // ensure we always know this devices push subscription ID
        configModel!!.pushSubscriptionId = newPushSubscription.id

        subscriptions.add(newPushSubscription)

        // The next 4 lines makes this user the effective user locally.  We clear the subscriptions
        // first as a `NO_PROPOGATE` change because we don't want to drive deleting the cleared subscriptions
        // on the backend.  Once cleared we can then setup the new identity/properties model, and add
        // the new user's subscriptions as a `NORMAL` change, which will drive changes to the backend.
        subscriptionModelStore!!.clear(ModelChangeTags.NO_PROPOGATE)
        identityModelStore!!.replace(identityModel)
        propertiesModelStore!!.replace(propertiesModel)

        if (suppressBackendOperation) {
            subscriptionModelStore!!.replaceAll(subscriptions, ModelChangeTags.NO_PROPOGATE)
        } else {
            subscriptionModelStore!!.replaceAll(subscriptions)
        }
    }

    override fun <T> hasService(c: Class<T>): Boolean = services.hasService(c)

    override fun <T> getService(c: Class<T>): T = services.getService(c)

    override fun <T> getServiceOrNull(c: Class<T>): T? = services.getServiceOrNull(c)

    override fun <T> getAllServices(c: Class<T>): List<T> = services.getAllServices(c)

    private fun waitForInit(timeoutMs: Long = ANDROID_ANR_TIMEOUT_MS) {
<<<<<<< HEAD
        val awaitCompleted = try {
            initLatch.await(timeoutMs, TimeUnit.MILLISECONDS)
        } catch (e: InterruptedException) {
            Logging.error("Interrupted while waiting for SDK initialization", e)
            false
        }

        if (!awaitCompleted) {
            // Check if we're on the main thread and suggest moving to background if so
            val isMainThread = try {
                android.os.Looper.getMainLooper().thread == Thread.currentThread()
            } catch (_: Throwable) {
                false
            }
            val message = if (isMainThread) {
                "Timeout waiting for SDK initialization. This call was made on the main thread, which can block UI. " +
                        "Consider calling from a background thread."
            } else {
                "Timeout waiting for SDK initialization."
            }
=======
        val awaitCompleted =
            try {
                initLatch.await(timeoutMs, TimeUnit.MILLISECONDS)
            } catch (e: InterruptedException) {
                Logging.error("Interrupted while waiting for SDK initialization", e)
                false
            }

        // TODO: catch the actual exception
        if (!awaitCompleted) {
            // Check if we're on the main thread and suggest moving to background if so
            val isMainThread =
                try {
                    // TODO: AndroidUtils.isMainThread
                    android.os.Looper.getMainLooper().thread == Thread.currentThread()
                } catch (_: Throwable) {
                    false
                }
            val message =
                if (isMainThread) {
                    "Timeout waiting for SDK initialization. This call was made on the main thread, which can block UI. " +
                        "Consider calling from a background thread."
                } else {
                    "Timeout waiting for SDK initialization."
                }
>>>>>>> a58a0962
            throw IllegalStateException(message)
        }

        if (!isInitializedSuccess) {
            throw IllegalStateException("SDK initialization failed.")
        }
    }

    private fun <T> waitAndReturn(getter: () -> T): T {
        if (!isInitStarted && !isInitialized) {
            throw IllegalStateException("Must call 'initWithContext' before use")
        }
<<<<<<< HEAD
=======
        Logging.debug("Wait and return: $getter")
>>>>>>> a58a0962
        waitForInit()
        return getter()
    }
}<|MERGE_RESOLUTION|>--- conflicted
+++ resolved
@@ -59,18 +59,11 @@
 internal class OneSignalImp : IOneSignal, IServiceProvider {
     @Volatile
     private var initLatch = CountDownLatch(1)
-<<<<<<< HEAD
+
     @Volatile
     private var isInitializedSuccess: Boolean = false
 
-    override val sdkVersion: String = OneSignalUtils.SDK_VERSION
-=======
-
-    @Volatile
-    private var isInitializedSuccess: Boolean = false
-
     override val sdkVersion: String = OneSignalUtils.sdkVersion
->>>>>>> a58a0962
     override var isInitialized = false
 
     var isInitStarted = false
@@ -180,184 +173,6 @@
     private fun initEssentials(context: Context) {
         PreferenceStoreFix.ensureNoObfuscatedPrefStore(context)
 
-<<<<<<< HEAD
-        try {
-
-            synchronized(initLock) {
-                // do not do this again if already initialized
-                if (isInitialized) {
-                    Logging.log(LogLevel.DEBUG, "initWithContext: SDK already initialized")
-                    return true
-                }
-
-                isInitStarted = true
-                Logging.log(LogLevel.DEBUG, "initWithContext: SDK initializing")
-
-                PreferenceStoreFix.ensureNoObfuscatedPrefStore(context)
-
-                // start the application service. This is called explicitly first because we want
-                // to make sure it has the context provided on input, for all other startable services
-                // to depend on if needed.
-                val applicationService = services.getService<IApplicationService>()
-                (applicationService as ApplicationService).start(context)
-
-                // Give the logging singleton access to the application service to support visual logging.
-                Logging.applicationService = applicationService
-
-                // get the current config model, if there is one
-                configModel = services.getService<ConfigModelStore>().model
-                var forceCreateUser = false
-
-                // initWithContext is called by our internal services/receivers/activities but they do not provide
-                // an appId (they don't know it).  If the app has never called the external initWithContext
-                // prior to our services/receivers/activities we will blow up, as no appId has been established.
-                if (appId == null && !configModel!!.hasProperty(ConfigModel::appId.name)) {
-                    val legacyAppId = getLegacyAppId()
-                    if (legacyAppId == null) {
-                        Logging.warn("initWithContext called without providing appId, and no appId has been established!")
-                        return false
-                    } else {
-                        Logging.debug("initWithContext: using cached legacy appId $legacyAppId")
-                        forceCreateUser = true
-                        configModel!!.appId = legacyAppId
-                    }
-                }
-                OSPrimaryCoroutineScope.execute {
-
-                // if the app id was specified as input, update the config model with it
-                if (appId != null) {
-                    if (!configModel!!.hasProperty(ConfigModel::appId.name) || configModel!!.appId != appId) {
-                        forceCreateUser = true
-                    }
-                    configModel!!.appId = appId
-                }
-
-                // if requires privacy consent was set prior to init, set it in the model now
-                if (_consentRequired != null) {
-                    configModel!!.consentRequired = _consentRequired!!
-                }
-
-                // if privacy consent was set prior to init, set it in the model now
-                if (_consentGiven != null) {
-                    configModel!!.consentGiven = _consentGiven!!
-                }
-
-                if (_disableGMSMissingPrompt != null) {
-                    configModel!!.disableGMSMissingPrompt = _disableGMSMissingPrompt!!
-                }
-
-                    // ServiceProvider is on hold until init is completed
-                    synchronized(services) {
-                        sessionModel = services.getService<SessionModelStore>().model
-                        operationRepo = services.getService<IOperationRepo>()
-
-                        val startupService = StartupService(services)
-                        // bootstrap services
-                        startupService.bootstrap()
-
-                        if (forceCreateUser || !identityModelStore!!.model.hasProperty(
-                                IdentityConstants.ONESIGNAL_ID
-                            )
-                        ) {
-                            val legacyPlayerId =
-                                preferencesService!!.getString(
-                                    PreferenceStores.ONESIGNAL,
-                                    PreferenceOneSignalKeys.PREFS_LEGACY_PLAYER_ID,
-                                )
-                            if (legacyPlayerId == null) {
-                                Logging.debug("initWithContext: creating new device-scoped user")
-                                createAndSwitchToNewUser()
-                                operationRepo!!.enqueue(
-                                    LoginUserOperation(
-                                        configModel!!.appId,
-                                        identityModelStore!!.model.onesignalId,
-                                        identityModelStore!!.model.externalId,
-                                    ),
-                                )
-                            } else {
-                                Logging.debug("initWithContext: creating user linked to subscription $legacyPlayerId")
-
-                                // Converting a 4.x SDK to the 5.x SDK.  We pull the legacy user sync values to create the subscription model, then enqueue
-                                // a specialized `LoginUserFromSubscriptionOperation`, which will drive fetching/refreshing of the local user
-                                // based on the subscription ID we do have.
-                                val legacyUserSyncString =
-                                    preferencesService!!.getString(
-                                        PreferenceStores.ONESIGNAL,
-                                        PreferenceOneSignalKeys.PREFS_LEGACY_USER_SYNCVALUES,
-                                    )
-                                var suppressBackendOperation = false
-
-                                if (legacyUserSyncString != null) {
-                                    val legacyUserSyncJSON = JSONObject(legacyUserSyncString)
-                                    val notificationTypes =
-                                        legacyUserSyncJSON.safeInt("notification_types")
-
-                                    val pushSubscriptionModel = SubscriptionModel()
-                                    pushSubscriptionModel.id = legacyPlayerId
-                                    pushSubscriptionModel.type = SubscriptionType.PUSH
-                                    pushSubscriptionModel.optedIn =
-                                        notificationTypes != SubscriptionStatus.NO_PERMISSION.value && notificationTypes != SubscriptionStatus.UNSUBSCRIBE.value
-                                    pushSubscriptionModel.address =
-                                        legacyUserSyncJSON.safeString("identifier") ?: ""
-                                    if (notificationTypes != null) {
-                                        pushSubscriptionModel.status =
-                                            SubscriptionStatus.fromInt(notificationTypes)
-                                                ?: SubscriptionStatus.NO_PERMISSION
-                                    } else {
-                                        pushSubscriptionModel.status = SubscriptionStatus.SUBSCRIBED
-                                    }
-
-                                    pushSubscriptionModel.sdk = OneSignalUtils.SDK_VERSION
-                                    pushSubscriptionModel.deviceOS = Build.VERSION.RELEASE
-                                    pushSubscriptionModel.carrier = DeviceUtils.getCarrierName(
-                                        services.getService<IApplicationService>().appContext,
-                                    ) ?: ""
-                                    pushSubscriptionModel.appVersion = AndroidUtils.getAppVersion(
-                                        services.getService<IApplicationService>().appContext,
-                                    ) ?: ""
-
-                                    configModel!!.pushSubscriptionId = legacyPlayerId
-                                    subscriptionModelStore!!.add(
-                                        pushSubscriptionModel,
-                                        ModelChangeTags.NO_PROPOGATE,
-                                    )
-                                    suppressBackendOperation = true
-                                }
-
-                                createAndSwitchToNewUser(suppressBackendOperation = suppressBackendOperation)
-
-                                operationRepo!!.enqueue(
-                                    LoginUserFromSubscriptionOperation(
-                                        configModel!!.appId,
-                                        identityModelStore!!.model.onesignalId,
-                                        legacyPlayerId,
-                                    ),
-                                )
-                                preferencesService!!.saveString(
-                                    PreferenceStores.ONESIGNAL,
-                                    PreferenceOneSignalKeys.PREFS_LEGACY_PLAYER_ID,
-                                    null,
-                                )
-                            }
-                        } else {
-                            Logging.debug("initWithContext: using cached user ${identityModelStore!!.model.onesignalId}")
-                        }
-
-                        startupService.scheduleStart()
-                    }
-                }
-
-                isInitialized = true
-                isInitializedSuccess = true
-
-                return true
-            }
-        } catch (e: Throwable) {
-            Logging.error("initWithContext failed!", e)
-            return false
-        } finally {
-            initLatch.countDown()
-=======
         // start the application service. This is called explicitly first because we want
         // to make sure it has the context provided on input, for all other startable services
         // to depend on if needed.
@@ -530,7 +345,6 @@
             isInitialized = true
 
             return true
->>>>>>> a58a0962
         }
 
         // If the appId is not supplied, then it is called from internal classes. We will need to return
@@ -576,13 +390,8 @@
     ) {
         Logging.log(LogLevel.DEBUG, "login(externalId: $externalId, jwtBearerToken: $jwtBearerToken)")
 
-<<<<<<< HEAD
-        if (!isInitStarted) {
-            throw Exception("Must call 'initWithContext' before 'login'")
-=======
         if (!isInitStarted && !isInitialized) {
             throw IllegalStateException("Must call 'initWithContext' before 'login'")
->>>>>>> a58a0962
         }
 
         waitForInit()
@@ -635,13 +444,8 @@
     override fun logout() {
         Logging.log(LogLevel.DEBUG, "logout()")
 
-<<<<<<< HEAD
-        if (!isInitStarted) {
-            throw Exception("Must call 'initWithContext' before 'logout'")
-=======
         if (!isInitStarted && !isInitialized) {
             throw IllegalStateException("Must call 'initWithContext' before 'logout'")
->>>>>>> a58a0962
         }
 
         waitForInit()
@@ -746,28 +550,6 @@
     override fun <T> getAllServices(c: Class<T>): List<T> = services.getAllServices(c)
 
     private fun waitForInit(timeoutMs: Long = ANDROID_ANR_TIMEOUT_MS) {
-<<<<<<< HEAD
-        val awaitCompleted = try {
-            initLatch.await(timeoutMs, TimeUnit.MILLISECONDS)
-        } catch (e: InterruptedException) {
-            Logging.error("Interrupted while waiting for SDK initialization", e)
-            false
-        }
-
-        if (!awaitCompleted) {
-            // Check if we're on the main thread and suggest moving to background if so
-            val isMainThread = try {
-                android.os.Looper.getMainLooper().thread == Thread.currentThread()
-            } catch (_: Throwable) {
-                false
-            }
-            val message = if (isMainThread) {
-                "Timeout waiting for SDK initialization. This call was made on the main thread, which can block UI. " +
-                        "Consider calling from a background thread."
-            } else {
-                "Timeout waiting for SDK initialization."
-            }
-=======
         val awaitCompleted =
             try {
                 initLatch.await(timeoutMs, TimeUnit.MILLISECONDS)
@@ -793,7 +575,6 @@
                 } else {
                     "Timeout waiting for SDK initialization."
                 }
->>>>>>> a58a0962
             throw IllegalStateException(message)
         }
 
@@ -806,10 +587,7 @@
         if (!isInitStarted && !isInitialized) {
             throw IllegalStateException("Must call 'initWithContext' before use")
         }
-<<<<<<< HEAD
-=======
         Logging.debug("Wait and return: $getter")
->>>>>>> a58a0962
         waitForInit()
         return getter()
     }
