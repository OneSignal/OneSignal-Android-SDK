--- conflicted
+++ resolved
@@ -47,13 +47,6 @@
 import com.onesignal.user.internal.subscriptions.SubscriptionModelStore
 import com.onesignal.user.internal.subscriptions.SubscriptionStatus
 import com.onesignal.user.internal.subscriptions.SubscriptionType
-<<<<<<< HEAD
-import kotlinx.coroutines.sync.Mutex
-import kotlinx.coroutines.sync.withLock
-import kotlinx.coroutines.yield
-import org.json.JSONObject
-=======
->>>>>>> f7e45522
 
 internal class OneSignalImp : IOneSignal, IServiceProvider {
     override val sdkVersion: String = OneSignalUtils.sdkVersion
@@ -391,9 +384,6 @@
         _subscriptionModelStore!!.clear(ModelChangeTags.NO_PROPOGATE)
         _identityModelStore!!.replace(identityModel)
         _propertiesModelStore!!.replace(propertiesModel)
-<<<<<<< HEAD
-        _subscriptionModelStore!!.replaceAll(subscriptions, if (suppressBackendOperation) ModelChangeTags.NO_PROPOGATE else ModelChangeTags.NORMAL)
-=======
 
         if (currentPushSubscription != null) {
             _operationRepo!!.enqueue(TransferSubscriptionOperation(_configModel!!.appId, currentPushSubscription.id, sdkId))
@@ -401,7 +391,6 @@
         } else {
             _subscriptionModelStore!!.replaceAll(subscriptions)
         }
->>>>>>> f7e45522
     }
 
     override fun <T> hasService(c: Class<T>): Boolean = _services.hasService(c)
