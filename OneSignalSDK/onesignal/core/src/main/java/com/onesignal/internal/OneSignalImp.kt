package com.onesignal.internal

import android.content.Context
import com.onesignal.IOneSignal
import com.onesignal.common.IDManager
import com.onesignal.common.OneSignalUtils
import com.onesignal.common.modeling.ModelChangeTags
import com.onesignal.common.modules.IModule
import com.onesignal.common.safeString
import com.onesignal.common.services.IServiceProvider
import com.onesignal.common.services.ServiceBuilder
import com.onesignal.common.services.ServiceProvider
import com.onesignal.common.threading.suspendifyOnThread
import com.onesignal.core.CoreModule
import com.onesignal.core.internal.application.IApplicationService
import com.onesignal.core.internal.application.impl.ApplicationService
import com.onesignal.core.internal.config.ConfigModel
import com.onesignal.core.internal.config.ConfigModelStore
import com.onesignal.core.internal.operations.IOperationRepo
import com.onesignal.core.internal.preferences.IPreferencesService
import com.onesignal.core.internal.preferences.PreferenceOneSignalKeys
import com.onesignal.core.internal.preferences.PreferenceStores
import com.onesignal.core.internal.startup.StartupService
import com.onesignal.debug.IDebugManager
import com.onesignal.debug.LogLevel
import com.onesignal.debug.internal.DebugManager
import com.onesignal.debug.internal.logging.Logging
import com.onesignal.inAppMessages.IInAppMessagesManager
import com.onesignal.location.ILocationManager
import com.onesignal.notifications.INotificationsManager
import com.onesignal.session.ISessionManager
import com.onesignal.session.SessionModule
import com.onesignal.session.internal.session.SessionModel
import com.onesignal.session.internal.session.SessionModelStore
import com.onesignal.user.IUserManager
import com.onesignal.user.UserModule
import com.onesignal.user.internal.backend.IdentityConstants
import com.onesignal.user.internal.identity.IdentityModel
import com.onesignal.user.internal.identity.IdentityModelStore
import com.onesignal.user.internal.operations.LoginUserFromSubscriptionOperation
import com.onesignal.user.internal.operations.LoginUserOperation
import com.onesignal.user.internal.operations.RefreshUserOperation
import com.onesignal.user.internal.operations.TransferSubscriptionOperation
import com.onesignal.user.internal.properties.PropertiesModel
import com.onesignal.user.internal.properties.PropertiesModelStore
import com.onesignal.user.internal.subscriptions.SubscriptionModel
import com.onesignal.user.internal.subscriptions.SubscriptionModelStore
import com.onesignal.user.internal.subscriptions.SubscriptionStatus
import com.onesignal.user.internal.subscriptions.SubscriptionType
<<<<<<< HEAD
import kotlinx.coroutines.sync.Mutex
import kotlinx.coroutines.sync.withLock
import kotlinx.coroutines.yield
import org.json.JSONObject
=======
>>>>>>> 674fd4ad

internal class OneSignalImp : IOneSignal, IServiceProvider {
    override val sdkVersion: String = OneSignalUtils.sdkVersion
    override var isInitialized: Boolean = false

    override var requiresPrivacyConsent: Boolean
        get() = _configModel?.requiresPrivacyConsent ?: (_requiresPrivacyConsent == true)
        set(value) {
            _requiresPrivacyConsent = value
            _configModel?.requiresPrivacyConsent = value
        }

    override var privacyConsent: Boolean
        get() = _configModel?.givenPrivacyConsent ?: (_givenPrivacyConsent == true)
        set(value) {
            _givenPrivacyConsent = value
            _configModel?.givenPrivacyConsent = value
        }

    override var disableGMSMissingPrompt: Boolean
        get() = _configModel?.disableGMSMissingPrompt ?: (_disableGMSMissingPrompt == true)
        set(value) {
            _disableGMSMissingPrompt = value
            _configModel?.disableGMSMissingPrompt = value
        }

    // we hardcode the DebugManager implementation so it can be used prior to calling `initWithContext`
    override val debug: IDebugManager = DebugManager()
    override val session: ISessionManager get() = if (isInitialized) _session!! else throw Exception("Must call 'initWithContext' before use")
    override val notifications: INotificationsManager get() = if (isInitialized) _notifications!! else throw Exception("Must call 'initWithContext' before use")
    override val location: ILocationManager get() = if (isInitialized) _location!! else throw Exception("Must call 'initWithContext' before use")
    override val inAppMessages: IInAppMessagesManager get() = if (isInitialized) _iam!! else throw Exception("Must call 'initWithContext' before use")
    override val User: IUserManager get() = if (isInitialized) _user!! else throw Exception("Must call 'initWithContext' before use")

    // Services required by this class
    private var _user: IUserManager? = null
    private var _session: ISessionManager? = null
    private var _iam: IInAppMessagesManager? = null
    private var _location: ILocationManager? = null
    private var _notifications: INotificationsManager? = null
    private var _operationRepo: IOperationRepo? = null
    private var _identityModelStore: IdentityModelStore? = null
    private var _propertiesModelStore: PropertiesModelStore? = null
    private var _subscriptionModelStore: SubscriptionModelStore? = null
    private var _startupService: StartupService? = null
    private var _preferencesService: IPreferencesService? = null

    // Other State
    private val _services: ServiceProvider
    private var _configModel: ConfigModel? = null
    private var _sessionModel: SessionModel? = null
    private var _requiresPrivacyConsent: Boolean? = null
    private var _givenPrivacyConsent: Boolean? = null
    private var _disableGMSMissingPrompt: Boolean? = null
    private val _loginLock: Any = Any()

    private val _listOfModules = listOf(
        "com.onesignal.notifications.NotificationsModule",
        "com.onesignal.inAppMessages.InAppMessagesModule",
        "com.onesignal.location.LocationModule"
    )

    init {
        val serviceBuilder = ServiceBuilder()

        val modules = mutableListOf<IModule>()

        modules.add(CoreModule())
        modules.add(SessionModule())
        modules.add(UserModule())
        for (moduleClassName in _listOfModules) {
            try {
                val moduleClass = Class.forName(moduleClassName)
                val moduleInstance = moduleClass.newInstance() as IModule
                modules.add(moduleInstance)
            } catch (e: ClassNotFoundException) {
                e.printStackTrace()
            }
        }

        for (module in modules) {
            module.register(serviceBuilder)
        }

        _services = serviceBuilder.build()
    }

    override fun initWithContext(context: Context, appId: String?) {
        Logging.log(LogLevel.DEBUG, "initWithContext(context: $context, appId: $appId)")

        // do not do this again if already initialized
        if (isInitialized) {
            return
        }

        // start the application service. This is called explicitly first because we want
        // to make sure it has the context provided on input, for all other startable services
        // to depend on if needed.
        val applicationService = _services.getService<IApplicationService>()
        (applicationService as ApplicationService).start(context)

        // Give the logging singleton access to the application service to support visual logging.
        Logging.applicationService = applicationService

        // get the current config model, if there is one
        _configModel = _services.getService<ConfigModelStore>().model
        _sessionModel = _services.getService<SessionModelStore>().model

        var forceCreateUser = false
        // if the app id was specified as input, update the config model with it
        if (appId != null) {
            if (!_configModel!!.hasProperty(ConfigModel::appId.name) || _configModel!!.appId != appId) {
                forceCreateUser = true
            }
            _configModel!!.appId = appId
        }

        // if requires privacy consent was set prior to init, set it in the model now
        if (_requiresPrivacyConsent != null) {
            _configModel!!.requiresPrivacyConsent = _requiresPrivacyConsent!!
        }

        // if privacy consent was set prior to init, set it in the model now
        if (_givenPrivacyConsent != null) {
            _configModel!!.givenPrivacyConsent = _givenPrivacyConsent!!
        }

        if (_disableGMSMissingPrompt != null) {
            _configModel!!.disableGMSMissingPrompt = _disableGMSMissingPrompt!!
        }

        // "Inject" the services required by this main class
        _location = _services.getService()
        _user = _services.getService()
        _session = _services.getService()
        _iam = _services.getService()
        _notifications = _services.getService()
        _operationRepo = _services.getService()
        _propertiesModelStore = _services.getService()
        _identityModelStore = _services.getService()
        _subscriptionModelStore = _services.getService()
        _preferencesService = _services.getService()

        // Instantiate and call the IStartableServices
        _startupService = _services.getService()
        _startupService!!.bootstrap()

        if (forceCreateUser || !_identityModelStore!!.model.hasProperty(IdentityConstants.ONESIGNAL_ID)) {
            val legacyPlayerId = _preferencesService!!.getString(PreferenceStores.ONESIGNAL, PreferenceOneSignalKeys.PREFS_LEGACY_PLAYER_ID)
            if(legacyPlayerId == null) {
                Logging.debug("initWithContext: creating new device-scoped user")
                createAndSwitchToNewUser()
                _operationRepo!!.enqueue(LoginUserOperation(_configModel!!.appId, _identityModelStore!!.model.onesignalId, _identityModelStore!!.model.externalId))
            }
            else {
                Logging.debug("initWithContext: creating user linked to subscription $legacyPlayerId")

                // Converting a 4.x SDK to the 5.x SDK.  We pull the legacy user sync values to create the subscription model, then enqueue
                // a specialized `LoginUserFromSubscriptionOperation`, which will drive fetching/refreshing of the local user
                // based on the subscription ID we do have.
                val legacyUserSyncString = _preferencesService!!.getString(PreferenceStores.ONESIGNAL, PreferenceOneSignalKeys.PREFS_LEGACY_USER_SYNCVALUES)
                var suppressBackendOperation = false

                if(legacyUserSyncString != null) {
                    val legacyUserSyncJSON = JSONObject(legacyUserSyncString)
                    val notificationTypes = legacyUserSyncJSON.getInt("notification_types")

                    val pushSubscriptionModel = SubscriptionModel()
                    pushSubscriptionModel.id = legacyPlayerId
                    pushSubscriptionModel.type = SubscriptionType.PUSH
                    pushSubscriptionModel.optedIn = notificationTypes != SubscriptionStatus.NO_PERMISSION.value && notificationTypes != SubscriptionStatus.UNSUBSCRIBE.value
                    pushSubscriptionModel.address = legacyUserSyncJSON.safeString("identifier") ?: ""
                    pushSubscriptionModel.status = SubscriptionStatus.fromInt(notificationTypes) ?: SubscriptionStatus.NO_PERMISSION
                    _configModel!!.pushSubscriptionId = legacyPlayerId
                    _subscriptionModelStore!!.add(pushSubscriptionModel, ModelChangeTags.NO_PROPOGATE)
                    suppressBackendOperation = true
                }

                createAndSwitchToNewUser(suppressBackendOperation = suppressBackendOperation)

                _operationRepo!!.enqueue(LoginUserFromSubscriptionOperation(_configModel!!.appId, _identityModelStore!!.model.onesignalId, legacyPlayerId))
                _preferencesService!!.saveString(PreferenceStores.ONESIGNAL, PreferenceOneSignalKeys.PREFS_LEGACY_PLAYER_ID, null)
            }
        } else {
            Logging.debug("initWithContext: using cached user ${_identityModelStore!!.model.onesignalId}")
            _operationRepo!!.enqueue(RefreshUserOperation(_configModel!!.appId, _identityModelStore!!.model.onesignalId))
        }

        _startupService!!.start()

        isInitialized = true
    }

    override fun login(externalId: String, jwtBearerToken: String?) {
        Logging.log(LogLevel.DEBUG, "login(externalId: $externalId, jwtBearerToken: $jwtBearerToken)")

        if (!isInitialized) {
            throw Exception("Must call 'initWithContext' before use")
        }

        var currentIdentityExternalId: String? = null
        var currentIdentityOneSignalId: String? = null
        var newIdentityOneSignalId: String = ""

        // only allow one login/logout at a time
        synchronized(_loginLock) {
            currentIdentityExternalId = _identityModelStore!!.model.externalId
            currentIdentityOneSignalId = _identityModelStore!!.model.onesignalId

            if (currentIdentityExternalId == externalId) {
                // login is for same user that is already logged in, fetch (refresh)
                // the current user.
                _operationRepo!!.enqueue(
                    RefreshUserOperation(
                        _configModel!!.appId,
                        _identityModelStore!!.model.onesignalId
                    ),
                    true
                )
                return
            }

            // TODO: Set JWT Token for all future requests.
            createAndSwitchToNewUser { identityModel, _ ->
                identityModel.externalId = externalId
            }

            newIdentityOneSignalId = _identityModelStore!!.model.onesignalId
        }

        // on a background thread enqueue the login/fetch of the new user
        suspendifyOnThread {
            // We specify an "existingOneSignalId" here when the current user is anonymous to
            // allow this login to attempt a "conversion" of the anonymous user.  We also
            // wait for the LoginUserOperation operation to execute, which can take a *very* long
            // time if network conditions prevent the operation to succeed.  This allows us to
            // provide a callback to the caller when we can absolutely say the user is logged
            // in, so they may take action on their own backend.
            val result = _operationRepo!!.enqueueAndWait(
                LoginUserOperation(
                    _configModel!!.appId,
                    newIdentityOneSignalId,
                    externalId,
                    if (currentIdentityExternalId == null) currentIdentityOneSignalId else null
                ),
                true
            )

            if (!result) {
                throw Exception("Could not login user")
            }

            // enqueue a RefreshUserOperation to pull the user from the backend and refresh the models.
            // This is a separate enqueue operation to ensure any outstanding operations that happened
            // after the createAndSwitchToNewUser have been executed, and the retrieval will be the
            // most up to date reflection of the user.
            _operationRepo!!.enqueueAndWait(
                RefreshUserOperation(
                    _configModel!!.appId,
                    _identityModelStore!!.model.onesignalId
                ),
                true
            )
        }
    }

    override fun logout() {
        Logging.log(LogLevel.DEBUG, "logout()")

        if (!isInitialized) {
            throw Exception("Must call 'initWithContext' before use")
        }

        // only allow one login/logout at a time
        synchronized(_loginLock) {
            if (_identityModelStore!!.model.externalId == null) {
                return
            }

            createAndSwitchToNewUser()
            _operationRepo!!.enqueue(
                LoginUserOperation(
                    _configModel!!.appId,
                    _identityModelStore!!.model.onesignalId,
                    _identityModelStore!!.model.externalId
                )
            )

            // TODO: remove JWT Token for all future requests.
        }
    }

    private fun createAndSwitchToNewUser(suppressBackendOperation: Boolean = false, modify: ((identityModel: IdentityModel, propertiesModel: PropertiesModel) -> Unit)? = null) {
        Logging.debug("createAndSwitchToNewUser()")

        // create a new identity and properties model locally
        val sdkId = IDManager.createLocalId()

        val identityModel = IdentityModel()
        identityModel.onesignalId = sdkId

        val propertiesModel = PropertiesModel()
        propertiesModel.onesignalId = sdkId

        if (modify != null) {
            modify(identityModel, propertiesModel)
        }

        val subscriptions = mutableListOf<SubscriptionModel>()

        // Create the push subscription for this device under the new user, copying the current
        // user's push subscription if one exists.  We also copy the ID. If the ID is local there
        // will already be a CreateSubscriptionOperation on the queue.  If the ID is remote the subscription
        // will be automatically transferred over to this new user being created.  If there is no
        // current push subscription we do a "normal" replace which will drive adding a CreateSubscriptionOperation
        // to the queue.
        val currentPushSubscription = _subscriptionModelStore!!.list().firstOrNull { it.id == _configModel!!.pushSubscriptionId }
        val newPushSubscription = SubscriptionModel()

        newPushSubscription.id = currentPushSubscription?.id ?: IDManager.createLocalId()
        newPushSubscription.type = SubscriptionType.PUSH
        newPushSubscription.optedIn = currentPushSubscription?.optedIn ?: true
        newPushSubscription.address = currentPushSubscription?.address ?: ""
        newPushSubscription.status = currentPushSubscription?.status ?: SubscriptionStatus.NO_PERMISSION

        // ensure we always know this devices push subscription ID
        _configModel!!.pushSubscriptionId = newPushSubscription.id

        subscriptions.add(newPushSubscription)

        // The next 4 lines makes this user the effective user locally.  We clear the subscriptions
        // first as a `NO_PROPOGATE` change because we don't want to drive deleting the cleared subscriptions
        // on the backend.  Once cleared we can then setup the new identity/properties model, and add
        // the new user's subscriptions as a `NORMAL` change, which will drive changes to the backend.
        _subscriptionModelStore!!.clear(ModelChangeTags.NO_PROPOGATE)
        _identityModelStore!!.replace(identityModel)
        _propertiesModelStore!!.replace(propertiesModel)
<<<<<<< HEAD
        _subscriptionModelStore!!.replaceAll(subscriptions, if (suppressBackendOperation) ModelChangeTags.NO_PROPOGATE else ModelChangeTags.NORMAL)
=======

        if (currentPushSubscription != null) {
            _operationRepo!!.enqueue(TransferSubscriptionOperation(_configModel!!.appId, currentPushSubscription.id, sdkId))
            _subscriptionModelStore!!.replaceAll(subscriptions, ModelChangeTags.NO_PROPOGATE)
        } else {
            _subscriptionModelStore!!.replaceAll(subscriptions)
        }
>>>>>>> 674fd4ad
    }

    override fun <T> hasService(c: Class<T>): Boolean = _services.hasService(c)
    override fun <T> getService(c: Class<T>): T = _services.getService(c)
    override fun <T> getServiceOrNull(c: Class<T>): T? = _services.getServiceOrNull(c)
    override fun <T> getAllServices(c: Class<T>): List<T> = _services.getAllServices(c)
}<|MERGE_RESOLUTION|>--- conflicted
+++ resolved
@@ -47,13 +47,7 @@
 import com.onesignal.user.internal.subscriptions.SubscriptionModelStore
 import com.onesignal.user.internal.subscriptions.SubscriptionStatus
 import com.onesignal.user.internal.subscriptions.SubscriptionType
-<<<<<<< HEAD
-import kotlinx.coroutines.sync.Mutex
-import kotlinx.coroutines.sync.withLock
-import kotlinx.coroutines.yield
 import org.json.JSONObject
-=======
->>>>>>> 674fd4ad
 
 internal class OneSignalImp : IOneSignal, IServiceProvider {
     override val sdkVersion: String = OneSignalUtils.sdkVersion
@@ -391,17 +385,16 @@
         _subscriptionModelStore!!.clear(ModelChangeTags.NO_PROPOGATE)
         _identityModelStore!!.replace(identityModel)
         _propertiesModelStore!!.replace(propertiesModel)
-<<<<<<< HEAD
-        _subscriptionModelStore!!.replaceAll(subscriptions, if (suppressBackendOperation) ModelChangeTags.NO_PROPOGATE else ModelChangeTags.NORMAL)
-=======
-
-        if (currentPushSubscription != null) {
+
+        if (suppressBackendOperation) {
+            _subscriptionModelStore!!.replaceAll(subscriptions, ModelChangeTags.NO_PROPOGATE)
+        }
+        else if (currentPushSubscription != null) {
             _operationRepo!!.enqueue(TransferSubscriptionOperation(_configModel!!.appId, currentPushSubscription.id, sdkId))
             _subscriptionModelStore!!.replaceAll(subscriptions, ModelChangeTags.NO_PROPOGATE)
         } else {
             _subscriptionModelStore!!.replaceAll(subscriptions)
         }
->>>>>>> 674fd4ad
     }
 
     override fun <T> hasService(c: Class<T>): Boolean = _services.hasService(c)
