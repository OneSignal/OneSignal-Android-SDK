plugins {
    id 'com.android.library'
    id 'kotlin-android'
    id 'com.diffplug.spotless'
    id 'com.vanniktech.maven.publish'
    id 'io.gitlab.arturbosch.detekt'
}

android {
    compileSdkVersion rootProject.buildVersions.compileSdkVersion
    defaultConfig {
        minSdkVersion rootProject.buildVersions.minSdkVersion
        consumerProguardFiles "consumer-rules.pro"
        testInstrumentationRunner "androidx.test.runner.AndroidJUnitRunner"
        buildConfigField "String", "SDK_VERSION", "\"${rootProject.version}\""
    }

    buildFeatures {
        buildConfig = true
    }

    buildTypes {
        original {
            minifyEnabled false
            proguardFiles getDefaultProguardFile('proguard-android.txt'), 'proguard-rules.pro'
        }
        release {
            minifyEnabled false
        }
        unity {
            minifyEnabled false
        }
    }
    testOptions {
        unitTests.all {
            maxParallelForks 1
            maxHeapSize '2048m'
        }
        unitTests {
            includeAndroidResources = true
        }
        unitTests.all {
            it.useJUnitPlatform()
        }
    }
    compileOptions {
        sourceCompatibility JavaVersion.VERSION_1_8
        targetCompatibility JavaVersion.VERSION_1_8
    }
    kotlinOptions {
        jvmTarget = '1.8'
    }
    namespace 'com.onesignal.core'

    kotlinOptions.freeCompilerArgs += ['-module-name', namespace]
}

tasks.withType(Test) {
    testLogging {
        exceptionFormat "full"
        events "started", "skipped", "passed", "failed"
        showStandardStreams false // Enable to have logging print
    }
}

ext {
    projectName = "OneSignal SDK Core"
    projectDescription = "OneSignal Android SDK - Core Module"
}

dependencies {
    implementation "org.jetbrains.kotlin:kotlin-stdlib-jdk7:$kotlinVersion"
    implementation "org.jetbrains.kotlinx:kotlinx-coroutines-core:1.6.4"
    implementation "org.jetbrains.kotlinx:kotlinx-coroutines-android:1.6.4"

    compileOnly('com.amazon.device:amazon-appstore-sdk:[3.0.1, 3.0.99]')

    api('androidx.appcompat:appcompat') {
        version {
            require '[1.0.0, 1.3.99]'
            prefer '1.3.1'
        }
    }

    testImplementation(project(':OneSignal:testhelpers'))

    testImplementation("io.kotest:kotest-runner-junit5:$kotestVersion")
    testImplementation("io.kotest:kotest-runner-junit5-jvm:$kotestVersion")
    testImplementation("io.kotest:kotest-assertions-core:$kotestVersion")
    testImplementation("io.kotest:kotest-property:$kotestVersion")
    testImplementation("org.robolectric:robolectric:4.8.1")
    // kotest-extensions-android allows Robolectric to work with Kotest via @RobolectricTest
    testImplementation("br.com.colman:kotest-extensions-android:0.1.1")
    testImplementation("androidx.test:core-ktx:1.4.0")
    testImplementation("androidx.test:core:1.4.0")
    testImplementation("io.mockk:mockk:$ioMockVersion")
    testImplementation("org.jetbrains.kotlin:kotlin-reflect:$kotlinVersion")

    // com.tdunning:json is needed for non-Robolectric tests.
    testImplementation("com.tdunning:json:$tdunningJsonForTest")
}

<<<<<<< HEAD
ktlint {
    version = "$ktlintVersion"
    additionalEditorconfig = [
        "max_line_length": "500",
    ]
}

detekt {
    config = files("$rootDir/detekt/detekt-config.yml") // Shared config
    baseline = file("$rootDir/detekt/detekt-baseline-core.xml")
    buildUponDefaultConfig = true
    allRules = false
}

=======
apply from: '../spotless.gradle'
>>>>>>> 51a1b8b4
apply from: '../maven-push.gradle'<|MERGE_RESOLUTION|>--- conflicted
+++ resolved
@@ -100,22 +100,6 @@
     testImplementation("com.tdunning:json:$tdunningJsonForTest")
 }
 
-<<<<<<< HEAD
-ktlint {
-    version = "$ktlintVersion"
-    additionalEditorconfig = [
-        "max_line_length": "500",
-    ]
-}
-
-detekt {
-    config = files("$rootDir/detekt/detekt-config.yml") // Shared config
-    baseline = file("$rootDir/detekt/detekt-baseline-core.xml")
-    buildUponDefaultConfig = true
-    allRules = false
-}
-
-=======
+apply from: '../detekt.gradle'
 apply from: '../spotless.gradle'
->>>>>>> 51a1b8b4
 apply from: '../maven-push.gradle'