package com.onesignal;

import androidx.annotation.NonNull;
import androidx.annotation.Nullable;

import org.json.JSONArray;
import org.json.JSONException;
import org.json.JSONObject;

import java.net.HttpURLConnection;

public class OneSignalRemoteParams {

   static class FCMParams {
      @Nullable String projectId;
      @Nullable String appId;
      @Nullable String apiKey;
   }

<<<<<<< HEAD
=======
   public static class InfluenceParams {
      // In minutes
      int indirectNotificationAttributionWindow = DEFAULT_INDIRECT_ATTRIBUTION_WINDOW;
      int notificationLimit = DEFAULT_NOTIFICATION_LIMIT;
      // In minutes
      int indirectIAMAttributionWindow = DEFAULT_INDIRECT_ATTRIBUTION_WINDOW;
      int iamLimit = DEFAULT_NOTIFICATION_LIMIT;

      boolean directEnabled = false;
      boolean indirectEnabled = false;
      boolean unattributedEnabled = false;
      boolean outcomesV2ServiceEnabled = false;

      public int getIndirectNotificationAttributionWindow() {
         return indirectNotificationAttributionWindow;
      }

      public int getNotificationLimit() {
         return notificationLimit;
      }

      public int getIndirectIAMAttributionWindow() {
         return indirectIAMAttributionWindow;
      }

      public int getIamLimit() {
         return iamLimit;
      }

      public boolean isDirectEnabled() {
         return directEnabled;
      }

      public boolean isIndirectEnabled() {
         return indirectEnabled;
      }

      public boolean isUnattributedEnabled() {
         return unattributedEnabled;
      }

      @Override
      public String toString() {
         return "InfluenceParams{" +
                 "indirectNotificationAttributionWindow=" + indirectNotificationAttributionWindow +
                 ", notificationLimit=" + notificationLimit +
                 ", indirectIAMAttributionWindow=" + indirectIAMAttributionWindow +
                 ", iamLimit=" + iamLimit +
                 ", directEnabled=" + directEnabled +
                 ", indirectEnabled=" + indirectEnabled +
                 ", unattributedEnabled=" + unattributedEnabled +
                 '}';
      }
   }

>>>>>>> 211cf7f3
   static class Params {
      String googleProjectNumber;
      boolean enterprise;
      boolean useEmailAuth;
      JSONArray notificationChannels;
      boolean firebaseAnalytics;
      boolean restoreTTLFilter;
      boolean clearGroupOnSummaryClick;
      boolean receiveReceiptEnabled;
      InfluenceParams influenceParams;
      FCMParams fcmParams;
   }

   static class OutcomesParams {
      int indirectAttributionWindow = DEFAULT_INDIRECT_ATTRIBUTION_WINDOW; // minutes (default 1440)
      int notificationLimit = DEFAULT_NOTIFICATION_LIMIT;                  // notifications (default 10)
      boolean directEnabled = false;
      boolean indirectEnabled = false;
      boolean unattributedEnabled = false;
   }

   interface ParamsRequestCallback {
      void complete(Params params);
   }

   private static int androidParamsRetries = 0;

   private static final String OUTCOME_PARAM = "outcomes";
   private static final String OUTCOMES_V2_SERVICE_PARAM = "v2_enabled";
   private static final String ENABLED_PARAM = "enabled";
   private static final String DIRECT_PARAM = "direct";
   private static final String INDIRECT_PARAM = "indirect";
   private static final String NOTIFICATION_ATTRIBUTION_PARAM = "notification_attribution";
   private static final String IAM_ATTRIBUTION_PARAM = "in_app_message_attribution";
   private static final String UNATTRIBUTED_PARAM = "unattributed";

   private static final String FCM_PARENT_PARAM = "fcm";
   private static final String FCM_PROJECT_ID = "project_id";
   private static final String FCM_APP_ID = "app_id";
   private static final String FCM_API_KEY = "api_key";

   private static final int INCREASE_BETWEEN_RETRIES = 10_000;
   private static final int MIN_WAIT_BETWEEN_RETRIES = 30_000;
   private static final int MAX_WAIT_BETWEEN_RETRIES = 90_000;

   public static final int DEFAULT_INDIRECT_ATTRIBUTION_WINDOW = 24 * 60;
   public static final int DEFAULT_NOTIFICATION_LIMIT = 10;

   static void makeAndroidParamsRequest(final @NonNull ParamsRequestCallback callback) {
      OneSignalRestClient.ResponseHandler responseHandler = new OneSignalRestClient.ResponseHandler() {
         @Override
         void onFailure(int statusCode, String response, Throwable throwable) {
            if (statusCode == HttpURLConnection.HTTP_FORBIDDEN) {
               OneSignal.Log(OneSignal.LOG_LEVEL.FATAL, "403 error getting OneSignal params, omitting further retries!");
               return;
            }

            new Thread(new Runnable() {
               public void run() {
                  int sleepTime = MIN_WAIT_BETWEEN_RETRIES + androidParamsRetries * INCREASE_BETWEEN_RETRIES;
                  if (sleepTime > MAX_WAIT_BETWEEN_RETRIES)
                     sleepTime = MAX_WAIT_BETWEEN_RETRIES;

                  OneSignal.Log(OneSignal.LOG_LEVEL.INFO, "Failed to get Android parameters, trying again in " + (sleepTime / 1_000) +  " seconds.");
                  OSUtils.sleep(sleepTime);
                  androidParamsRetries++;
                  makeAndroidParamsRequest(callback);
               }
            }, "OS_PARAMS_REQUEST").start();
         }

         @Override
         void onSuccess(String response) {
            processJson(response, callback);
         }
      };

      String params_url = "apps/" + OneSignal.appId + "/android_params.js";
      String userId = OneSignal.getUserId();
      if (userId != null)
         params_url += "?player_id=" + userId;

      OneSignal.Log(OneSignal.LOG_LEVEL.DEBUG, "Starting request to get Android parameters.");
      OneSignalRestClient.get(params_url, responseHandler, OneSignalRestClient.CACHE_KEY_REMOTE_PARAMS);
   }

   static private void processJson(String json, final @NonNull ParamsRequestCallback callBack) {
      final JSONObject responseJson;
      try {
         responseJson = new JSONObject(json);
      }
      catch (NullPointerException | JSONException t) {
         OneSignal.Log(OneSignal.LOG_LEVEL.FATAL, "Error parsing android_params!: ", t);
         OneSignal.Log(OneSignal.LOG_LEVEL.FATAL, "Response that errored from android_params!: " + json);
         return;
      }

      Params params = new Params() {{
         enterprise = responseJson.optBoolean("enterp", false);
         useEmailAuth = responseJson.optBoolean("use_email_auth", false);
         notificationChannels = responseJson.optJSONArray("chnl_lst");
         firebaseAnalytics = responseJson.optBoolean("fba", false);
         restoreTTLFilter = responseJson.optBoolean("restore_ttl_filter", true);
         googleProjectNumber = responseJson.optString("android_sender_id", null);
         clearGroupOnSummaryClick = responseJson.optBoolean("clear_group_on_summary_click", true);
         receiveReceiptEnabled = responseJson.optBoolean("receive_receipts_enable", false);

         influenceParams = new InfluenceParams();
         // Process outcomes params
         if (responseJson.has(OUTCOME_PARAM))
            processOutcomeJson(responseJson.optJSONObject(OUTCOME_PARAM), influenceParams);

         fcmParams = new FCMParams();
         if (responseJson.has(FCM_PARENT_PARAM)) {
            JSONObject fcm = responseJson.optJSONObject(FCM_PARENT_PARAM);
            fcmParams.apiKey = fcm.optString(FCM_API_KEY, null);
            fcmParams.appId = fcm.optString(FCM_APP_ID, null);
            fcmParams.projectId = fcm.optString(FCM_PROJECT_ID, null);
         }
      }};

      callBack.complete(params);
   }

   static private void processOutcomeJson(JSONObject outcomeJson, InfluenceParams influenceParams) {
      if (outcomeJson.has(OUTCOMES_V2_SERVICE_PARAM))
         influenceParams.outcomesV2ServiceEnabled = outcomeJson.optBoolean(OUTCOMES_V2_SERVICE_PARAM);

      if (outcomeJson.has(DIRECT_PARAM)) {
         JSONObject direct = outcomeJson.optJSONObject(DIRECT_PARAM);
         influenceParams.directEnabled = direct.optBoolean(ENABLED_PARAM);
      }
      if (outcomeJson.has(INDIRECT_PARAM)) {
         JSONObject indirect = outcomeJson.optJSONObject(INDIRECT_PARAM);
         influenceParams.indirectEnabled = indirect.optBoolean(ENABLED_PARAM);

         if (indirect.has(NOTIFICATION_ATTRIBUTION_PARAM)) {
            JSONObject indirectNotificationAttribution = indirect.optJSONObject(NOTIFICATION_ATTRIBUTION_PARAM);
            influenceParams.indirectNotificationAttributionWindow = indirectNotificationAttribution.optInt("minutes_since_displayed", DEFAULT_INDIRECT_ATTRIBUTION_WINDOW);
            influenceParams.notificationLimit = indirectNotificationAttribution.optInt("limit", DEFAULT_NOTIFICATION_LIMIT);
         }

         if (indirect.has(IAM_ATTRIBUTION_PARAM)) {
            JSONObject indirectIAMAttribution = indirect.optJSONObject(IAM_ATTRIBUTION_PARAM);
            influenceParams.indirectIAMAttributionWindow = indirectIAMAttribution.optInt("minutes_since_displayed", DEFAULT_INDIRECT_ATTRIBUTION_WINDOW);
            influenceParams.iamLimit = indirectIAMAttribution.optInt("limit", DEFAULT_NOTIFICATION_LIMIT);
         }
      }
      if (outcomeJson.has(UNATTRIBUTED_PARAM)) {
         JSONObject unattributed = outcomeJson.optJSONObject(UNATTRIBUTED_PARAM);
         influenceParams.unattributedEnabled = unattributed.optBoolean(ENABLED_PARAM);
      }
   }
}<|MERGE_RESOLUTION|>--- conflicted
+++ resolved
@@ -17,8 +17,6 @@
       @Nullable String apiKey;
    }
 
-<<<<<<< HEAD
-=======
    public static class InfluenceParams {
       // In minutes
       int indirectNotificationAttributionWindow = DEFAULT_INDIRECT_ATTRIBUTION_WINDOW;
@@ -74,7 +72,6 @@
       }
    }
 
->>>>>>> 211cf7f3
    static class Params {
       String googleProjectNumber;
       boolean enterprise;
@@ -88,15 +85,7 @@
       FCMParams fcmParams;
    }
 
-   static class OutcomesParams {
-      int indirectAttributionWindow = DEFAULT_INDIRECT_ATTRIBUTION_WINDOW; // minutes (default 1440)
-      int notificationLimit = DEFAULT_NOTIFICATION_LIMIT;                  // notifications (default 10)
-      boolean directEnabled = false;
-      boolean indirectEnabled = false;
-      boolean unattributedEnabled = false;
-   }
-
-   interface ParamsRequestCallback {
+   interface CallBack {
       void complete(Params params);
    }
 
@@ -123,7 +112,7 @@
    public static final int DEFAULT_INDIRECT_ATTRIBUTION_WINDOW = 24 * 60;
    public static final int DEFAULT_NOTIFICATION_LIMIT = 10;
 
-   static void makeAndroidParamsRequest(final @NonNull ParamsRequestCallback callback) {
+   static void makeAndroidParamsRequest(final @NonNull CallBack callback) {
       OneSignalRestClient.ResponseHandler responseHandler = new OneSignalRestClient.ResponseHandler() {
          @Override
          void onFailure(int statusCode, String response, Throwable throwable) {
@@ -161,7 +150,7 @@
       OneSignalRestClient.get(params_url, responseHandler, OneSignalRestClient.CACHE_KEY_REMOTE_PARAMS);
    }
 
-   static private void processJson(String json, final @NonNull ParamsRequestCallback callBack) {
+   static private void processJson(String json, final @NonNull CallBack callBack) {
       final JSONObject responseJson;
       try {
          responseJson = new JSONObject(json);
