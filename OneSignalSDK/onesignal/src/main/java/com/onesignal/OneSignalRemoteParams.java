package com.onesignal;

import android.support.annotation.NonNull;

import org.json.JSONArray;
import org.json.JSONException;
import org.json.JSONObject;

import java.net.HttpURLConnection;

class OneSignalRemoteParams {

   static class OutcomesParams {
      //in minutes
      int indirectAttributionWindow = DEFAULT_INDIRECT_ATTRIBUTION_WINDOW;
      int notificationLimit = DEFAULT_NOTIFICATION_LIMIT;
      boolean directEnabled = false;
      boolean indirectEnabled = false;
      boolean unattributedEnabled = false;
   }

   static class Params {
      String googleProjectNumber;
      boolean enterprise;
      boolean useEmailAuth;
      JSONArray notificationChannels;
      boolean firebaseAnalytics;
      boolean restoreTTLFilter;
      boolean clearGroupOnSummaryClick;
<<<<<<< HEAD
      boolean receiveReceiptEnabled;
=======
      OutcomesParams outcomesParams;
>>>>>>> c2932395
   }

   interface CallBack {
      void complete(Params params);
   }

   private static int androidParamsRetries = 0;

   private static final String OUTCOME_PARAM = "outcomes";
   private static final String ENABLED_PARAM = "enabled";
   private static final String DIRECT_PARAM = "direct";
   private static final String INDIRECT_PARAM = "indirect";
   private static final String NOTIFICATION_ATTRIBUTION_PARAM = "notification_attribution";
   private static final String UNATTRIBUTED_PARAM = "unattributed";

   private static final int INCREASE_BETWEEN_RETRIES = 10_000;
   private static final int MIN_WAIT_BETWEEN_RETRIES = 30_000;
   private static final int MAX_WAIT_BETWEEN_RETRIES = 90_000;

   static final int DEFAULT_INDIRECT_ATTRIBUTION_WINDOW = 24 * 60;
   static final int DEFAULT_NOTIFICATION_LIMIT = 10;

   static void makeAndroidParamsRequest(final @NonNull CallBack callBack) {
      OneSignalRestClient.ResponseHandler responseHandler = new OneSignalRestClient.ResponseHandler() {
         @Override
         void onFailure(int statusCode, String response, Throwable throwable) {
            if (statusCode == HttpURLConnection.HTTP_FORBIDDEN) {
               OneSignal.Log(OneSignal.LOG_LEVEL.FATAL, "403 error getting OneSignal params, omitting further retries!");
               return;
            }

            new Thread(new Runnable() {
               public void run() {
                  int sleepTime = MIN_WAIT_BETWEEN_RETRIES + androidParamsRetries * INCREASE_BETWEEN_RETRIES;
                  if (sleepTime > MAX_WAIT_BETWEEN_RETRIES)
                     sleepTime = MAX_WAIT_BETWEEN_RETRIES;

                  OneSignal.Log(OneSignal.LOG_LEVEL.INFO, "Failed to get Android parameters, trying again in " + (sleepTime / 1_000) +  " seconds.");
                  OSUtils.sleep(sleepTime);
                  androidParamsRetries++;
                  makeAndroidParamsRequest(callBack);
               }
            }, "OS_PARAMS_REQUEST").start();
         }

         @Override
         void onSuccess(String response) {
            processJson(response, callBack);
         }
      };

      String params_url = "apps/" + OneSignal.appId + "/android_params.js";
      String userId = OneSignal.getUserId();
      if (userId != null)
         params_url += "?player_id=" + userId;

      OneSignal.Log(OneSignal.LOG_LEVEL.DEBUG, "Starting request to get Android parameters.");
      OneSignalRestClient.get(params_url, responseHandler, OneSignalRestClient.CACHE_KEY_REMOTE_PARAMS);
   }

   static private void processJson(String json, final @NonNull CallBack callBack) {
      final JSONObject responseJson;
      try {
         responseJson = new JSONObject(json);
      }
      catch (NullPointerException | JSONException t) {
         OneSignal.Log(OneSignal.LOG_LEVEL.FATAL, "Error parsing android_params!: ", t);
         OneSignal.Log(OneSignal.LOG_LEVEL.FATAL, "Response that errored from android_params!: " + json);
         return;
      }

      Params params = new Params() {{
         enterprise = responseJson.optBoolean("enterp", false);
         useEmailAuth = responseJson.optBoolean("use_email_auth", false);
         notificationChannels = responseJson.optJSONArray("chnl_lst");
         firebaseAnalytics = responseJson.optBoolean("fba", false);
         restoreTTLFilter = responseJson.optBoolean("restore_ttl_filter", true);
         googleProjectNumber = responseJson.optString("android_sender_id", null);
         clearGroupOnSummaryClick = responseJson.optBoolean("clear_group_on_summary_click", true);
<<<<<<< HEAD
         receiveReceiptEnabled = responseJson.optBoolean("receive_receipts_enable", false);
=======
         outcomesParams = new OutcomesParams();

         //Process outcomes params
         if (responseJson.has(OUTCOME_PARAM)) {
            JSONObject outcomes = responseJson.optJSONObject(OUTCOME_PARAM);

            if (outcomes.has(DIRECT_PARAM)) {
               JSONObject direct = outcomes.optJSONObject(DIRECT_PARAM);
               outcomesParams.directEnabled = direct.optBoolean(ENABLED_PARAM);
            }
            if (outcomes.has(INDIRECT_PARAM)) {
               JSONObject indirect = outcomes.optJSONObject(INDIRECT_PARAM);
               outcomesParams.indirectEnabled = indirect.optBoolean(ENABLED_PARAM);

               if (indirect.has(NOTIFICATION_ATTRIBUTION_PARAM)) {
                  JSONObject indirectNotificationAttribution = indirect.optJSONObject(NOTIFICATION_ATTRIBUTION_PARAM);
                  outcomesParams.indirectAttributionWindow = indirectNotificationAttribution.optInt("minutes_since_displayed", DEFAULT_INDIRECT_ATTRIBUTION_WINDOW);
                  outcomesParams.notificationLimit = indirectNotificationAttribution.optInt("limit", DEFAULT_NOTIFICATION_LIMIT);
               }
            }
            if (outcomes.has(UNATTRIBUTED_PARAM)) {
               JSONObject unattributed = outcomes.optJSONObject(UNATTRIBUTED_PARAM);
               outcomesParams.unattributedEnabled = unattributed.optBoolean(ENABLED_PARAM);
            }
         }
>>>>>>> c2932395
      }};

      callBack.complete(params);
   }
}<|MERGE_RESOLUTION|>--- conflicted
+++ resolved
@@ -27,11 +27,8 @@
       boolean firebaseAnalytics;
       boolean restoreTTLFilter;
       boolean clearGroupOnSummaryClick;
-<<<<<<< HEAD
       boolean receiveReceiptEnabled;
-=======
       OutcomesParams outcomesParams;
->>>>>>> c2932395
    }
 
    interface CallBack {
@@ -111,9 +108,7 @@
          restoreTTLFilter = responseJson.optBoolean("restore_ttl_filter", true);
          googleProjectNumber = responseJson.optString("android_sender_id", null);
          clearGroupOnSummaryClick = responseJson.optBoolean("clear_group_on_summary_click", true);
-<<<<<<< HEAD
          receiveReceiptEnabled = responseJson.optBoolean("receive_receipts_enable", false);
-=======
          outcomesParams = new OutcomesParams();
 
          //Process outcomes params
@@ -139,7 +134,6 @@
                outcomesParams.unattributedEnabled = unattributed.optBoolean(ENABLED_PARAM);
             }
          }
->>>>>>> c2932395
       }};
 
       callBack.complete(params);
