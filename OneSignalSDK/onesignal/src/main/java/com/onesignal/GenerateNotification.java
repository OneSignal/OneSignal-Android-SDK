--- conflicted
+++ resolved
@@ -282,11 +282,7 @@
       else
          notificationDefaults |= Notification.DEFAULT_LIGHTS;
 
-<<<<<<< HEAD
-      if (OneSignal.getVibrate(context) && gcmBundle.optInt("vib", 1) == 1) {
-=======
       if (OneSignal.getVibrate() && gcmBundle.optInt("vib", 1) == 1) {
->>>>>>> 6fa9ea87
          if (gcmBundle.has("vib_pt")) {
             long[] vibrationPattern = OSUtils.parseVibrationPattern(gcmBundle);
             if (vibrationPattern != null)
@@ -485,7 +481,7 @@
          extraNotificationField.set(notification, miuiNotification);
       } catch (Throwable t) {} // Ignore if not a Xiaomi device
    }
-   
+
    // This summary notification will be visible instead of the normal one on pre-Android 7.0 devices.
    private static void createSummaryNotification(NotificationGenerationJob notifJob, OneSignalNotificationBuilder notifBuilder) {
       boolean updateSummary = notifJob.restoring;
@@ -993,11 +989,7 @@
       String sound = gcmBundle.optString("sound", null);
       if ("null".equals(sound) || "nil".equals(sound))
          return false;
-<<<<<<< HEAD
-      return OneSignal.getSoundEnabled(context);
-=======
       return OneSignal.getSoundEnabled();
->>>>>>> 6fa9ea87
    }
 
    // Android 5.0 accent color to use, only works when AndroidManifest.xml is targetSdkVersion >= 21
