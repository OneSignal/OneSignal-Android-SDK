--- conflicted
+++ resolved
@@ -47,12 +47,10 @@
 import androidx.core.app.NotificationManagerCompat;
 import android.telephony.TelephonyManager;
 
-<<<<<<< HEAD
 import androidx.legacy.content.WakefulBroadcastReceiver;
-=======
+
 import com.google.android.gms.common.GoogleApiAvailability;
 import com.huawei.hms.api.HuaweiApiAvailability;
->>>>>>> 211cf7f3
 
 import org.json.JSONArray;
 import org.json.JSONException;
@@ -148,17 +146,6 @@
       }
    }
 
-<<<<<<< HEAD
-=======
-   private static boolean hasGCMLibrary() {
-      try {
-         // noinspection ConstantConditions
-         return com.google.android.gms.gcm.GoogleCloudMessaging.class != null;
-      } catch (Throwable e) {
-         return false;
-      }
-   }
-
    static boolean hasGMSLocationLibrary() {
       try {
          // noinspection ConstantConditions
@@ -210,7 +197,6 @@
       return hasHMSAGConnectLibrary() && hasHMSPushKitLibrary();
    }
 
->>>>>>> 211cf7f3
    Integer checkForGooglePushLibrary() {
       boolean hasFCMLibrary = hasFCMLibrary();
 
@@ -330,7 +316,7 @@
 
    private boolean supportsGooglePush() {
       // 1. If app does not have the FCM or GCM library it won't support Google push
-      if (!hasFCMLibrary() && !hasGCMLibrary())
+      if (!hasFCMLibrary())
          return false;
 
       // 2. "Google Play services" must be installed and enabled
