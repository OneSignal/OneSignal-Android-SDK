package com.onesignal.common

import org.json.JSONArray
import org.json.JSONObject

/**
 * Retrieve an [Int] from the [JSONObject] safely.
 *
 * @param name The name of the attribute that contains an [Int] value.
 *
 * @return The [Int] value if it exists, null otherwise.
 */
fun JSONObject.safeInt(name: String): Int? {
    if (this.has(name)) {
        return this.getInt(name)
    }

    return null
}

/**
 * Retrieve an [Long] from the [JSONObject] safely.
 *
 * @param name The name of the attribute that contains an [Int] value.
 *
 * @return The [Long] value if it exists, null otherwise.
 */
fun JSONObject.safeLong(name: String): Long? {
    if (this.has(name)) {
        return this.getLong(name)
    }

    return null
}

/**
<<<<<<< HEAD
 * Retrieve a [Double] from the [JSONObject] safely.
 *
 * @param name The name of the attribute that contains a [Double] value.
=======
 * Retrieve an [Double] from the [JSONObject] safely.
 *
 * @param name The name of the attribute that contains an [Int] value.
>>>>>>> 4495fd05
 *
 * @return The [Double] value if it exists, null otherwise.
 */
fun JSONObject.safeDouble(name: String): Double? {
    if (this.has(name)) {
        return this.getDouble(name)
    }

    return null
}

/**
 * Retrieve a [Boolean] from the [JSONObject] safely.
 *
 * @param name The name of the attribute that contains a [Boolean] value.
 *
 * @return The [Boolean] value if it exists, null otherwise.
 */
fun JSONObject.safeBool(name: String): Boolean? {
    if (this.has(name)) {
        return this.getBoolean(name)
    }

    return null
}

/**
 * Retrieve a [String] from the [JSONObject] safely.
 *
 * @param name The name of the attribute that contains a [String] value.
 *
 * @return The [String] value if it exists, null otherwise.
 */
fun JSONObject.safeString(name: String): String? {
    if (this.has(name)) {
        return this.getString(name)
    }

    return null
}

/**
 * Retrieve a [JSONObject] from the JSONObject safely.
 *
 * @param name The name of the attribute that contains a [JSONObject] value.
 *
 * @return The [JSONObject] value if it exists, null otherwise.
 */
fun JSONObject.safeJSONObject(name: String): JSONObject? {
    if (this.has(name)) {
        return this.getJSONObject(name)
    }

    return null
}

/**
 * Create a [Map] from the [JSONObject].
 */
fun JSONObject.toMap(): Map<String, Any> {
    val map = mutableMapOf<String, Any>()

    for (key in this.keys()) {
        map[key] = this[key]
    }

    return map
}

/**
 * Expand into a [JSONObject] safely.
 *
 * @param name The name of the attribute that contains a [JSONObject] value.
 * @param into The lambda method that will be executed to explore the [JSONObject] value, if the
 * attribute exists.
 */
fun JSONObject.expandJSONObject(name: String, into: (childObject: JSONObject) -> Unit) {
    if (this.has(name)) {
        into(this.getJSONObject(name))
    }
}

fun <T> JSONObject.expandJSONArray(name: String, into: (childObject: JSONObject) -> T?): List<T> {
    val listToRet = mutableListOf<T>()
    if (this.has(name)) {
        val jsonArray = this.getJSONArray(name)
        for (index in 0 until jsonArray.length()) {
            val itemJSONObject = jsonArray.getJSONObject(index)
            val item = into(itemJSONObject)
            if (item != null) {
                listToRet.add(item)
            }
        }
    }

    return listToRet
}

/**
 * Populate the [JSONObject] with the [Map] provided.
 *
 * @param map: The map that will contain the name/values.
 *
 * @return The [JSONObject] itself, to allow for chaining.
 */
fun JSONObject.putMap(map: Map<String, Any?>): JSONObject {
    for (identity in map) {
        this.put(identity.key, identity.value ?: JSONObject.NULL)
    }

    return this
}

/**
 * Populate the [JSONObject] as attribute [name] with the [Map] provided.
 *
 * @param name: The name of the attribute that will contain the [JSONObject] value.
 * @param map: The map that will contain the name/values.
 *
 * @return The [JSONObject] itself, to allow for chaining.
 */
fun JSONObject.putMap(name: String, map: Map<String, Any?>?): JSONObject {
    if (map != null) {
        this.putJSONObject(name) {
            it.putMap(map)
        }
    }

    return this
}

/**
 * Put the attribute named by [name] with a [JSONObject] value, the contents
 * of which are determined by the expand.
 *
 * @param name: The name of the attribute that will contain the [JSONObject] value.
 * @param expand: The lambda that will be called to populate the [JSONObject] value.
 *
 * @return The [JSONObject] itself, to allow for chaining.
 */
fun JSONObject.putJSONObject(name: String, expand: (item: JSONObject) -> Unit): JSONObject {
    val childJSONObject = JSONObject()
    expand(childJSONObject)

    this.put(name, childJSONObject)

    return this
}

/**
 * Put the attribute named by [name] with a [JSONArray] value, the contenxt of which
 * are deteremined by the input.
 *
 * @param name: The name of the attribute that will contain the [JSONArray] value.
 * @param list: The list of items that will be converted into the [JSONArray].
 * @param create: The lambda that will be called for each item in [list], expecting a [JSONObject] to be added to the array.
 */
fun <T> JSONObject.putJSONArray(name: String, list: List<T>?, create: (item: T) -> JSONObject?): JSONObject {
    if (list != null) {
        val jsonArray = JSONArray()
        list.forEach {
            val item = create(it)
            if (item != null) {
                jsonArray.put(item)
            }
        }
        this.put(name, jsonArray)
    }

    return this
}

/**
 * Put the name/value pair into the [JSONObject].  If the [value] provided is null,
 * nothing will be put into the [JSONObject].
 *
 * @param name The name of the attribute the [value] will be saved to.
 * @param value The value to put into the [JSONObject]. If not null, the attribute name will not be added.
 *
 * @return The [JSONObject] itself, to allow for chaining.
 */
fun JSONObject.putSafe(name: String, value: Any?): JSONObject {
    if (value != null) {
        this.put(name, value)
    }

    return this
}<|MERGE_RESOLUTION|>--- conflicted
+++ resolved
@@ -34,15 +34,9 @@
 }
 
 /**
-<<<<<<< HEAD
- * Retrieve a [Double] from the [JSONObject] safely.
- *
- * @param name The name of the attribute that contains a [Double] value.
-=======
  * Retrieve an [Double] from the [JSONObject] safely.
  *
  * @param name The name of the attribute that contains an [Int] value.
->>>>>>> 4495fd05
  *
  * @return The [Double] value if it exists, null otherwise.
  */
