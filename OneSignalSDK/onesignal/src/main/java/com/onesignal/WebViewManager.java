--- conflicted
+++ resolved
@@ -206,15 +206,9 @@
             JSONObject body = jsonObject.getJSONObject("body");
             String id = body.optString("id", null);
             if (message.isPreview) {
-<<<<<<< HEAD
-                OSInAppMessageController.getController(OneSignal.getLogger()).onMessageActionOccurredOnPreview(message, body);
-            } else if (id != null) {
-                OSInAppMessageController.getController(OneSignal.getLogger()).onMessageActionOccurredOnMessage(message, body);
-=======
                 OneSignal.getInAppMessageController().onMessageActionOccurredOnPreview(message, body);
             } else if (id != null) {
                 OneSignal.getInAppMessageController().onMessageActionOccurredOnMessage(message, body);
->>>>>>> cfb5574b
             }
 
             boolean close = body.getBoolean("close");
@@ -354,23 +348,14 @@
             @Override
             public void onMessageWasShown() {
                 firstShow = false;
-<<<<<<< HEAD
-                OSInAppMessageController.getController(OneSignal.getLogger()).onMessageWasShown(message);
-=======
                 OneSignal.getInAppMessageController().onMessageWasShown(message);
->>>>>>> cfb5574b
             }
 
             @Override
             public void onMessageWasDismissed() {
-<<<<<<< HEAD
-                OSInAppMessageController.getController(OneSignal.getLogger()).messageWasDismissed(message);
+                OneSignal.getInAppMessageController().messageWasDismissed(message);
                 if (activityLifecycleHandler != null)
                     activityLifecycleHandler.removeActivityAvailableListener(TAG + message.messageId);
-=======
-                OneSignal.getInAppMessageController().messageWasDismissed(message);
-                ActivityLifecycleHandler.removeActivityAvailableListener(TAG + message.messageId);
->>>>>>> cfb5574b
             }
         });
 
