--- conflicted
+++ resolved
@@ -156,26 +156,6 @@
       void inAppMessageClicked(OSInAppMessageAction result);
    }
 
-<<<<<<< HEAD
-=======
-   /**
-    * An interface used to handle notifications that are received.
-    * <br/>
-    * Set this during OneSignal init in
-    * {@link OneSignal.Builder#setNotificationReceivedHandler(NotificationReceivedHandler) setNotificationReceivedHandler}
-    *<br/><br/>
-    * @see <a href="https://documentation.onesignal.com/docs/android-native-sdk#section--notificationreceivedhandler-">NotificationReceivedHandler | OneSignal Docs</a>
-    */
-   public interface NotificationReceivedHandler {
-      /**
-       * Fires when a notification is received. It will be fired when your app is in focus or
-       * in the background.
-       * @param notification Contains both the user's response and properties of the notification
-       */
-      void notificationReceived(OSNotification notification);
-   }
-
->>>>>>> f69f084a
    public interface IdsAvailableHandler {
       void idsAvailable(String userId, String registrationId);
    }
@@ -505,21 +485,9 @@
       mDisableGmsMissingPrompt = disable;
    }
 
-<<<<<<< HEAD
    public static void inFocusDisplaying(OSInFocusDisplayOption displayOption) {
       mDisplayOptionCarryOver = false;
       mDisplayOption = displayOption;
-=======
-      if (wasAppContextNull) {
-         sessionManager = new OSSessionManager(getNewSessionListener());
-         outcomeEventsController = new OutcomeEventsController(sessionManager, getDBHelperInstance());
-         // Prefs require a context to save
-         // If the previous state of appContext was null, kick off write in-case it was waiting
-         OneSignalPrefs.startDelayedWrite();
-         // Cleans out old cached data to prevent over using the storage on devices
-         OneSignalCacheCleaner.cleanOldCachedData(context);
-      }
->>>>>>> f69f084a
    }
 
    static OneSignalDbHelper getDBHelperInstance() {
@@ -1477,15 +1445,8 @@
    public static void setExternalUserId(@NonNull final String externalId) {
       setExternalUserId(externalId, null);
    }
-<<<<<<< HEAD
 
    public static void setExternalUserId(@NonNull final String externalId, @Nullable final OSExternalUserIdUpdateCompletionHandler completionCallback) {
-
-=======
-
-   public static void setExternalUserId(@NonNull final String externalId, @Nullable final OSExternalUserIdUpdateCompletionHandler completionCallback) {
-
->>>>>>> f69f084a
       if (shouldLogUserPrivacyConsentErrorMessageForMethodName("setExternalUserId()"))
          return;
 
