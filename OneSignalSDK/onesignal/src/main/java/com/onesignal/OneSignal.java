/**
 * Modified MIT License
 *
 * Copyright 2019 OneSignal
 *
 * Permission is hereby granted, free of charge, to any person obtaining a copy
 * of this software and associated documentation files (the "Software"), to deal
 * in the Software without restriction, including without limitation the rights
 * to use, copy, modify, merge, publish, distribute, sublicense, and/or sell
 * copies of the Software, and to permit persons to whom the Software is
 * furnished to do so, subject to the following conditions:
 *
 * 1. The above copyright notice and this permission notice shall be included in
 * all copies or substantial portions of the Software.
 *
 * 2. All copies of substantial portions of the Software may only be used in connection
 * with services provided by OneSignal.
 *
 * THE SOFTWARE IS PROVIDED "AS IS", WITHOUT WARRANTY OF ANY KIND, EXPRESS OR
 * IMPLIED, INCLUDING BUT NOT LIMITED TO THE WARRANTIES OF MERCHANTABILITY,
 * FITNESS FOR A PARTICULAR PURPOSE AND NONINFRINGEMENT. IN NO EVENT SHALL THE
 * AUTHORS OR COPYRIGHT HOLDERS BE LIABLE FOR ANY CLAIM, DAMAGES OR OTHER
 * LIABILITY, WHETHER IN AN ACTION OF CONTRACT, TORT OR OTHERWISE, ARISING FROM,
 * OUT OF OR IN CONNECTION WITH THE SOFTWARE OR THE USE OR OTHER DEALINGS IN
 * THE SOFTWARE.
 */

package com.onesignal;

import android.app.Activity;
import android.app.AlertDialog;
import android.app.Application;
import android.app.NotificationManager;
import android.content.ContentValues;
import android.content.Context;
import android.content.Intent;
import android.content.pm.ApplicationInfo;
import android.content.pm.PackageManager;
import android.database.Cursor;
import android.database.sqlite.SQLiteDatabase;
import android.os.Build;
import android.os.Bundle;
import android.support.annotation.NonNull;
import android.support.annotation.Nullable;
import android.support.annotation.WorkerThread;
import android.text.TextUtils;
import android.util.Log;

import com.onesignal.OneSignalDbContract.NotificationTable;

import org.json.JSONArray;
import org.json.JSONException;
import org.json.JSONObject;

import java.io.PrintWriter;
import java.io.StringWriter;
import java.util.ArrayList;
import java.util.Calendar;
import java.util.Collection;
import java.util.Date;
import java.util.HashMap;
import java.util.HashSet;
import java.util.Iterator;
import java.util.Map;
import java.util.TimeZone;
import java.util.concurrent.ConcurrentLinkedQueue;
import java.util.concurrent.ExecutorService;
import java.util.concurrent.Executors;
import java.util.concurrent.RejectedExecutionException;
import java.util.concurrent.ThreadFactory;
import java.util.concurrent.atomic.AtomicLong;

/**
 * The main OneSignal class - this is where you will interface with the OneSignal SDK
 * <br/><br/>
 * <b>Reminder:</b> Add your {@code onesignal_app_id} to your build.gradle config in <i>android</i> > <i>defaultConfig</i>
 * <br/>
 * @see <a href="https://documentation.onesignal.com/docs/android-sdk-setup#section-1-gradle-setup">OneSignal Gradle Setup</a>
 */
public class OneSignal {

   // If the app is this amount time or longer in the background we will count the session as done
   static final long MIN_ON_SESSION_TIME_MILLIS = 30 * 1_000L;

   public enum LOG_LEVEL {
      NONE, FATAL, ERROR, WARN, INFO, DEBUG, VERBOSE
   }

   public enum OSInFocusDisplayOption {
      None, InAppAlert, Notification
   }

   enum AppEntryAction {
      NOTIFICATION_CLICK,
      APP_OPEN,
      APP_CLOSE,
      ;

      boolean isNotificationClick() {
          return this.equals(NOTIFICATION_CLICK);
      }

      boolean isAppOpen() {
          return this.equals(APP_OPEN);
      }

      boolean isAppClose() {
          return this.equals(APP_CLOSE);
      }
   }

   /**
    * An interface used to handle notifications that are received.
    * <br/>
    * Set this during OneSignal init in
    * {@link OneSignal#setNotificationWillShowInForegroundHandler(NotificationWillShowInForegroundHandler) setNotificationWillShowInForegroundHandler}
    * <br/><br/>
    * @see <a href="https://documentation.onesignal.com/docs/android-native-sdk#section--notificationreceivedhandler-">NotificationReceivedHandler | OneSignal Docs</a>
    */
   public interface NotificationWillShowInForegroundHandler {
      /**
       * Fires when a notification is about to shown in the foreground. It will be fired when your app is in focus or
       * in the background.
       * @param notification Contains both the user's response and properties of the notification
       */
      void notificationWillShowInForeground(OSNotification notification);
   }

   /**
    * An interface used to process a OneSignal notification the user just tapped on.
    * <br/>
    * Set this during OneSignal init in
    * {@link OneSignal#setNotificationOpenedHandler(NotificationOpenedHandler) setNotificationOpenedHandler}
    * <br/><br/>
    * @see <a href="https://documentation.onesignal.com/docs/android-native-sdk#section--notificationopenedhandler-">NotificationOpenedHandler | OneSignal Docs</a>
    */
   public interface NotificationOpenedHandler {
      /**
       * Fires when a user taps on a notification.
       * @param result a {@link OSNotificationOpenResult} with the user's response and properties of this notification
       */
      void notificationOpened(OSNotificationOpenResult result);
   }

   /**
    * An interface used to process a OneSignal In-App Message the user just tapped on.
    * <br/>
    * Set this during OneSignal init in
    * {@link OneSignal#setInAppMessageClickHandler(InAppMessageClickHandler)}
    */
   public interface InAppMessageClickHandler {
      /**
       * Fires when a user taps on a clickable element in the notification such as a button or image
       * @param result a {@link OSInAppMessageAction}
       **/
      void inAppMessageClicked(OSInAppMessageAction result);
   }

   public interface IdsAvailableHandler {
      void idsAvailable(String userId, String registrationId);
   }

   /**
    * Interface which you can implement and pass to {@link OneSignal#getTags(GetTagsHandler)} to
    * get all the tags set on a user
    * <br/><br/>
    * <b>Note:</b> the {@link #tagsAvailable(JSONObject)} callback does not run on the Main(UI)
    * Thread, so be aware when modifying UI in this method.
    */
   public interface GetTagsHandler {
      /**
       * <b>Note:</b> this callback does not run on the Main(UI)
       * Thread, so be aware when modifying UI in this method.
       * @param tags a JSONObject containing the OneSignal tags for the user in a key/value map
       */
      void tagsAvailable(JSONObject tags);
   }

   public interface ChangeTagsUpdateHandler {
      void onSuccess(JSONObject tags);
      void onFailure(SendTagsError error);
   }

   public static class SendTagsError {
      private String message;
      private int code;

      SendTagsError(int errorCode, String errorMessage) {
         this.message = errorMessage;
         this.code = errorCode;
      }

      public int getCode() { return code; }
      public String getMessage() { return message; }
   }

   public interface OSExternalUserIdUpdateCompletionHandler {
      void onComplete(JSONObject results);
   }

   interface OSInternalExternalUserIdUpdateCompletionHandler {
      void onComplete(String channel, boolean success);
   }

   public enum EmailErrorType {
      VALIDATION, REQUIRES_EMAIL_AUTH, INVALID_OPERATION, NETWORK
   }

   public static class EmailUpdateError {
      private EmailErrorType type;
      private String message;

      EmailUpdateError(EmailErrorType type, String message) {
         this.type = type;
         this.message = message;
      }

      public EmailErrorType getType() {
         return type;
      }

      public String getMessage() {
         return message;
      }
   }

   public interface EmailUpdateHandler {
      void onSuccess();
      void onFailure(EmailUpdateError error);
   }

   private static EmailUpdateHandler emailUpdateHandler;
   private static EmailUpdateHandler emailLogoutHandler;

   /**
    * Fires delegate when the notification was created or fails to be created.
    */
   public interface PostNotificationResponseHandler {
      void onSuccess(JSONObject response);
      void onFailure(JSONObject response);
   }

   static String appId;
   static Context appContext;
   static String googleProjectNumber;

   private static LOG_LEVEL visualLogLevel = LOG_LEVEL.NONE;
   private static LOG_LEVEL logCatLevel = LOG_LEVEL.WARN;

   private static String userId = null;
   private static String emailId = null;
   private static int subscribableStatus;

   // TODO: These should be cleaned up and managed else where maybe?
   //    These have been ripped out of mInitBuilder since it was deleted and placed here for now
   static NotificationWillShowInForegroundHandler notificationWillShowInForegroundHandler;
   static NotificationOpenedHandler notificationOpenedHandler;
   static InAppMessageClickHandler inAppMessageClickHandler;
   static boolean mPromptLocation;
   static boolean mDisableGmsMissingPrompt;
   // Default true in 4.0.0 release.
   static boolean mUnsubscribeWhenNotificationsAreDisabled;
   static boolean mFilterOtherGCMReceivers;
   // Exists to make wrapper SDKs simpler so they don't need to store their own variable before
   //  calling startInit().init()
   // mDisplayOptionCarryOver is used if setInFocusDisplaying is called but inFocusDisplaying wasn't
   static boolean mDisplayOptionCarryOver;
   // Default Notification in 4.0.0 release.
   static OSInFocusDisplayOption mDisplayOption = OSInFocusDisplayOption.InAppAlert;
   // TODOEnd OF mInitBuilder params

   // Is the init() of OneSignal SDK finished yet
   private static boolean initDone;
   static boolean isInitDone() {
      return initDone;
   }

   // Is the app in the inForeground or not
   private static boolean inForeground;
   static boolean isInForeground() {
      return inForeground;
   }

   // Tells the action taken to enter the app
   @NonNull private static AppEntryAction appEntryState = AppEntryAction.APP_CLOSE;
   static @NonNull AppEntryAction getAppEntryState() {
      return appEntryState;
   }

   // the concurrent queue in which we pin pending tasks upon finishing initialization
   static ExecutorService pendingTaskExecutor;
   public static ConcurrentLinkedQueue<Runnable> taskQueueWaitingForInit = new ConcurrentLinkedQueue<>();
   static AtomicLong lastTaskId = new AtomicLong();

   private static IdsAvailableHandler idsAvailableHandler;

   private static TrackGooglePurchase trackGooglePurchase;
   private static TrackAmazonPurchase trackAmazonPurchase;
   private static TrackFirebaseAnalytics trackFirebaseAnalytics;

   public static final String VERSION = "031302";

   private static OSSessionManager.SessionListener getNewSessionListener() {
      return new OSSessionManager.SessionListener() {
         @Override
         public void onSessionEnding(@NonNull OSSessionManager.SessionResult lastSessionResult) {
            outcomeEventsController.cleanOutcomes();
            FocusTimeController.getInstance().onSessionEnded(lastSessionResult);
         }
      };
   }
   @Nullable private static OSSessionManager sessionManager;
   @Nullable private static OutcomeEventsController outcomeEventsController;

   private static AdvertisingIdentifierProvider mainAdIdProvider = new AdvertisingIdProviderGPS();

   @SuppressWarnings("WeakerAccess")
   public static String sdkType = "native";

   @NonNull private static OSUtils osUtils = new OSUtils();

   private static String lastRegistrationId;
   private static boolean registerForPushFired, locationFired, promptedLocation;

   private static LocationGMS.LocationPoint lastLocationPoint;

   static boolean shareLocation = true;

   private static Collection<JSONArray> unprocessedOpenedNotifs = new ArrayList<>();
   private static HashSet<String> postedOpenedNotifIds = new HashSet<>();

   private static ArrayList<GetTagsHandler> pendingGetTagsHandlers = new ArrayList<>();
   private static boolean getTagsCall;

   private static boolean waitingToPostStateSync;

   static boolean requiresUserPrivacyConsent = false;
   static DelayedConsentInitializationParameters delayedInitParams;

   static OneSignalRemoteParams.Params remoteParams;

   // Start PermissionState
   private static OSPermissionState currentPermissionState;
   private static OSPermissionState getCurrentPermissionState(Context context) {
      if (context == null)
         return null;

      if (currentPermissionState == null) {
         currentPermissionState = new OSPermissionState(false);
         currentPermissionState.observable.addObserverStrong(new OSPermissionChangedInternalObserver());
      }

      return currentPermissionState;
   }

   static OSPermissionState lastPermissionState;
   private static OSPermissionState getLastPermissionState(Context context) {
      if (context == null)
         return null;

      if (lastPermissionState == null)
         lastPermissionState = new OSPermissionState(true);

      return lastPermissionState;
   }

   private static OSObservable<OSPermissionObserver, OSPermissionStateChanges> permissionStateChangesObserver;
   static OSObservable<OSPermissionObserver, OSPermissionStateChanges> getPermissionStateChangesObserver() {
      if (permissionStateChangesObserver == null)
         permissionStateChangesObserver = new OSObservable<>("onOSPermissionChanged", true);
      return permissionStateChangesObserver;
   }
   // End PermissionState

   // Start SubscriptionState
   private static OSSubscriptionState currentSubscriptionState;
   private static OSSubscriptionState getCurrentSubscriptionState(Context context) {
      if (context == null)
         return null;

      if (currentSubscriptionState == null) {
         currentSubscriptionState = new OSSubscriptionState(false, getCurrentPermissionState(context).getEnabled());
         getCurrentPermissionState(context).observable.addObserver(currentSubscriptionState);
         currentSubscriptionState.observable.addObserverStrong(new OSSubscriptionChangedInternalObserver());
      }

      return currentSubscriptionState;
   }

   static OSSubscriptionState lastSubscriptionState;
   private static OSSubscriptionState getLastSubscriptionState(Context context) {
      if (context == null)
         return null;

      if (lastSubscriptionState == null)
         lastSubscriptionState = new OSSubscriptionState(true, false);

      return lastSubscriptionState;
   }

   private static OSObservable<OSSubscriptionObserver, OSSubscriptionStateChanges> subscriptionStateChangesObserver;
   static OSObservable<OSSubscriptionObserver, OSSubscriptionStateChanges> getSubscriptionStateChangesObserver() {
      if (subscriptionStateChangesObserver == null)
         subscriptionStateChangesObserver = new OSObservable<>("onOSSubscriptionChanged", true);
      return subscriptionStateChangesObserver;
   }
   // End SubscriptionState


   // Start EmailSubscriptionState
   private static OSEmailSubscriptionState currentEmailSubscriptionState;
   private static OSEmailSubscriptionState getCurrentEmailSubscriptionState(Context context) {
      if (context == null)
         return null;

      if (currentEmailSubscriptionState == null) {
         currentEmailSubscriptionState = new OSEmailSubscriptionState(false);
         currentEmailSubscriptionState.observable.addObserverStrong(new OSEmailSubscriptionChangedInternalObserver());
      }

      return currentEmailSubscriptionState;
   }

   static OSEmailSubscriptionState lastEmailSubscriptionState;
   private static OSEmailSubscriptionState getLastEmailSubscriptionState(Context context) {
      if (context == null)
         return null;

      if (lastEmailSubscriptionState == null)
         lastEmailSubscriptionState = new OSEmailSubscriptionState(true);

      return lastEmailSubscriptionState;
   }

   private static OSObservable<OSEmailSubscriptionObserver, OSEmailSubscriptionStateChanges> emailSubscriptionStateChangesObserver;
   static OSObservable<OSEmailSubscriptionObserver, OSEmailSubscriptionStateChanges> getEmailSubscriptionStateChangesObserver() {
      if (emailSubscriptionStateChangesObserver == null)
         emailSubscriptionStateChangesObserver = new OSObservable<>("onOSEmailSubscriptionChanged", true);
      return emailSubscriptionStateChangesObserver;
   }
   // End EmailSubscriptionState


   private static class IAPUpdateJob {
      JSONArray toReport;
      boolean newAsExisting;
      OneSignalRestClient.ResponseHandler restResponseHandler;

      IAPUpdateJob(JSONArray toReport) {
         this.toReport = toReport;
      }
   }
   private static IAPUpdateJob iapUpdateJob;

   private static void setDisplayOptionCarryOver(boolean carryOver) {
      mDisplayOptionCarryOver = carryOver;
   }

   /**
    * Prompts the user for location permissions.
    * This allows for geotagging so you can send notifications to users based on location.
    * This does not accommodate any rationale-gating that is encouraged before requesting
    * permissions from the user.
    * <br/><br/>
    * See {@link #promptLocation()} for more details on how to manually prompt location permissions.
    *
    * @param enable If set to {@code false}, OneSignal will not prompt for location.
    *               If set to {@code true}, OneSignal will prompt users for location permissions
    *               when your app starts
    * @return the builder object you called this method on
    */
   public static void autoPromptLocation(boolean enable) {
      mPromptLocation = enable;
   }

<<<<<<< HEAD
   /**
    * Prompts the user to update/enable Google Play Services if it's disabled on the device.
    *
    * @param disable if {@code false}, prompt users. if {@code true}, never show the out of date prompt.
    *                Default is {@code false}
    * @return
    */
   public static void disableGmsMissingPrompt(boolean disable) {
      mDisableGmsMissingPrompt = disable;
   }

   public static void inFocusDisplaying(OSInFocusDisplayOption displayOption) {
      mDisplayOptionCarryOver = false;
      mDisplayOption = displayOption;
=======
      if (wasAppContextNull) {
         sessionManager = new OSSessionManager(getNewSessionListener());
         outcomeEventsController = new OutcomeEventsController(sessionManager, getDBHelperInstance());
         // Prefs require a context to save
         // If the previous state of appContext was null, kick off write in-case it was waiting
         OneSignalPrefs.startDelayedWrite();
         // Cleans out old cached data to prevent over using the storage on devices
         OneSignalCacheCleaner.cleanOldCachedData(context);
      }
>>>>>>> 6fa9ea87
   }

   static OneSignalDbHelper getDBHelperInstance() {
      return OneSignalDbHelper.getInstance(appContext);
   }

   /**
    * If notifications are disabled for your app, unsubscribe the user from OneSignal.
    * This will happen when your users go to <i>Settings</i> > <i>Apps</i> and turn off notifications or
    * they long press your notifications and select "block notifications". This is {@code false} by default.
    * @param set if {@code false} - don't unsubscribe users<br/>
    *            if {@code true} - unsubscribe users when notifications are disabled<br/>
    *            the default is {@code false}
    * @return the builder you called this method on
    */
   public static void unsubscribeWhenNotificationsAreDisabled(boolean set) {
      mUnsubscribeWhenNotificationsAreDisabled = set;
   }

   /**
    * Enable to prevent other broadcast receivers from receiving OneSignal FCM/GCM payloads.
    * Prevent thrown exceptions or double notifications from other libraries/SDKs that implement
    * notifications. Other non-OneSignal payloads will still be passed through so your app can
    * handle FCM/GCM payloads from other back-ends.
    * <br/><br/>
    * <b>Note:</b> You can't use multiple
    * Google Project numbers/Sender IDs. They must be the same if you are using multiple providers,
    * otherwise there will be unexpected subscribes.
    * @param set
    * @return
    */
   public static void filterOtherGCMReceivers(boolean set) {
      mFilterOtherGCMReceivers = set;
   }

   /**
    * 1/2 steps in OneSignal init, relying on setAppContext (usage order does not matter)
    * Sets the app id OneSignal should use in the application
    * This is should be set from all OneSignal entry points
    * @param newAppId - String app id associated with the OneSignal dashboard app
    */
   public static void setAppId(@NonNull String newAppId) {
      OneSignal.onesignalLog(LOG_LEVEL.VERBOSE, "setAppId(id) called with app_id: " + newAppId + "!");

      if (newAppId == null || newAppId.isEmpty()) {
         OneSignal.onesignalLog(LOG_LEVEL.WARN, "newAppId is null or empty, ignoring!");
         return;
      }
      else if (!newAppId.equals(appId)) {
         // Pre-check on app id to make sure init of SDK is performed properly
         //     Usually when the app id is changed during runtime so that SDK is reinitialized properly
         initDone = false;
      }

      appId = newAppId;
      SaveAppId(newAppId);

      OneSignal.onesignalLog(LOG_LEVEL.VERBOSE, "setAppId(id) finished, checking if appContext has been set before proceeding...");
      if (appContext == null) {
         OneSignal.onesignalLog(LOG_LEVEL.WARN, "appId set, but please call setAppContext(appContext) with Application context to complete OneSignal init!");
         return;
      }

      OneSignal.onesignalLog(LOG_LEVEL.VERBOSE, "setAppId(id) successful and appContext is set, continuing OneSignal init...");
      init();
   }

   /**
    * 1/2 steps in OneSignal init, relying on setAppId (usage order does not matter)
    * Sets the global shared ApplicationContext for OneSignal
    * This is should be set from all OneSignal entry points
    *   - BroadcastReceivers, Services, and Activities
    * @param context - Context used by the Application of the app
    */
   public static void setAppContext(@NonNull Context context) {
      OneSignal.onesignalLog(LOG_LEVEL.VERBOSE, "setAppContext(context) called!");

      if (context == null) {
         Log(LOG_LEVEL.WARN, "context is null, ignoring!");
         return;
      }

      boolean wasAppContextNull = (appContext == null);
      appContext = context.getApplicationContext();
      setupActivityLifecycleListener(wasAppContextNull);
      setupPrivacyConsent(appContext);

      OneSignal.onesignalLog(LOG_LEVEL.VERBOSE, "setAppContext(context) finished, checking if appId has been set before proceeding...");
      if (appId == null) {

         // Get the cached app id, if it exists
         String oldAppId = getSavedAppId();
         if (oldAppId == null) {
            OneSignal.onesignalLog(LOG_LEVEL.WARN, "appContext set, but please call setAppId(appId) with a valid appId to complete OneSignal init!");
         } else {
            OneSignal.onesignalLog(LOG_LEVEL.VERBOSE, "appContext set and an old appId was found, attempting to call setAppId(oldAppId)");
            setAppId(oldAppId);
         }

         return;
      }

      OneSignal.onesignalLog(LOG_LEVEL.VERBOSE, "setAppContext(context) successful and appId is set, continuing OneSignal init...");
      init();
   }

   public static void setNotificationWillShowInForegroundHandler(NotificationWillShowInForegroundHandler callback) {
      notificationWillShowInForegroundHandler = callback;
   }

   public static void setNotificationOpenedHandler(NotificationOpenedHandler callback) {
      notificationOpenedHandler = callback;

      if (initDone && notificationOpenedHandler != null)
            fireCallbackForOpenedNotifications();
   }

   public static void setInAppMessageClickHandler(InAppMessageClickHandler callback) {
      inAppMessageClickHandler = callback;
   }

   /**
    * Called after setAppId and setAppContext, depending on which one is called last (order does not matter)
    */
   synchronized private static void init() {
      if (requiresUserPrivacyConsent()) {
         OneSignal.Log(LOG_LEVEL.WARN, "OneSignal SDK initialization delayed, user privacy consent is set to required for this application.");
         delayedInitParams = new DelayedConsentInitializationParameters(appContext, appId);
         // Set app id null since OneSignal was not init fully
         appId = null;
         return;
      }

<<<<<<< HEAD
      deviceType = osUtils.getDeviceType();
      subscribableStatus = osUtils.initializationChecker(appContext, deviceType, appId);
=======
      mInitBuilder = createInitBuilder(notificationOpenedHandler, notificationReceivedHandler);

      if (!isGoogleProjectNumberRemote())
         mGoogleProjectNumber = googleProjectNumber;

      subscribableStatus = osUtils.initializationChecker(context, oneSignalAppId);
>>>>>>> 6fa9ea87
      if (isSubscriptionStatusUninitializable())
         return;

      if (initDone) {
         if (notificationOpenedHandler != null)
            fireCallbackForOpenedNotifications();

         return;
      }

      saveFilterOtherGCMReceivers(mFilterOtherGCMReceivers);

      handleActivityLifecycleHandler(appContext);

      OneSignalStateSynchronizer.initUserState();

      // Verify the session is an Amazon purchase and track it
      handleAmazonPurchase();

      // Check and handle app id change of the current session
      handleAppIdChange();

      OSPermissionChangedInternalObserver.handleInternalChanges(getCurrentPermissionState(appContext));

      // When the session reaches timeout threshold, start new session
      // This is where the LocationGMS prompt is triggered and shown to the user
      doSessionInit();

      if (notificationOpenedHandler != null)
         fireCallbackForOpenedNotifications();

      if (TrackGooglePurchase.CanTrack(appContext))
         trackGooglePurchase = new TrackGooglePurchase(appContext);

      if (TrackFirebaseAnalytics.CanTrack())
         trackFirebaseAnalytics = new TrackFirebaseAnalytics(appContext);

      PushRegistratorFCM.disableFirebaseInstanceIdService(appContext);

      initDone = true;

      outcomeEventsController.sendSavedOutcomes();

      // Clean up any pending tasks that were queued up before initialization
      startPendingTasks();
   }

   private static void setupActivityLifecycleListener(boolean wasAppContextNull) {
      // Register the lifecycle listener of the app for state changes in activities with proper context
      ActivityLifecycleListener.registerActivityLifecycleCallbacks((Application) appContext);

      // Do work here that should only happen once or at the start of a new lifecycle
      if (wasAppContextNull) {
         sessionManager = new OSSessionManager(getNewSessionListener());
         outcomeEventsController = new OutcomeEventsController(sessionManager, OneSignalDbHelper.getInstance(appContext));
         // Prefs require a context to save
         // If the previous state of appContext was null, kick off write in-case it was waiting
         OneSignalPrefs.startDelayedWrite();
         // Cleans out old cached data to prevent over using the storage on devices
         OneSignalCacheCleaner.cleanOldCachedData(appContext);
      }
   }

   private static void setupPrivacyConsent(Context context) {
      try {
         ApplicationInfo ai = context.getPackageManager().getApplicationInfo(context.getPackageName(), PackageManager.GET_META_DATA);
         Bundle bundle = ai.metaData;

         // Read the current privacy consent setting from AndroidManifest.xml
         String requireSetting = bundle.getString("com.onesignal.PrivacyConsent");
         setRequiresUserPrivacyConsent("ENABLE".equalsIgnoreCase(requireSetting));
      } catch (Throwable t) {
         t.printStackTrace();
      }
   }

   private static void handleAppIdChange() {
      // Re-register user if the app id changed (might happen when a dev is testing)
      String oldAppId = getSavedAppId();
      if (oldAppId != null) {
         if (!oldAppId.equals(appId)) {
<<<<<<< HEAD
            Log(LOG_LEVEL.DEBUG, "App id has changed:\nFrom: " + oldAppId + "\n To: " + appId + "\nClearing the user id, app state, and remoteParams as they are no longer valid");
            SaveAppId(appId);
=======
            Log(LOG_LEVEL.DEBUG, "APP ID changed, clearing user id as it is no longer valid.");
            saveAppId(appId);
>>>>>>> 6fa9ea87
            OneSignalStateSynchronizer.resetCurrentState();
            remoteParams = null;
            initDone = false;
         }
      }
      else {
         // First time setting an app id
         Log(LOG_LEVEL.DEBUG, "App id set for first time:  " + appId);
         BadgeCountUpdater.updateCount(0, appContext);
         saveAppId(appId);
      }
   }

   public static boolean userProvidedPrivacyConsent() {
      return getSavedUserConsentStatus();
   }

   private static boolean isSubscriptionStatusUninitializable() {
      return subscribableStatus == OSUtils.UNINITIALIZABLE_STATUS;
   }

   private static void handleActivityLifecycleHandler(Context context) {
      inForeground = isContextActivity(context);
      if (inForeground) {
         ActivityLifecycleHandler.curActivity = (Activity) context;
         NotificationRestorer.asyncRestore(appContext);
         FocusTimeController.getInstance().appForegrounded();
      }
      else
         ActivityLifecycleHandler.nextResumeIsFirstActivity = true;
   }

   private static void handleAmazonPurchase() {
      try {
         Class.forName("com.amazon.device.iap.PurchasingListener");
         trackAmazonPurchase = new TrackAmazonPurchase(appContext);
      } catch (ClassNotFoundException e) {}
   }

   // If the app is not in the inForeground yet do not make an on_session call yet.
   // If we don't have a OneSignal player_id yet make the call to create it regardless of focus
   private static void doSessionInit() {
      // Check session time to determine whether to start a new session or not
      if (isPastOnSessionTime()) {
          OneSignalStateSynchronizer.setNewSession();
         if (inForeground) {
            outcomeEventsController.cleanOutcomes();
            sessionManager.restartSessionIfNeeded();
         }
      } else if (inForeground) {
         OSInAppMessageController.getController().initWithCachedInAppMessages();
         sessionManager.attemptSessionUpgrade();
      }

      // We still want register the user to OneSignal if the SDK was initialized
      //   in the background for the first time.
      if (!inForeground && hasUserId())
         return;

      setLastSessionTime(System.currentTimeMillis());
      startRegistrationOrOnSession();
   }

   private static boolean isContextActivity(Context context) {
      return context instanceof Activity;
   }

   private static void onTaskRan(long taskId) {
      if(lastTaskId.get() == taskId) {
         OneSignal.Log(LOG_LEVEL.INFO,"Last Pending Task has ran, shutting down");
         pendingTaskExecutor.shutdown();
      }
   }
   private static class PendingTaskRunnable implements Runnable {
      private Runnable innerTask;

      private long taskId;

      PendingTaskRunnable(Runnable innerTask) {
         this.innerTask = innerTask;
      }
      @Override
      public void run() {
         innerTask.run();
         onTaskRan(taskId);
      }

   }

   private static void startPendingTasks() {
      if (!taskQueueWaitingForInit.isEmpty()) {
         pendingTaskExecutor = Executors.newSingleThreadExecutor(new ThreadFactory() {
            @Override
            public Thread newThread(@NonNull Runnable runnable) {
               Thread newThread = new Thread(runnable);
               newThread.setName("OS_PENDING_EXECUTOR_" + newThread.getId());
               return newThread;
            }
         });

         while (!taskQueueWaitingForInit.isEmpty()) {
            pendingTaskExecutor.submit(taskQueueWaitingForInit.poll());
         }
      }
   }

   private static void addTaskToQueue(PendingTaskRunnable task) {
      task.taskId = lastTaskId.incrementAndGet();

      if (pendingTaskExecutor == null) {
         OneSignal.Log(LOG_LEVEL.INFO,"Adding a task to the pending queue with ID: " + task.taskId);
         //the tasks haven't been executed yet...add them to the waiting queue
         taskQueueWaitingForInit.add(task);
      }
      else if (!pendingTaskExecutor.isShutdown()) {
         OneSignal.Log(LOG_LEVEL.INFO,"Executor is still running, add to the executor with ID: " + task.taskId);
         try {
            //if the executor isn't done with tasks, submit the task to the executor
            pendingTaskExecutor.submit(task);
         } catch (RejectedExecutionException e) {
            OneSignal.Log(LOG_LEVEL.INFO,"Executor is shutdown, running task manually with ID: " + task.taskId);
            // Run task manually when RejectedExecutionException occurs due to the ThreadPoolExecutor.AbortPolicy
            // The pendingTaskExecutor is already shutdown by the time it tries to run the task
            // Issue #669
            // https://github.com/OneSignal/OneSignal-Android-SDK/issues/669
            task.run();
            e.printStackTrace();
         }
      }

   }

   private static boolean shouldRunTaskThroughQueue() {
      if (initDone && pendingTaskExecutor == null) // there never were any waiting tasks
         return false;

      //if init isn't finished and the pending executor hasn't been defined yet...
      if (!initDone && pendingTaskExecutor == null)
         return true;

      //or if the pending executor is alive and hasn't been shutdown yet...
      if (pendingTaskExecutor != null && !pendingTaskExecutor.isShutdown())
         return true;

      return false;
   }

   private static void startRegistrationOrOnSession() {
      if (waitingToPostStateSync)
         return;
      waitingToPostStateSync = true;

      if (OneSignalStateSynchronizer.getSyncAsNewSession())
         locationFired = false;

      startLocationUpdate();

      registerForPushFired = false;
      makeAndroidParamsRequest();
   }

   private static void startLocationUpdate() {
      LocationGMS.LocationHandler locationHandler = new LocationGMS.LocationHandler() {
         @Override
         public LocationGMS.PermissionType getType() {
            return LocationGMS.PermissionType.STARTUP;
         }
         @Override
         public void complete(LocationGMS.LocationPoint point) {
            lastLocationPoint = point;
            locationFired = true;
            registerUser();
         }
      };
      boolean doPrompt = mPromptLocation && !promptedLocation;
      // Prompted so we don't ask for permissions more than once
      promptedLocation = promptedLocation || mPromptLocation;

      LocationGMS.getLocation(appContext, doPrompt, locationHandler);
   }
   private static PushRegistrator mPushRegistrator;

   private static PushRegistrator getPushRegistrator() {
      if (mPushRegistrator != null)
         return mPushRegistrator;

      int deviceType = osUtils.getDeviceType();
      if (deviceType == UserState.DEVICE_TYPE_FIREOS)
         mPushRegistrator = new PushRegistratorADM();
      else if (OSUtils.hasFCMLibrary())
         mPushRegistrator = new PushRegistratorFCM();
      else
         mPushRegistrator = new PushRegistratorGCM();

      return mPushRegistrator;
   }

   private static void registerForPushToken() {
      getPushRegistrator().registerForPush(appContext, googleProjectNumber, new PushRegistrator.RegisteredHandler() {
         @Override
         public void complete(String id, int status) {
            if (status < UserState.PUSH_STATUS_SUBSCRIBED) {
               // Only allow errored subscribableStatuses if we have never gotten a token.
               //   This ensures the device will not later be marked unsubscribed due to a
               //   any inconsistencies returned by Google Play services.
               // Also do not override a config error status if we got a runtime error
               if (OneSignalStateSynchronizer.getRegistrationId() == null &&
                   (subscribableStatus == UserState.PUSH_STATUS_SUBSCRIBED ||
                    pushStatusRuntimeError(subscribableStatus)))
                  subscribableStatus = status;
            }
            else if (pushStatusRuntimeError(subscribableStatus))
               subscribableStatus = status;

            lastRegistrationId = id;
            registerForPushFired = true;
            getCurrentSubscriptionState(appContext).setPushToken(id);
            registerUser();
         }
      });
   }

   private static boolean pushStatusRuntimeError(int subscriptionStatus) {
      return subscriptionStatus < -6;
   }

   private static void makeAndroidParamsRequest() {
      if (remoteParams != null) {
         registerForPushToken();
         return;
      }

      OneSignalRemoteParams.makeAndroidParamsRequest(new OneSignalRemoteParams.ParamsRequestCallback() {
         @Override
         public void complete(OneSignalRemoteParams.Params params) {
            remoteParams = params;
            if (remoteParams.googleProjectNumber != null)
               googleProjectNumber = remoteParams.googleProjectNumber;

            OneSignalPrefs.saveBool(
               OneSignalPrefs.PREFS_ONESIGNAL,
               OneSignalPrefs.PREFS_GT_FIREBASE_TRACKING_ENABLED,
               remoteParams.firebaseAnalytics
            );
            OneSignalPrefs.saveBool(
               OneSignalPrefs.PREFS_ONESIGNAL,
               OneSignalPrefs.PREFS_OS_RESTORE_TTL_FILTER,
               remoteParams.restoreTTLFilter
            );
            OneSignalPrefs.saveBool(
               OneSignalPrefs.PREFS_ONESIGNAL,
               OneSignalPrefs.PREFS_OS_CLEAR_GROUP_SUMMARY_CLICK,
               remoteParams.clearGroupOnSummaryClick
            );
            OneSignalPrefs.saveBool(
               OneSignalPrefs.PREFS_ONESIGNAL,
               OneSignalPrefs.PREFS_OS_RECEIVE_RECEIPTS_ENABLED,
               remoteParams.receiveReceiptEnabled
            );
           
            OutcomesUtils.saveOutcomesParams(params.outcomesParams);

            NotificationChannelManager.processChannelList(
               OneSignal.appContext,
               params.notificationChannels
            );
            registerForPushToken();
         }
      });

   }
   private static void fireCallbackForOpenedNotifications() {
      for(JSONArray dataArray : unprocessedOpenedNotifs)
         runNotificationOpenedCallback(dataArray, true, false);

      unprocessedOpenedNotifs.clear();
   }

   /**
    * TODO: Decide on a single logging method to use instead of using several all over the place
    * Please do not use this method for logging, it is meant solely to be
    * used by our wrapper SDK's.
    */
   public static void onesignalLog(LOG_LEVEL level, String message) {
      OneSignal.Log(level, message);
   }

   public static void provideUserConsent(boolean consent) {
      boolean previousConsentStatus = userProvidedPrivacyConsent();

      saveUserConsentStatus(consent);

      if (!previousConsentStatus && consent && delayedInitParams != null) {
         OneSignal.Log(LOG_LEVEL.VERBOSE, "Privacy consent provided, reassigning all delayed init params and attempting init again...");
         reassignDelayedInitParams();
      }
   }

   private static void reassignDelayedInitParams() {
      Context delayedContext = delayedInitParams.context;
      String delayedAppId = delayedInitParams.appId;

      delayedInitParams = null;

      setAppId(delayedAppId);
      setAppContext(delayedContext);
   }

   public static void setRequiresUserPrivacyConsent(boolean required) {
      if (requiresUserPrivacyConsent && !required) {
         OneSignal.Log(LOG_LEVEL.ERROR, "Cannot change requiresUserPrivacyConsent() from TRUE to FALSE");
         return;
      }

      requiresUserPrivacyConsent = required;
   }


   /**
    * Indicates if the SDK is still waiting for the user to provide consent
    */
   public static boolean requiresUserPrivacyConsent() {
      return requiresUserPrivacyConsent && !userProvidedPrivacyConsent();
   }

   static boolean shouldLogUserPrivacyConsentErrorMessageForMethodName(String methodName) {
      if (requiresUserPrivacyConsent()) {
         if (methodName != null)
            OneSignal.Log(LOG_LEVEL.WARN, "Method " + methodName + " was called before the user provided privacy consent. Your application is set to require the user's privacy consent before the OneSignal SDK can be initialized. Please ensure the user has provided consent before calling this method. You can check the latest OneSignal consent status by calling OneSignal.userProvidedPrivacyConsent()");
         return true;
      }

      return false;
   }

   public static void setLogLevel(LOG_LEVEL inLogCatLevel, LOG_LEVEL inVisualLogLevel) {
      logCatLevel = inLogCatLevel; visualLogLevel = inVisualLogLevel;
   }

   /**
    * Enable logging to help debug if you run into an issue setting up OneSignal.
    * The following options are available with increasingly more information:
    * <br/>
    * - {@code NONE}
    * <br/>
    * - {@code FATAL}
    * <br/>
    * - {@code ERROR}
    * <br/>
    * - {@code WARN}
    * <br/>
    * - {@code INFO}
    * <br/>
    * - {@code DEBUG}
    * <br/>
    * - {@code VERBOSE}
    * @param inLogCatLevel Sets the logging level to print to the Android LogCat log
    * @param inVisualLogLevel Sets the logging level to show as alert dialogs
    */
   public static void setLogLevel(int inLogCatLevel, int inVisualLogLevel) {
      setLogLevel(getLogLevel(inLogCatLevel), getLogLevel(inVisualLogLevel));
   }

   private static OneSignal.LOG_LEVEL getLogLevel(int level) {
      switch(level) {
         case 0:
            return OneSignal.LOG_LEVEL.NONE;
         case 1:
            return OneSignal.LOG_LEVEL.FATAL;
         case 2:
            return OneSignal.LOG_LEVEL.ERROR;
         case 3:
            return OneSignal.LOG_LEVEL.WARN;
         case 4:
            return OneSignal.LOG_LEVEL.INFO;
         case 5:
            return OneSignal.LOG_LEVEL.DEBUG;
         case 6:
            return OneSignal.LOG_LEVEL.VERBOSE;
      }

      if (level < 0)
         return OneSignal.LOG_LEVEL.NONE;
      return OneSignal.LOG_LEVEL.VERBOSE;
   }

   static boolean atLogLevel(LOG_LEVEL level) {
      return level.compareTo(visualLogLevel) < 1 || level.compareTo(logCatLevel) < 1;
   }

   static void Log(@NonNull LOG_LEVEL level, @NonNull String message) {
      Log(level, message, null);
   }

   static void Log(@NonNull final LOG_LEVEL level, @NonNull String message, @Nullable Throwable throwable) {

      final String TAG = "OneSignal";

      if (level.compareTo(logCatLevel) < 1) {
         if (level == LOG_LEVEL.VERBOSE)
            Log.v(TAG, message, throwable);
         else if (level == LOG_LEVEL.DEBUG)
            Log.d(TAG, message, throwable);
         else if (level == LOG_LEVEL.INFO)
            Log.i(TAG, message, throwable);
         else if (level == LOG_LEVEL.WARN)
            Log.w(TAG, message, throwable);
         else if (level == LOG_LEVEL.ERROR || level == LOG_LEVEL.FATAL)
            Log.e(TAG, message, throwable);
      }

      if (level.compareTo(visualLogLevel) < 1 && ActivityLifecycleHandler.curActivity != null) {
         try {
            String fullMessage = message + "\n";
            if (throwable != null) {
               fullMessage += throwable.getMessage();
               StringWriter sw = new StringWriter();
               PrintWriter pw = new PrintWriter(sw);
               throwable.printStackTrace(pw);
               fullMessage += sw.toString();
            }

            final String finalFullMessage = fullMessage;
            OSUtils.runOnMainUIThread(new Runnable() {
               @Override
               public void run() {
                  if (ActivityLifecycleHandler.curActivity != null)
                     new AlertDialog.Builder(ActivityLifecycleHandler.curActivity)
                         .setTitle(level.toString())
                         .setMessage(finalFullMessage)
                         .show();
               }
            });
         } catch(Throwable t) {
            Log.e(TAG, "Error showing logging message.", t);
         }
      }
   }

   static void logHttpError(String errorString, int statusCode, Throwable throwable, String errorResponse) {
      String jsonError = "";
      if (errorResponse != null && atLogLevel(LOG_LEVEL.INFO))
         jsonError = "\n" + errorResponse + "\n";
      Log(LOG_LEVEL.WARN, "HTTP code: " + statusCode + " " + errorString + jsonError, throwable);
   }

   // Returns true if there is active time that is unsynced.
   @WorkerThread
   static void onAppLostFocus() {
      inForeground = false;
      appEntryState = AppEntryAction.APP_CLOSE;

      setLastSessionTime(System.currentTimeMillis());
      LocationGMS.onFocusChange();

      if (!initDone)
         return;

      if (trackAmazonPurchase != null)
         trackAmazonPurchase.checkListener();

      FocusTimeController.getInstance().appBackgrounded();

      scheduleSyncService();
   }

   // Schedules location update or a player update if there are any unsynced changes
   private static boolean scheduleSyncService() {
      boolean unsyncedChanges = OneSignalStateSynchronizer.persist();
      if (unsyncedChanges)
         OneSignalSyncServiceUtils.scheduleSyncTask(appContext);

      boolean locationScheduled = LocationGMS.scheduleUpdate(appContext);
      return locationScheduled || unsyncedChanges;
   }

   static void onAppFocus() {
      inForeground = true;

      // If the app gains focus and has not been set to NOTIFICATION_CLICK yet we can assume this is a normal app open
      if (!appEntryState.equals(AppEntryAction.NOTIFICATION_CLICK))
         appEntryState = AppEntryAction.APP_OPEN;

      LocationGMS.onFocusChange();

      // Make sure without privacy consent, onAppFocus returns early
      if (shouldLogUserPrivacyConsentErrorMessageForMethodName("onAppFocus"))
         return;
      
      if (OSUtils.shouldLogMissingAppIdError(appId))
         return;

      FocusTimeController.getInstance().appForegrounded();

      doSessionInit();

      if (trackGooglePurchase != null)
         trackGooglePurchase.trackIAP();

      NotificationRestorer.asyncRestore(appContext);

      getCurrentPermissionState(appContext).refreshAsTo();

      if (trackFirebaseAnalytics != null && getFirebaseAnalyticsEnabled())
         trackFirebaseAnalytics.trackInfluenceOpenEvent();

      OneSignalSyncServiceUtils.cancelSyncTask(appContext);
   }

   static void addNetType(JSONObject jsonObj) {
      try {
         jsonObj.put("net_type", osUtils.getNetType());
      } catch (Throwable t) {}
   }

   private static int getTimeZoneOffset() {
      TimeZone timezone = Calendar.getInstance().getTimeZone();
      int offset = timezone.getRawOffset();

      if (timezone.inDaylightTime(new Date()))
          offset = offset + timezone.getDSTSavings();

      return offset / 1000;
   }

   private static void registerUser() {
      Log(LOG_LEVEL.DEBUG,
         "registerUser:" +
         "registerForPushFired:" + registerForPushFired +
         ", locationFired: " + locationFired +
         ", remoteParams: " + remoteParams +
         ", appId: " + appId
      );

      if (!registerForPushFired || !locationFired || remoteParams == null || appId == null)
         return;

      new Thread(new Runnable() {
         public void run() {
            try {
               registerUserTask();
               OneSignalChromeTabAndroidFrame.setup(appId, userId, AdvertisingIdProviderGPS.getLastValue());
            } catch(JSONException t) {
               Log(LOG_LEVEL.FATAL, "FATAL Error registering device!", t);
            }
         }
      }, "OS_REG_USER").start();
   }

   private static void registerUserTask() throws JSONException {
      String packageName = appContext.getPackageName();
      PackageManager packageManager = appContext.getPackageManager();

      JSONObject deviceInfo = new JSONObject();

      deviceInfo.put("app_id", getSavedAppId());

      String adId = mainAdIdProvider.getIdentifier(appContext);
      if (adId != null)
         deviceInfo.put("ad_id", adId);
      deviceInfo.put("device_os", Build.VERSION.RELEASE);
      deviceInfo.put("timezone", getTimeZoneOffset());
      deviceInfo.put("language", OSUtils.getCorrectedLanguage());
      deviceInfo.put("sdk", VERSION);
      deviceInfo.put("sdk_type", sdkType);
      deviceInfo.put("android_package", packageName);
      deviceInfo.put("device_model", Build.MODEL);

      try {
         deviceInfo.put("game_version", packageManager.getPackageInfo(packageName, 0).versionCode);
      } catch (PackageManager.NameNotFoundException e) {}

      deviceInfo.put("net_type", osUtils.getNetType());
      deviceInfo.put("carrier", osUtils.getCarrierName());
      deviceInfo.put("rooted", RootToolsInternalMethods.isRooted());

      OneSignalStateSynchronizer.updateDeviceInfo(deviceInfo);

      JSONObject pushState = new JSONObject();
      pushState.put("identifier", lastRegistrationId);
      pushState.put("subscribableStatus", subscribableStatus);
      pushState.put("androidPermission", areNotificationsEnabledForSubscribedState());
      pushState.put("device_type", osUtils.getDeviceType());
      OneSignalStateSynchronizer.updatePushState(pushState);

      if (shareLocation && lastLocationPoint != null)
         OneSignalStateSynchronizer.updateLocation(lastLocationPoint);

      OneSignalStateSynchronizer.readyToUpdate(true);

      waitingToPostStateSync = false;
   }

   /**
    * @deprecated Please migrate to setEmail. This will be removed in next major release
    */
   @Deprecated
   public static void syncHashedEmail(final String email) {

      //if applicable, check if the user provided privacy consent
      if (shouldLogUserPrivacyConsentErrorMessageForMethodName("SyncHashedEmail()"))
         return;


      if (!OSUtils.isValidEmail(email))
         return;

      Runnable runSyncHashedEmail = new Runnable() {
         @Override
         public void run() {
            String trimmedEmail = email.trim();
            OneSignalStateSynchronizer.syncHashedEmail(trimmedEmail.toLowerCase());
         }
      };

      //If either the app context is null or the waiting queue isn't done (to preserve operation order)
      if (!initDone || shouldRunTaskThroughQueue()) {
         Log(LOG_LEVEL.ERROR, "You should initialize OneSignal before calling syncHashedEmail! " +
                 "Moving this operation to a pending task queue.");
         addTaskToQueue(new PendingTaskRunnable(runSyncHashedEmail));
         return;
      }
      runSyncHashedEmail.run();
   }

   public static void setEmail(@NonNull final String email, EmailUpdateHandler callback) {
      setEmail(email, null, callback);
   }

   public static void setEmail(@NonNull final String email) {
      setEmail(email, null, null);
   }

   public static void setEmail(@NonNull final String email, @Nullable final String emailAuthHash) {
      setEmail(email, emailAuthHash, null);
   }

   /**
    * Set an email for the device to later send emails to this address
    * @param email The email that you want subscribe and associate with the device
    * @param emailAuthHash Generated auth hash from your server to authorize. (Recommended)
    *                      Create and send this hash from your backend to your app after
    *                          the user logs into your app.
    *                      DO NOT generate this from your app!
    *                      Omit this value if you do not have a backend to authenticate the user.
    * @param callback Fire onSuccess or onFailure depending if the update successes or fails
    */
   public static void setEmail(@NonNull final String email, @Nullable final String emailAuthHash, @Nullable EmailUpdateHandler callback) {

      //if applicable, check if the user provided privacy consent
      if (shouldLogUserPrivacyConsentErrorMessageForMethodName("setEmail()"))
         return;

      if (!OSUtils.isValidEmail(email)) {
         String errorMessage = "Email is invalid";
         if (callback != null)
            callback.onFailure(new EmailUpdateError(EmailErrorType.VALIDATION, errorMessage));
         Log(LOG_LEVEL.ERROR, errorMessage);
         return;
      }

      if (remoteParams != null && remoteParams.useEmailAuth && emailAuthHash == null) {
         String errorMessage = "Email authentication (auth token) is set to REQUIRED for this application. Please provide an auth token from your backend server or change the setting in the OneSignal dashboard.";
         if (callback != null)
            callback.onFailure(new EmailUpdateError(EmailErrorType.REQUIRES_EMAIL_AUTH, errorMessage));
         Log(LOG_LEVEL.ERROR, errorMessage);
         return;
      }

      emailUpdateHandler = callback;

      Runnable runSetEmail = new Runnable() {
         @Override
         public void run() {
            String trimmedEmail = email.trim();

            String internalEmailAuthHash = emailAuthHash;
            if (internalEmailAuthHash != null)
               internalEmailAuthHash.toLowerCase();

            getCurrentEmailSubscriptionState(appContext).setEmailAddress(trimmedEmail);
            OneSignalStateSynchronizer.setEmail(trimmedEmail.toLowerCase(), internalEmailAuthHash);
         }
      };

      // If either the app context is null or the waiting queue isn't done (to preserve operation order)
      if (!initDone || shouldRunTaskThroughQueue()) {
         Log(LOG_LEVEL.ERROR, "You should initialize OneSignal before calling setEmail! " +
                 "Moving this operation to a pending task queue.");
         addTaskToQueue(new PendingTaskRunnable(runSetEmail));
         return;
      }
      runSetEmail.run();
   }

   /**
    * Call when user logs out of their account.
    * This dissociates the device from the email address.
    * This does not effect the subscription status of the email address itself.
    */
   public static void logoutEmail() {
      logoutEmail(null);
   }

   public static void logoutEmail(@Nullable EmailUpdateHandler callback) {

      //if applicable, check if the user provided privacy consent
      if (shouldLogUserPrivacyConsentErrorMessageForMethodName("logoutEmail()"))
         return;

      if (getEmailId() == null) {
         final String message = "logoutEmail not valid as email was not set or already logged out!";
         if (callback != null)
            callback.onFailure(new EmailUpdateError(EmailErrorType.INVALID_OPERATION, message));
         Log(LOG_LEVEL.ERROR, message);
         return;
      }

      emailLogoutHandler = callback;

      Runnable emailLogout = new Runnable() {
         @Override
         public void run() {
            OneSignalStateSynchronizer.logoutEmail();
         }
      };

      // If either the app context is null or the waiting queue isn't done (to preserve operation order)
      if (!initDone || shouldRunTaskThroughQueue()) {
         Log(LOG_LEVEL.ERROR, "You should initialize OneSignal before calling logoutEmail! " +
                 "Moving this operation to a pending task queue.");
         addTaskToQueue(new PendingTaskRunnable(emailLogout));
         return;
      }
      emailLogout.run();
   }

   public static void setExternalUserId(@NonNull final String externalId) {
      setExternalUserId(externalId, null);
   }

   public static void setExternalUserId(@NonNull final String externalId, @Nullable final OSExternalUserIdUpdateCompletionHandler completionCallback) {
      if (shouldLogUserPrivacyConsentErrorMessageForMethodName("setExternalUserId()"))
         return;

      Runnable runSetExternalUserId = new Runnable() {
         @Override
         public void run() {
            if (externalId == null) {
               OneSignal.Log(LOG_LEVEL.WARN, "External id can't be null, set an empty string to remove an external id");
               return;
            }

            try {
               OneSignalStateSynchronizer.setExternalUserId(externalId, completionCallback);
            } catch (JSONException exception) {
               String operation = externalId.equals("") ? "remove" : "set";
               onesignalLog(LOG_LEVEL.ERROR, "Attempted to " + operation + " external ID but encountered a JSON exception");
               exception.printStackTrace();
            }
         }
      };

      // If either the app context is null or the waiting queue isn't done (to preserve operation order)
      if (!initDone || shouldRunTaskThroughQueue()) {
         addTaskToQueue(new PendingTaskRunnable(runSetExternalUserId));
         return;
      }

      runSetExternalUserId.run();
   }

   public static void removeExternalUserId() {
      if (shouldLogUserPrivacyConsentErrorMessageForMethodName("removeExternalUserId()"))
         return;

      removeExternalUserId(null);
   }

   public static void removeExternalUserId(final OSExternalUserIdUpdateCompletionHandler completionHandler) {
      if (shouldLogUserPrivacyConsentErrorMessageForMethodName("removeExternalUserId()"))
         return;

      // to remove the external user ID, the API requires an empty string
      setExternalUserId("", completionHandler);
   }

   /**
    * Tag a user based on an app event of your choosing so later you can create
    * <a href="https://documentation.onesignal.com/docs/segmentation">OneSignal Segments</a>
    * to target these users.
    *
    * @see OneSignal#sendTags to set more than one tag on a user at a time.
    *
    * @param key Key of your chossing to create or update
    * @param value Value to set on the key. <b>Note:</b> Passing in a blank {@code String} deletes
    *              the key.
    * @see OneSignal#deleteTag
    * @see OneSignal#deleteTags
    */
   public static void sendTag(String key, String value) {

      //if applicable, check if the user provided privacy consent
      if (shouldLogUserPrivacyConsentErrorMessageForMethodName("sendTag()"))
         return;

      try {
         sendTags(new JSONObject().put(key, value));
      } catch (JSONException t) {
         t.printStackTrace();
      }
   }

   public static void sendTags(String jsonString) {
      try {
         sendTags(new JSONObject(jsonString));
      } catch (JSONException t) {
         Log(LOG_LEVEL.ERROR, "Generating JSONObject for sendTags failed!", t);
      }
   }

   /**
    * Tag a user based on an app event of your choosing so later you can create
    * <a href="https://documentation.onesignal.com/docs/segmentation">OneSignal Segments</a>
    *  to target these users.
    * @param keyValues Key value pairs of your choosing to create or update. <b>Note:</b>
    *                  Passing in a blank String as a value deletes a key.
    * @see OneSignal#deleteTag
    * @see OneSignal#deleteTags
    */
   public static void sendTags(final JSONObject keyValues) {
      sendTags(keyValues, null);
   }

   /**
    * Tag a user based on an app event of your choosing so later you can create
    * <a href="https://documentation.onesignal.com/docs/segmentation">OneSignal Segments</a>
    *  to target these users.
    *
    *  NOTE: The ChangeTagsUpdateHandler will not be called under all circumstances. It can also take
    *  more than 5 seconds in some cases to be called, so please do not block any user action
    *  based on this callback.
    * @param keyValues Key value pairs of your choosing to create or update. <b>Note:</b>
    *                  Passing in a blank String as a value deletes a key.
    * @see OneSignal#deleteTag
    * @see OneSignal#deleteTags
    *
    */
   public static void sendTags(final JSONObject keyValues, final ChangeTagsUpdateHandler changeTagsUpdateHandler) {
      //if applicable, check if the user provided privacy consent
      if (shouldLogUserPrivacyConsentErrorMessageForMethodName("sendTags()"))
         return;

      Runnable sendTagsRunnable = new Runnable() {
         @Override
         public void run() {
            if (keyValues == null) {
               if (changeTagsUpdateHandler != null)
                  changeTagsUpdateHandler.onFailure(new SendTagsError(-1, "Attempted to send null tags"));
               return;
            }

            JSONObject existingKeys = OneSignalStateSynchronizer.getTags(false).result;
            JSONObject toSend = new JSONObject();

            Iterator<String> keys = keyValues.keys();
            String key;
            Object value;

            while (keys.hasNext()) {
               key = keys.next();
               try {
                  value = keyValues.opt(key);
                  if (value instanceof JSONArray || value instanceof JSONObject)
                     Log(LOG_LEVEL.ERROR, "Omitting key '" + key  + "'! sendTags DO NOT supported nested values!");
                  else if (keyValues.isNull(key) || "".equals(value)) {
                     if (existingKeys != null && existingKeys.has(key))
                        toSend.put(key, "");
                  }
                  else
                     toSend.put(key, value.toString());
               }
               catch (Throwable t) {}
            }

            if (!toSend.toString().equals("{}")) {
               OneSignalStateSynchronizer.sendTags(toSend, changeTagsUpdateHandler);
            } else if (changeTagsUpdateHandler != null) {
               changeTagsUpdateHandler.onSuccess(existingKeys);
            }
         }
      };


      if (!initDone || shouldRunTaskThroughQueue()) {
         Log(LOG_LEVEL.ERROR, "You must initialize OneSignal before modifying tags!" +
                 "Moving this operation to a pending task queue.");
         if (changeTagsUpdateHandler != null)
            changeTagsUpdateHandler.onFailure(new SendTagsError(-1, "You must initialize OneSignal before modifying tags!" +
                    "Moving this operation to a pending task queue."));
         addTaskToQueue(new PendingTaskRunnable(sendTagsRunnable));
         return;
      }

      sendTagsRunnable.run();
   }

   public static void postNotification(String json, final PostNotificationResponseHandler handler) {
      try {
         postNotification(new JSONObject(json), handler);
      } catch (JSONException e) {
         Log(LOG_LEVEL.ERROR, "Invalid postNotification JSON format: " + json);
      }
   }

   /**
    * Allows you to send notifications from user to user or schedule ones in the future to be delivered
    * to the current device.
    * <br/><br/>
    * <b>Note:</b> You can only use {@code include_player_ids} as a targeting parameter from your app.
    * Other target options such as {@code tags} and {@code included_segments} require your OneSignal
    * App REST API key which can only be used from your server.
    *
    * @param json Contains notification options, see <a href="https://documentation.onesignal.com/reference#create-notification">OneSignal | Create Notification</a>
    *              POST call for all options.
    * @param handler a {@link PostNotificationResponseHandler} object to receive the request result
    */
   public static void postNotification(JSONObject json, final PostNotificationResponseHandler handler) {

      //if applicable, check if the user provided privacy consent
      if (shouldLogUserPrivacyConsentErrorMessageForMethodName("postNotification()"))
         return;

      try {
         if (!json.has("app_id"))
            json.put("app_id", getSavedAppId());

         // app_id will not be set if init was never called.
         if (!json.has("app_id")) {
            if (handler != null)
               handler.onFailure(new JSONObject().put("error", "Missing app_id"));
            return;
         }

         OneSignalRestClient.post("notifications/", json, new OneSignalRestClient.ResponseHandler() {
            @Override
            public void onSuccess(String response) {
               Log(LOG_LEVEL.DEBUG, "HTTP create notification success: " + (response != null ? response : "null"));
               if (handler != null) {
                  try {
                     JSONObject jsonObject = new JSONObject(response);
                     if (jsonObject.has("errors"))
                        handler.onFailure(jsonObject);
                     else
                        handler.onSuccess(new JSONObject(response));
                  } catch (Throwable t) {
                     t.printStackTrace();
                  }
               }
            }

            @Override
            void onFailure(int statusCode, String response, Throwable throwable) {
               logHttpError("create notification failed", statusCode, throwable, response);
               if (handler != null) {
                  try {
                     if (statusCode == 0)
                        response = "{\"error\": \"HTTP no response error\"}";

                     handler.onFailure(new JSONObject(response));
                  } catch (Throwable t) {
                     try {
                        handler.onFailure(new JSONObject("{\"error\": \"Unknown response!\"}"));
                     } catch (JSONException e) {
                        e.printStackTrace();
                     }
                  }
               }
            }
         });
      } catch (JSONException e) {
         Log(LOG_LEVEL.ERROR, "HTTP create notification json exception!", e);
         if (handler != null) {
            try {
               handler.onFailure(new JSONObject("{'error': 'HTTP create notification json exception!'}"));
            } catch (JSONException e1) {
               e1.printStackTrace();
            }
         }
      }
   }

   /**
    * Retrieve a list of tags that have been set on the user frm the OneSignal server.
    * @param getTagsHandler an instance of {@link GetTagsHandler}.
    *                       <br/>
    *                       Calls {@link GetTagsHandler#tagsAvailable(JSONObject) tagsAvailable} once the tags are available
    */
   public static void getTags(final GetTagsHandler getTagsHandler) {

      //if applicable, check if the user provided privacy consent
      if (shouldLogUserPrivacyConsentErrorMessageForMethodName("getTags()"))
         return;

      if (getTagsHandler == null) {
         Log(LOG_LEVEL.ERROR, "getTagsHandler is null!");
         return;
      }

      new Thread(new Runnable() {
         @Override
         public void run() {
            synchronized (pendingGetTagsHandlers) {
               pendingGetTagsHandlers.add(getTagsHandler);

               // if there is an existing in-flight request, we should return
               // since there's no point in making a duplicate runnable
               if (pendingGetTagsHandlers.size() > 1) return;
            }

            if (!initDone) {
               Log(LOG_LEVEL.ERROR, "You must initialize OneSignal before getting tags! " +
                       "Moving this tag operation to a pending queue.");
               taskQueueWaitingForInit.add(new Runnable() {
                  @Override
                  public void run() {
                     runGetTags();
                  }
               });
               return;
            }

            runGetTags();
         }
      }, "OS_GETTAGS").start();
   }

   private static void runGetTags() {
      if (getUserId() == null) {
         return;
      }

      internalFireGetTagsCallbacks();
   }

   private static void internalFireGetTagsCallbacks() {
      synchronized (pendingGetTagsHandlers) {
         if (pendingGetTagsHandlers.size() == 0) return;
      }

      new Thread(new Runnable() {
         @Override
         public void run() {
            final UserStateSynchronizer.GetTagsResult tags = OneSignalStateSynchronizer.getTags(!getTagsCall);
            if (tags.serverSuccess) getTagsCall = true;

            synchronized (pendingGetTagsHandlers) {
               for (GetTagsHandler handler : pendingGetTagsHandlers) {
                  handler.tagsAvailable(tags.result == null || tags.toString().equals("{}") ? null : tags.result);
               }

               pendingGetTagsHandlers.clear();
            }
         }
      }, "OS_GETTAGS_CALLBACK").start();
   }

   /**
    * Deletes a single tag that was previously set on a user with
    * @see OneSignal#sendTag or {@link #sendTags(JSONObject)}.
    * @see OneSignal#deleteTags if you need to delete
    * more than one.
    * @param key Key to remove.
    */
   public static void deleteTag(String key) {
      deleteTag(key, null);
   }

   public static void deleteTag(String key, ChangeTagsUpdateHandler handler) {
      //if applicable, check if the user provided privacy consent
      if (shouldLogUserPrivacyConsentErrorMessageForMethodName("deleteTag()"))
         return;

      Collection<String> tempList = new ArrayList<>(1);
      tempList.add(key);
      deleteTags(tempList, handler);
   }

   /**
    * Deletes one or more tags that were previously set on a user with
    * @see OneSignal#sendTag or {@link #sendTags(JSONObject)}.
    * @param keys Keys to remove.
    */
   public static void deleteTags(Collection<String> keys) {
      deleteTags(keys, null);
   }

   public static void deleteTags(Collection<String> keys, ChangeTagsUpdateHandler handler) {
      //if applicable, check if the user provided privacy consent
      if (shouldLogUserPrivacyConsentErrorMessageForMethodName("deleteTags()"))
         return;

      try {
         JSONObject jsonTags = new JSONObject();
         for (String key : keys)
            jsonTags.put(key, "");

         sendTags(jsonTags, handler);
      } catch (Throwable t) {
         Log(LOG_LEVEL.ERROR, "Failed to generate JSON for deleteTags.", t);
      }
   }

   public static void deleteTags(String jsonArrayString) {
      deleteTags(jsonArrayString, null);
   }

   public static void deleteTags(String jsonArrayString, ChangeTagsUpdateHandler handler) {
      try {
         deleteTags(new JSONArray(jsonArrayString), handler);
      } catch (Throwable t) {
         Log(LOG_LEVEL.ERROR, "Failed to generate JSON for deleteTags.", t);
      }
   }

   public static void deleteTags(JSONArray jsonArray, ChangeTagsUpdateHandler handler) {
      //if applicable, check if the user provided privacy consent
      if (shouldLogUserPrivacyConsentErrorMessageForMethodName("deleteTags()"))
         return;

      try {
         JSONObject jsonTags = new JSONObject();

         for (int i = 0; i < jsonArray.length(); i++)
            jsonTags.put(jsonArray.getString(i), "");

         sendTags(jsonTags, handler);
      } catch (Throwable t) {
         Log(LOG_LEVEL.ERROR, "Failed to generate JSON for deleteTags.", t);
      }
   }

   public static void idsAvailable(IdsAvailableHandler inIdsAvailableHandler) {

      //if applicable, check if the user provided privacy consent
      if (shouldLogUserPrivacyConsentErrorMessageForMethodName("idsAvailable()"))
         return;

      idsAvailableHandler = inIdsAvailableHandler;

      Runnable runIdsAvailable = new Runnable() {
         @Override
         public void run() {
            if (getUserId() != null)
               OSUtils.runOnMainUIThread(new Runnable() {
                  @Override
                  public void run() {
                     internalFireIdsAvailableCallback();
                  }
               });
         }
      };

      if (!initDone || shouldRunTaskThroughQueue()) {
         Log(LOG_LEVEL.ERROR, "You must initialize OneSignal before getting tags! " +
                 "Moving this tag operation to a pending queue.");
         addTaskToQueue(new PendingTaskRunnable(runIdsAvailable));
         return;
      }

      runIdsAvailable.run();
   }

   static void fireIdsAvailableCallback() {
      if (idsAvailableHandler != null) {
         OSUtils.runOnMainUIThread(new Runnable() {
            @Override
            public void run() {
               internalFireIdsAvailableCallback();
            }
         });
      }
   }

   private synchronized static void internalFireIdsAvailableCallback() {
      if (idsAvailableHandler == null)
         return;

      String regId = OneSignalStateSynchronizer.getRegistrationId();
      if (!OneSignalStateSynchronizer.getSubscribed())
         regId = null;

      String userId = getUserId();
      if (userId == null)
         return;

      idsAvailableHandler.idsAvailable(userId, regId);

      if (regId != null)
         idsAvailableHandler = null;
   }

   static void sendPurchases(JSONArray purchases, boolean newAsExisting, OneSignalRestClient.ResponseHandler responseHandler) {

      //if applicable, check if the user provided privacy consent
      if (shouldLogUserPrivacyConsentErrorMessageForMethodName("sendPurchases()"))
         return;

      if (getUserId() == null) {
         iapUpdateJob = new IAPUpdateJob(purchases);
         iapUpdateJob.newAsExisting = newAsExisting;
         iapUpdateJob.restResponseHandler = responseHandler;

         return;
      }

      try {
         JSONObject jsonBody = new JSONObject();
         jsonBody.put("app_id", getSavedAppId());
         if (newAsExisting)
            jsonBody.put("existing", true);
         jsonBody.put("purchases", purchases);

         OneSignalRestClient.post("players/" + getUserId() + "/on_purchase", jsonBody, responseHandler);
         if (getEmailId() != null)
            OneSignalRestClient.post("players/" + getEmailId() + "/on_purchase", jsonBody, null);
      } catch (Throwable t) {
         Log(LOG_LEVEL.ERROR, "Failed to generate JSON for sendPurchases.", t);
      }
   }

   private static boolean openURLFromNotification(Context context, JSONArray dataArray) {

      //if applicable, check if the user provided privacy consent
      if (shouldLogUserPrivacyConsentErrorMessageForMethodName(null))
         return false;

      int jsonArraySize = dataArray.length();

      boolean urlOpened = false;

      for (int i = 0; i < jsonArraySize; i++) {
         try {
            JSONObject data = dataArray.getJSONObject(i);
            if (!data.has("custom"))
               continue;

            JSONObject customJSON = new JSONObject(data.optString("custom"));

            if (customJSON.has("u")) {
               String url = customJSON.optString("u", null);
               if (url != null) {
                  OSUtils.openURLInBrowser(url);
                  urlOpened = true;
               }
            }
         } catch (Throwable t) {
            Log(LOG_LEVEL.ERROR, "Error parsing JSON item " + i + "/" + jsonArraySize + " for launching a web URL.", t);
         }
      }

      return urlOpened;
   }

   private static void runNotificationOpenedCallback(final JSONArray dataArray, final boolean shown, boolean fromAlert) {
      if (notificationOpenedHandler == null) {
         unprocessedOpenedNotifs.add(dataArray);
         return;
      }

      fireNotificationOpenedHandler(generateOsNotificationOpenResult(dataArray, shown, fromAlert));
   }

   // Also called for received but OSNotification is extracted from it.
   @NonNull
   private static OSNotificationOpenResult generateOsNotificationOpenResult(JSONArray dataArray, boolean shown, boolean fromAlert) {
      int jsonArraySize = dataArray.length();

      boolean firstMessage = true;

      OSNotificationOpenResult openResult = new OSNotificationOpenResult();
      OSNotification notification = new OSNotification();
      notification.isAppInFocus = isAppActive();
      notification.shown = shown;
      notification.androidNotificationId = dataArray.optJSONObject(0).optInt("notificationId");

      String actionSelected = null;

      for (int i = 0; i < jsonArraySize; i++) {
         try {
            JSONObject data = dataArray.getJSONObject(i);

            notification.payload = NotificationBundleProcessor.OSNotificationPayloadFrom(data);
            if (actionSelected == null && data.has("actionSelected"))
               actionSelected = data.optString("actionSelected", null);

            if (firstMessage)
               firstMessage = false;
            else {
               if (notification.groupedNotifications == null)
                  notification.groupedNotifications = new ArrayList<>();
               notification.groupedNotifications.add(notification.payload);
            }
         } catch (Throwable t) {
            Log(LOG_LEVEL.ERROR, "Error parsing JSON item " + i + "/" + jsonArraySize + " for callback.", t);
         }
      }

      openResult.notification = notification;
      openResult.action = new OSNotificationAction();
      openResult.action.actionID = actionSelected;
      openResult.action.type = actionSelected != null ? OSNotificationAction.ActionType.ActionTaken : OSNotificationAction.ActionType.Opened;
      if (fromAlert)
         openResult.notification.displayType = OSNotification.DisplayType.InAppAlert;
      else
         openResult.notification.displayType = OSNotification.DisplayType.Notification;

      return openResult;
   }

   private static void fireNotificationOpenedHandler(final OSNotificationOpenResult openedResult) {
      OSUtils.runOnMainUIThread(new Runnable() {
         @Override
         public void run() {
            notificationOpenedHandler.notificationOpened(openedResult);
         }
      });
   }

   // Called when receiving GCM/ADM message after it has been displayed.
   // Or right when it is received if it is a silent one
   //   If a NotificationExtenderService is present in the developers app this will not fire for silent notifications.
   static void handleNotificationReceived(JSONArray data, boolean displayed, boolean fromAlert) {
      OSNotificationOpenResult openResult = generateOsNotificationOpenResult(data, displayed, fromAlert);
      if(trackFirebaseAnalytics != null && getFirebaseAnalyticsEnabled())
         trackFirebaseAnalytics.trackReceivedEvent(openResult);

      if (notificationWillShowInForegroundHandler == null)
         return;

      notificationWillShowInForegroundHandler.notificationWillShowInForeground(openResult.notification);
   }

   // Called when opening a notification
   public static void handleNotificationOpen(Context inContext, JSONArray data, boolean fromAlert, String notificationId) {

      //if applicable, check if the user provided privacy consent
      if (shouldLogUserPrivacyConsentErrorMessageForMethodName(null))
         return;

      notificationOpenedRESTCall(inContext, data);

      if (trackFirebaseAnalytics != null && getFirebaseAnalyticsEnabled())
         trackFirebaseAnalytics.trackOpenedEvent(generateOsNotificationOpenResult(data, true, fromAlert));

      boolean urlOpened = false;
      boolean defaultOpenActionDisabled = "DISABLE".equals(OSUtils.getManifestMeta(inContext, "com.onesignal.NotificationOpened.DEFAULT"));

      if (!defaultOpenActionDisabled)
         urlOpened = openURLFromNotification(inContext, data);

      // Check if the notification click should lead to a DIRECT session
      if (shouldInitDirectSessionFromNotificationOpen(inContext, fromAlert, urlOpened, defaultOpenActionDisabled)) {
         // We want to set the app entry state to NOTIFICATION_CLICK when coming from background
         appEntryState = AppEntryAction.NOTIFICATION_CLICK;
         sessionManager.onDirectSessionFromNotificationOpen(notificationId);
      }

      runNotificationOpenedCallback(data, true, fromAlert);
   }

   static boolean startOrResumeApp(Context inContext) {
      Intent launchIntent = inContext.getPackageManager().getLaunchIntentForPackage(inContext.getPackageName());
      // Make sure we have a launcher intent.
      if (launchIntent != null) {
         launchIntent.setFlags(Intent.FLAG_ACTIVITY_CLEAR_TOP | Intent.FLAG_ACTIVITY_NEW_TASK);
         inContext.startActivity(launchIntent);
         return true;
      }
      return false;
   }

   /**
    * 1. App is not an alert
    * 2. Not a URL open
    * 3. Manifest setting for com.onesignal.NotificationOpened.DEFAULT is not disabled
    * 4. App is coming from the background
    * 5. App open/resume intent exists
    */
   private static boolean shouldInitDirectSessionFromNotificationOpen(Context context, boolean fromAlert, boolean urlOpened, boolean defaultOpenActionDisabled) {
      return !fromAlert
              && !urlOpened
              && !defaultOpenActionDisabled
              && !inForeground
              && startOrResumeApp(context);
   }

   private static void notificationOpenedRESTCall(Context inContext, JSONArray dataArray) {
      for (int i = 0; i < dataArray.length(); i++) {
         try {
            JSONObject data = dataArray.getJSONObject(i);
            JSONObject customJson = new JSONObject(data.optString("custom", null));

            String notificationId = customJson.optString("i", null);
            // Prevent duplicate calls from summary notifications.
            //  Also needed if developer overrides setAutoCancel.
            if (postedOpenedNotifIds.contains(notificationId))
               continue;
            postedOpenedNotifIds.add(notificationId);

            JSONObject jsonBody = new JSONObject();
            jsonBody.put("app_id", getSavedAppId(inContext));
            jsonBody.put("player_id", getSavedUserId(inContext));
            jsonBody.put("opened", true);
            jsonBody.put("device_type", osUtils.getDeviceType());

            OneSignalRestClient.put("notifications/" + notificationId, jsonBody, new OneSignalRestClient.ResponseHandler() {
               @Override
               void  onFailure(int statusCode, String response, Throwable throwable) {
                  logHttpError("sending Notification Opened Failed", statusCode, throwable, response);
               }
            });
         }
         catch(Throwable t){ // JSONException and UnsupportedEncodingException
            Log(LOG_LEVEL.ERROR, "Failed to generate JSON to send notification opened.", t);
         }
      }
   }

   private static void saveAppId(String appId) {
      if (appContext == null)
         return;

      OneSignalPrefs.saveString(
              OneSignalPrefs.PREFS_ONESIGNAL,
              OneSignalPrefs.PREFS_GT_APP_ID,
              appId);
   }

   static String getSavedAppId() {
      return getSavedAppId(appContext);
   }

   private static String getSavedAppId(Context inContext) {
      if (inContext == null)
         return null;

      return OneSignalPrefs.getString(
              OneSignalPrefs.PREFS_ONESIGNAL,
              OneSignalPrefs.PREFS_GT_APP_ID,
              null);
   }

   static boolean getSavedUserConsentStatus() {
      return OneSignalPrefs.getBool(
              OneSignalPrefs.PREFS_ONESIGNAL,
              OneSignalPrefs.PREFS_ONESIGNAL_USER_PROVIDED_CONSENT,
              false);
   }

   static void saveUserConsentStatus(boolean consent) {
      OneSignalPrefs.saveBool(
              OneSignalPrefs.PREFS_ONESIGNAL,
              OneSignalPrefs.PREFS_ONESIGNAL_USER_PROVIDED_CONSENT,
              consent);
   }

   private static String getSavedUserId(Context inContext) {
      if (inContext == null)
         return null;

      return OneSignalPrefs.getString(
              OneSignalPrefs.PREFS_ONESIGNAL,
              OneSignalPrefs.PREFS_GT_PLAYER_ID,
              null);
   }

   static boolean hasUserId() {
      return getUserId() != null;
   }

   static String getUserId() {
      if (userId == null && appContext != null)
         userId = getSavedUserId(appContext);

      return userId;
   }

   static void saveUserId(String id) {
      userId = id;
      if (appContext == null)
         return;

      OneSignalPrefs.saveString(
              OneSignalPrefs.PREFS_ONESIGNAL,
              OneSignalPrefs.PREFS_GT_PLAYER_ID,
              userId);
   }

   static boolean hasEmailId() {
      return !TextUtils.isEmpty(emailId);
   }

   static String getEmailId() {
      if (TextUtils.isEmpty(emailId) && appContext != null) {
         emailId = OneSignalPrefs.getString(
                 OneSignalPrefs.PREFS_ONESIGNAL,
                 OneSignalPrefs.PREFS_OS_EMAIL_ID,
                 null);
      }
      return emailId;
   }

   static void saveEmailId(String id) {
      emailId = id;
      if (appContext == null)
         return;

      OneSignalPrefs.saveString(
              OneSignalPrefs.PREFS_ONESIGNAL,
              OneSignalPrefs.PREFS_OS_EMAIL_ID,
              "".equals(emailId) ? null : emailId);
   }

   static boolean getFilterOtherGCMReceivers(Context context) {
      return OneSignalPrefs.getBool(
              OneSignalPrefs.PREFS_ONESIGNAL,
              OneSignalPrefs.PREFS_OS_FILTER_OTHER_GCM_RECEIVERS,
              false);
   }

   static void saveFilterOtherGCMReceivers(boolean set) {
      if (appContext == null)
         return;

      OneSignalPrefs.saveBool(
              OneSignalPrefs.PREFS_ONESIGNAL,
              "OS_FILTER_OTHER_GCM_RECEIVERS",
              set);
   }

   // Called when a player id is returned from OneSignal
   // Updates anything else that might have been waiting for this id.
   static void updateUserIdDependents(String userId) {
      saveUserId(userId);
      fireIdsAvailableCallback();
      internalFireGetTagsCallbacks();

      getCurrentSubscriptionState(appContext).setUserId(userId);

      if (iapUpdateJob != null) {
         sendPurchases(iapUpdateJob.toReport, iapUpdateJob.newAsExisting, iapUpdateJob.restResponseHandler);
         iapUpdateJob = null;
      }

      OneSignalStateSynchronizer.refreshEmailState();

      OneSignalChromeTabAndroidFrame.setup(appId, userId, AdvertisingIdProviderGPS.getLastValue());
   }

   static void updateEmailIdDependents(String emailId) {
      saveEmailId(emailId);
      getCurrentEmailSubscriptionState(appContext).setEmailUserId(emailId);
      try {
         JSONObject updateJson = new JSONObject().put("parent_player_id", emailId);
         OneSignalStateSynchronizer.updatePushState(updateJson);
      } catch (JSONException e) {
         e.printStackTrace();
      }
   }

   static boolean getFirebaseAnalyticsEnabled() {
      return OneSignalPrefs.getBool(
              OneSignalPrefs.PREFS_ONESIGNAL,
              OneSignalPrefs.PREFS_GT_FIREBASE_TRACKING_ENABLED,
              false);
   }

   static boolean getClearGroupSummaryClick() {
      return OneSignalPrefs.getBool(
              OneSignalPrefs.PREFS_ONESIGNAL,
              OneSignalPrefs.PREFS_OS_CLEAR_GROUP_SUMMARY_CLICK,
              true);
   }


   // If true(default) - Device will always vibrate unless the device is in silent mode.
   // If false - Device will only vibrate when the device is set on it's vibrate only mode.
   /**
    * By default OneSignal always vibrates the device when a notification is displayed unless the
    * device is in a total silent mode.
    * <br/><br/>
    * <i>You can link this action to a UI button to give your user a vibration option for your notifications.</i>
    * @param enable Passing {@code false} means that the device will only vibrate lightly when the device is in it's vibrate only mode.
    */
   public static void enableVibrate(boolean enable) {
      if (appContext == null)
         return;

      OneSignalPrefs.saveBool(
              OneSignalPrefs.PREFS_ONESIGNAL,
              OneSignalPrefs.PREFS_GT_VIBRATE_ENABLED,
              enable);
   }

   static boolean getVibrate() {
      return OneSignalPrefs.getBool(
              OneSignalPrefs.PREFS_ONESIGNAL,
              OneSignalPrefs.PREFS_GT_VIBRATE_ENABLED,
              true);
   }

   // If true(default) - Sound plays when receiving notification. Vibrates when device is on vibrate only mode.
   // If false - Only vibrates unless EnableVibrate(false) was set.
   /**
    * By default OneSignal plays the system's default notification sound when the
    * device's notification system volume is turned on.
    * <br/><br/>
    * <i>You can link this action to a UI button to give your user a different sound option for your notifications.</i>
    * @param enable Passing {@code false} means that the device will only vibrate unless the device is set to a total silent mode.
    */
   public static void enableSound(boolean enable) {
      if (appContext == null)
         return;

      OneSignalPrefs.saveBool(OneSignalPrefs.PREFS_ONESIGNAL,
              OneSignalPrefs.PREFS_GT_SOUND_ENABLED,enable);
   }

   static boolean getSoundEnabled() {
      return OneSignalPrefs.getBool(
              OneSignalPrefs.PREFS_ONESIGNAL,
              OneSignalPrefs.PREFS_GT_SOUND_ENABLED,
              true);
   }

   static void setLastSessionTime(long time) {
      OneSignalPrefs.saveLong(
              OneSignalPrefs.PREFS_ONESIGNAL,
              OneSignalPrefs.PREFS_OS_LAST_SESSION_TIME,
              time);
   }

   private static long getLastSessionTime() {
      return OneSignalPrefs.getLong(
              OneSignalPrefs.PREFS_ONESIGNAL,
              OneSignalPrefs.PREFS_OS_LAST_SESSION_TIME,
              -31 * 1000L);
   }

   /**
    * Setting to control how OneSignal notifications will be shown when one is received while your app
    * is in focus.
    * <br/><br/>
    * {@link OneSignal.OSInFocusDisplayOption#Notification Notification} - native notification display while user has app in focus (can be distracting).
    * <br/>
    * {@link OneSignal.OSInFocusDisplayOption#InAppAlert In-App Alert (Default)} - native alert dialog display, which can be helpful during development.
    * <br/>
    * {@link OneSignal.OSInFocusDisplayOption#None None} - notification is silent.
    *
    * @param displayOption the {@link OneSignal.OSInFocusDisplayOption OSInFocusDisplayOption} to set
    */
   public static void setInFocusDisplaying(OSInFocusDisplayOption displayOption) {
      mDisplayOptionCarryOver = true;
      mDisplayOption = displayOption;
   }

   public static void setInFocusDisplaying(int displayOption) {
      setInFocusDisplaying(getInFocusDisplaying(displayOption));
   }

   public static OSInFocusDisplayOption currentInFocusDisplayOption() {
      return mDisplayOption;
   }

   private static OSInFocusDisplayOption getInFocusDisplaying(int displayOption) {
      switch(displayOption) {
         case 0:
            return OSInFocusDisplayOption.None;
         case 1:
            return OSInFocusDisplayOption.InAppAlert;
         case 2:
            return OSInFocusDisplayOption.Notification;
      }

      if (displayOption < 0)
         return OSInFocusDisplayOption.None;
      return OSInFocusDisplayOption.Notification;
   }

   static boolean getNotificationsWhenActiveEnabled() {
      // If OneSignal hasn't been initialized yet it is best to display a normal notification.
      return mDisplayOption == OSInFocusDisplayOption.Notification;
   }

   static boolean getInAppAlertNotificationEnabled() {
      return mDisplayOption == OSInFocusDisplayOption.InAppAlert;
   }

   /**
    * You can call this method with {@code false} to opt users out of receiving all notifications through
    * OneSignal. You can pass {@code true} later to opt users back into notifications.
    * @param enable whether to subscribe the user to notifications or not
    */
   public static void setSubscription(final boolean enable) {

      //if applicable, check if the user provided privacy consent
      if (shouldLogUserPrivacyConsentErrorMessageForMethodName("setSubscription()"))
         return;

      Runnable runSetSubscription = new Runnable() {
         @Override
         public void run() {
            getCurrentSubscriptionState(appContext).setUserSubscriptionSetting(enable);
            OneSignalStateSynchronizer.setSubscription(enable);
         }
      };

      if (!initDone || shouldRunTaskThroughQueue()) {
         Log(LOG_LEVEL.ERROR, "OneSignal.init has not been called. " +
                 "Moving subscription action to a waiting task queue.");
         addTaskToQueue(new PendingTaskRunnable(runSetSubscription));
         return;
      }

      runSetSubscription.run();
   }

   public static void setLocationShared(boolean enable) {

      //if applicable, check if the user provided privacy consent
      if (shouldLogUserPrivacyConsentErrorMessageForMethodName("setLocationShared()"))
         return;

      shareLocation = enable;
      if (!enable)
         OneSignalStateSynchronizer.clearLocation();
      Log(LOG_LEVEL.DEBUG, "shareLocation:" + shareLocation);
   }

   /**
    * Use this method to manually prompt the user for location permissions.
    * This allows for geotagging so you send notifications to users based on location.
    *<br/><br/>
    * Make sure you have one of the following permission in your {@code AndroidManifest.xml} as well.
    * <br/>
    * {@code <uses-permission android:name="android.permission.ACCESS_FINE_LOCATION"/>}
    * <br/>
    * {@code <uses-permission android:name="android.permission.ACCESS_COARSE_LOCATION"/>}
    *
    * <br/><br/>Be aware of best practices regarding asking permissions on Android:
    * <a href="https://developer.android.com/guide/topics/permissions/requesting.html">
    *     Requesting Permissions | Android Developers
    * </a>
    *
    * @see <a href="https://documentation.onesignal.com/docs/permission-requests">Permission Requests | OneSignal Docs</a>
    */
   public static void promptLocation() {
      promptLocation(null);
   }

   static void promptLocation(@Nullable final OSPromptActionCompletionCallback callback) {
      //if applicable, check if the user provided privacy consent
      if (shouldLogUserPrivacyConsentErrorMessageForMethodName("promptLocation()"))
         return;

      Runnable runPromptLocation = new Runnable() {
         @Override
         public void run() {
            LocationGMS.LocationHandler locationHandler = new LocationGMS.LocationPromptCompletionHandler() {
               @Override
               public LocationGMS.PermissionType getType() {
                  return LocationGMS.PermissionType.PROMPT_LOCATION;
               }
               @Override
               public void complete(LocationGMS.LocationPoint point) {
                  //if applicable, check if the user provided privacy consent
                  if (shouldLogUserPrivacyConsentErrorMessageForMethodName("promptLocation()"))
                     return;

                  if (point != null)
                     OneSignalStateSynchronizer.updateLocation(point);
               }

               @Override
               void onAnswered(boolean accepted) {
                  super.onAnswered(accepted);
                  if (callback != null)
                     callback.completed(accepted);
               }
            };

            LocationGMS.getLocation(appContext, true, locationHandler);
            promptedLocation = true;
         }
      };

      if (!initDone || shouldRunTaskThroughQueue()) {
         Log(LOG_LEVEL.ERROR, "OneSignal.init has not been called. " +
                 "Could not prompt for location at this time - moving this operation to a" +
                 "waiting queue.");
         addTaskToQueue(new PendingTaskRunnable(runPromptLocation));
         return;
      }

      runPromptLocation.run();
   }

   /**
    * Removes all OneSignal notifications from the Notification Shade. If you just use
    * {@link NotificationManager#cancelAll()}, OneSignal notifications will be restored when
    * your app is restarted.
    */
   public static void clearOneSignalNotifications() {
      Runnable runClearOneSignalNotifications = new Runnable() {
         @Override
         public void run() {
            NotificationManager notificationManager = OneSignalNotificationManager.getNotificationManager(appContext);

            OneSignalDbHelper dbHelper = OneSignalDbHelper.getInstance(appContext);
            Cursor cursor = null;
            try {
               SQLiteDatabase readableDb = dbHelper.getReadableDbWithRetries();

               String[] retColumn = {OneSignalDbContract.NotificationTable.COLUMN_NAME_ANDROID_NOTIFICATION_ID};

               cursor = readableDb.query(
                       OneSignalDbContract.NotificationTable.TABLE_NAME,
                       retColumn,
                       OneSignalDbContract.NotificationTable.COLUMN_NAME_DISMISSED + " = 0 AND " +
                               OneSignalDbContract.NotificationTable.COLUMN_NAME_OPENED + " = 0",
                       null,
                       null,                                                    // group by
                       null,                                                    // filter by row groups
                       null                                                     // sort order
               );

               if (cursor.moveToFirst()) {
                  do {
                     int existingId = cursor.getInt(cursor.getColumnIndex(OneSignalDbContract.NotificationTable.COLUMN_NAME_ANDROID_NOTIFICATION_ID));
                     notificationManager.cancel(existingId);
                  } while (cursor.moveToNext());
               }


               // Mark all notifications as dismissed unless they were already opened.
               SQLiteDatabase writableDb = null;
               try {
                  writableDb = dbHelper.getWritableDbWithRetries();
                  writableDb.beginTransaction();

                  String whereStr = NotificationTable.COLUMN_NAME_OPENED + " = 0";
                  ContentValues values = new ContentValues();
                  values.put(NotificationTable.COLUMN_NAME_DISMISSED, 1);
                  writableDb.update(NotificationTable.TABLE_NAME, values, whereStr, null);
                  writableDb.setTransactionSuccessful();
               } catch (Throwable t) {
                  OneSignal.Log(OneSignal.LOG_LEVEL.ERROR, "Error marking all notifications as dismissed! ", t);
               } finally {
                  if (writableDb != null) {
                     try {
                        writableDb.endTransaction(); // May throw if transaction was never opened or DB is full.
                     } catch (Throwable t) {
                        OneSignal.Log(OneSignal.LOG_LEVEL.ERROR, "Error closing transaction! ", t);
                     }
                  }
               }

               BadgeCountUpdater.updateCount(0, appContext);
            } catch (Throwable t) {
               OneSignal.Log(OneSignal.LOG_LEVEL.ERROR, "Error canceling all notifications! ", t);
            } finally {
               if (cursor != null)
                  cursor.close();
            }
         }
      };

      if (!initDone || shouldRunTaskThroughQueue()) {
         Log(LOG_LEVEL.ERROR, "OneSignal.init has not been called. " +
                 "Could not clear notifications at this time - moving this operation to" +
                 "a waiting task queue.");
         addTaskToQueue(new PendingTaskRunnable(runClearOneSignalNotifications));
         return;
      }

      runClearOneSignalNotifications.run();
   }

   /**
    * Cancels a single OneSignal notification based on its Android notification integer ID. Use
    * instead of Android's {@link NotificationManager#cancel(int)}, otherwise the notification will be restored
    * when your app is restarted.
    * @param id
    */
   public static void cancelNotification(final int id) {
      Runnable runCancelNotification = new Runnable() {
         @Override
         public void run() {
            OneSignalDbHelper dbHelper = OneSignalDbHelper.getInstance(appContext);
            SQLiteDatabase writableDb = null;
            try {
               writableDb = dbHelper.getWritableDbWithRetries();
               writableDb.beginTransaction();

               String whereStr = NotificationTable.COLUMN_NAME_ANDROID_NOTIFICATION_ID + " = " + id + " AND " +
                       NotificationTable.COLUMN_NAME_OPENED + " = 0 AND " +
                       NotificationTable.COLUMN_NAME_DISMISSED + " = 0";

               ContentValues values = new ContentValues();
               values.put(NotificationTable.COLUMN_NAME_DISMISSED, 1);

               int records = writableDb.update(NotificationTable.TABLE_NAME, values, whereStr, null);

               if (records > 0)
                  NotificationSummaryManager.updatePossibleDependentSummaryOnDismiss(appContext, writableDb, id);
               BadgeCountUpdater.update(writableDb, appContext);

               writableDb.setTransactionSuccessful();
            } catch (Throwable t) {
               OneSignal.Log(OneSignal.LOG_LEVEL.ERROR, "Error marking a notification id " + id + " as dismissed! ", t);
            } finally {
               if (writableDb != null) {
                  try {
                     writableDb.endTransaction(); // May throw if transaction was never opened or DB is full.
                  } catch (Throwable t) {
                     OneSignal.Log(OneSignal.LOG_LEVEL.ERROR, "Error closing transaction! ", t);
                  }
               }
            }

            NotificationManager notificationManager = OneSignalNotificationManager.getNotificationManager(appContext);
            notificationManager.cancel(id);
         }
      };

      if (!initDone || shouldRunTaskThroughQueue()) {
         Log(LOG_LEVEL.ERROR, "OneSignal.init has not been called. " +
                 "Could not clear notification id: " + id + " at this time - moving" +
                 "this operation to a waiting task queue. The notification will still be canceled" +
                 "from NotificationManager at this time.");
         taskQueueWaitingForInit.add(runCancelNotification);
         return;
      }

      runCancelNotification.run();
   }


   public static void cancelGroupedNotifications(final String group) {

      //if applicable, check if the user provided privacy consent
      if (shouldLogUserPrivacyConsentErrorMessageForMethodName("cancelGroupedNotifications()"))
         return;

      Runnable runCancelGroupedNotifications = new Runnable() {
         @Override
         public void run() {
            NotificationManager notificationManager = OneSignalNotificationManager.getNotificationManager(appContext);

            OneSignalDbHelper dbHelper = OneSignalDbHelper.getInstance(appContext);
            Cursor cursor = null;

            try {
               SQLiteDatabase readableDb = dbHelper.getReadableDbWithRetries();

               String[] retColumn = { NotificationTable.COLUMN_NAME_ANDROID_NOTIFICATION_ID };

               String whereStr =  NotificationTable.COLUMN_NAME_GROUP_ID + " = ? AND " +
                       NotificationTable.COLUMN_NAME_DISMISSED + " = 0 AND " +
                       NotificationTable.COLUMN_NAME_OPENED + " = 0";
               String[] whereArgs = { group };

               cursor = readableDb.query(
                       NotificationTable.TABLE_NAME,
                       retColumn,
                       whereStr,
                       whereArgs,
                       null, null, null);

               while (cursor.moveToNext()) {
                  int notifId = cursor.getInt(cursor.getColumnIndex(NotificationTable.COLUMN_NAME_ANDROID_NOTIFICATION_ID));
                  if (notifId != -1)
                     notificationManager.cancel(notifId);
               }
            }
            catch (Throwable t) {
               OneSignal.Log(OneSignal.LOG_LEVEL.ERROR, "Error getting android notifications part of group: " + group, t);
            }
            finally {
               if (cursor != null && !cursor.isClosed())
                  cursor.close();
            }

            SQLiteDatabase writableDb = null;
            try {
               writableDb = dbHelper.getWritableDbWithRetries();
               writableDb.beginTransaction();

               String whereStr = NotificationTable.COLUMN_NAME_GROUP_ID + " = ? AND " +
                       NotificationTable.COLUMN_NAME_OPENED + " = 0 AND " +
                       NotificationTable.COLUMN_NAME_DISMISSED + " = 0";
               String[] whereArgs = { group };

               ContentValues values = new ContentValues();
               values.put(NotificationTable.COLUMN_NAME_DISMISSED, 1);

               writableDb.update(NotificationTable.TABLE_NAME, values, whereStr, whereArgs);
               BadgeCountUpdater.update(writableDb, appContext);

               writableDb.setTransactionSuccessful();
            } catch (Throwable t) {
               OneSignal.Log(OneSignal.LOG_LEVEL.ERROR, "Error marking a notifications with group " + group + " as dismissed! ", t);
            } finally {
               if (writableDb != null) {
                  try {
                     writableDb.endTransaction(); // May throw if transaction was never opened or DB is full.
                  } catch (Throwable t) {
                     OneSignal.Log(OneSignal.LOG_LEVEL.ERROR, "Error closing transaction! ", t);
                  }
               }
            }
         }
      };

      if (!initDone || shouldRunTaskThroughQueue()) {
         Log(LOG_LEVEL.ERROR, "OneSignal.init has not been called. " +
                 "Could not clear notifications part of group " + group + " - moving" +
                 "this operation to a waiting task queue.");
         addTaskToQueue(new PendingTaskRunnable(runCancelGroupedNotifications));
         return;
      }

      runCancelGroupedNotifications.run();
   }

   public static void removeNotificationWillShowInForegroundHandler() {
      notificationWillShowInForegroundHandler = null;
   }

   public static void removeNotificationOpenedHandler() {
      notificationOpenedHandler = null;
   }

   /**
    * The {@link OSPermissionObserver#onOSPermissionChanged(OSPermissionStateChanges)}
    * method will be fired on the passed-in object when a notification permission setting changes.
    * This happens when the user enables or disables notifications for your app from the system
    * settings outside of your app. Disable detection is supported on Android 4.4+
    * <br/><br/>
    * <b>Keep a reference</b> - Make sure to hold a reference to your observable at the class level,
    * otherwise it may not fire
    * <br/>
    * <b>Leak Safe</b> - OneSignal holds a weak reference to your observer so it's guaranteed not to
    * leak your {@code Activity}
    *
    * @param observer the instance of {@link OSPermissionObserver} that you want to process the permission
    *                 changes within
    */
   public static void addPermissionObserver(OSPermissionObserver observer) {

      if (appContext == null) {
         Log(LOG_LEVEL.ERROR, "OneSignal.init has not been called. Could not add permission observer");
         return;
      }

      getPermissionStateChangesObserver().addObserver(observer);

      if (getCurrentPermissionState(appContext).compare(getLastPermissionState(appContext)))
         OSPermissionChangedInternalObserver.fireChangesToPublicObserver(getCurrentPermissionState(appContext));
   }

   public static void removePermissionObserver(OSPermissionObserver observer) {
      if (appContext == null) {
         Log(LOG_LEVEL.ERROR, "OneSignal.init has not been called. Could not modify permission observer");
         return;
      }

      getPermissionStateChangesObserver().removeObserver(observer);
   }

   /**
    * The {@link OSSubscriptionObserver#onOSSubscriptionChanged(OSSubscriptionStateChanges)}
    * method will be fired on the passed-in object when a notification subscription property changes.
    *<br/><br/>
    * This includes the following events:
    * <br/>
    * - Getting a Registration ID (push token) from Google
    * <br/>
    * - Getting a player/user ID from OneSignal
    * <br/>
    * - {@link OneSignal#setSubscription(boolean)} is called
    * <br/>
    * - User disables or enables notifications
    * @param observer the instance of {@link OSSubscriptionObserver} that acts as the observer
    */
   public static void addSubscriptionObserver(OSSubscriptionObserver observer) {

      if (appContext == null) {
         Log(LOG_LEVEL.ERROR, "OneSignal.init has not been called. Could not add subscription observer");
         return;
      }

      getSubscriptionStateChangesObserver().addObserver(observer);

      if (getCurrentSubscriptionState(appContext).compare(getLastSubscriptionState(appContext)))
         OSSubscriptionChangedInternalObserver.fireChangesToPublicObserver(getCurrentSubscriptionState(appContext));
   }

   public static void removeSubscriptionObserver(OSSubscriptionObserver observer) {
      if (appContext == null) {
         Log(LOG_LEVEL.ERROR, "OneSignal.init has not been called. Could not modify subscription observer");
         return;
      }

      getSubscriptionStateChangesObserver().removeObserver(observer);
   }


   /**
    * The {@link OSEmailSubscriptionObserver#onOSEmailSubscriptionChanged(OSEmailSubscriptionStateChanges)}
    * method will be fired on the passed-in object when a email subscription property changes.
    *<br/><br/>
    * This includes the following events:
    * <br/>
    * - Email address set
    * <br/>
    * - Getting a player/user ID from OneSignal
    * @param observer the instance of {@link OSSubscriptionObserver} that acts as the observer
    */
   public static void addEmailSubscriptionObserver(@NonNull OSEmailSubscriptionObserver observer) {

      if (appContext == null) {
         Log(LOG_LEVEL.ERROR, "OneSignal.init has not been called. Could not add email subscription observer");
         return;
      }

      getEmailSubscriptionStateChangesObserver().addObserver(observer);

      if (getCurrentEmailSubscriptionState(appContext).compare(getLastEmailSubscriptionState(appContext)))
         OSEmailSubscriptionChangedInternalObserver.fireChangesToPublicObserver(getCurrentEmailSubscriptionState(appContext));
   }

   public static void removeEmailSubscriptionObserver(@NonNull OSEmailSubscriptionObserver observer) {
      if (appContext == null) {
         Log(LOG_LEVEL.ERROR, "OneSignal.init has not been called. Could not modify email subscription observer");
         return;
      }

      getEmailSubscriptionStateChangesObserver().removeObserver(observer);
   }

   /**
    * Get the current notification and permission state.
    *<br/><br/>
    * {@code permissionStatus} - {@link OSPermissionState} - Android Notification Permissions State
    * <br/>
    * {@code subscriptionStatus} - {@link OSSubscriptionState} - Google and OneSignal subscription state
    * <br/>
    * {@code emailSubscriptionStatus} - {@link OSEmailSubscriptionState} - Email subscription state
    * @return a {@link OSPermissionSubscriptionState} as described above
    */
   public static OSPermissionSubscriptionState getPermissionSubscriptionState() {

      //if applicable, check if the user provided privacy consent
      if (shouldLogUserPrivacyConsentErrorMessageForMethodName("getPermissionSubscriptionState()"))
         return null;

      if (appContext == null) {
         Log(LOG_LEVEL.ERROR, "OneSignal.init has not been called. Could not get OSPermissionSubscriptionState");
         return null;
      }

      OSPermissionSubscriptionState status = new OSPermissionSubscriptionState();
      status.subscriptionStatus = getCurrentSubscriptionState(appContext);
      status.permissionStatus = getCurrentPermissionState(appContext);
      status.emailSubscriptionStatus = getCurrentEmailSubscriptionState(appContext);

      return status;
   }

   /** In-App Message Triggers */

   /**
    * Allows you to set multiple trigger key/value pairs simultaneously with a Map
    * Triggers are used for targeting in-app messages.
    */
   public static void addTriggers(Map<String, Object> triggers) {
      OSInAppMessageController.getController().addTriggers(triggers);
   }

   /**
    * Allows you to set multiple trigger key/value pairs simultaneously with a JSON String
    * Triggers are used for targeting in-app messages.
    */
   public static void addTriggersFromJsonString(String triggersJsonString) {
      try {
         JSONObject jsonObject = new JSONObject(triggersJsonString);
         addTriggers(JSONUtils.jsonObjectToMap(jsonObject));
      } catch (JSONException e) {
         OneSignal.Log(LOG_LEVEL.ERROR, "addTriggersFromJsonString, invalid json", e);
      }
   }

   /**
    * Allows you to set an individual trigger key/value pair for in-app message targeting
    */
   public static void addTrigger(String key, Object object) {
      HashMap<String, Object> triggerMap = new HashMap<>();
      triggerMap.put(key, object);

      OSInAppMessageController.getController().addTriggers(triggerMap);
   }


   /** Removes a list/collection of triggers from their keys with a Collection of Strings */
   public static void removeTriggersForKeys(Collection<String> keys) {
      OSInAppMessageController.getController().removeTriggersForKeys(keys);
   }

   /** Removes a list/collection of triggers from their keys with a JSONArray String.
    *  Only String types are used, other types in the array will be ignored. */
   public static void removeTriggersForKeysFromJsonArrayString(@NonNull String keys) {
      try {
         JSONArray jsonArray = new JSONArray(keys);
         Collection<String> keysCollection = OSUtils.extractStringsFromCollection(
            JSONUtils.jsonArrayToList(jsonArray)
         );
         // Some keys were filtered, log as warning
         if (jsonArray.length() != keysCollection.size())
            OneSignal.Log(LOG_LEVEL.WARN, "removeTriggersForKeysFromJsonArrayString: Skipped removing non-String type keys ");
         OSInAppMessageController.getController().removeTriggersForKeys(keysCollection);
      } catch (JSONException e) {
         OneSignal.Log(LOG_LEVEL.ERROR, "removeTriggersForKeysFromJsonArrayString, invalid json", e);
      }
   }

   /** Removes a single trigger for the given key */
   public static void removeTriggerForKey(String key) {
      ArrayList<String> triggerKeys = new ArrayList<>();
      triggerKeys.add(key);

      OSInAppMessageController.getController().removeTriggersForKeys(triggerKeys);
   }

   /** Returns a single trigger value for the given key (if it exists, otherwise returns null) */
   @Nullable
   public static Object getTriggerValueForKey(String key) {
      return OSInAppMessageController.getController().getTriggerValue(key);
   }

   /***
    * Can temporarily pause in-app messaging on this device.
    * Useful if you don't want to interrupt a user while playing a match in a game.
    *
    * @param pause The boolean that pauses/resumes in-app messages
    */
   public static void pauseInAppMessages(boolean pause) {
      OSInAppMessageController.getController().setInAppMessagingEnabled(!pause);
   }

   private static boolean isDuplicateNotification(String id, Context context) {
      if (id == null || "".equals(id))
         return false;

      boolean exists = false;

      OneSignalDbHelper dbHelper = OneSignalDbHelper.getInstance(context);
      Cursor cursor = null;

      try {
         SQLiteDatabase readableDb = dbHelper.getReadableDbWithRetries();

         String[] retColumn = {NotificationTable.COLUMN_NAME_NOTIFICATION_ID};
         String[] whereArgs = {id};

         cursor = readableDb.query(
             NotificationTable.TABLE_NAME,
             retColumn,
             NotificationTable.COLUMN_NAME_NOTIFICATION_ID + " = ?",   // Where String
             whereArgs,
             null, null, null);

         exists = cursor.moveToFirst();
      }
      catch (Throwable t) {
         OneSignal.Log(LOG_LEVEL.ERROR, "Could not check for duplicate, assuming unique.", t);
      }
      finally {
         if (cursor != null)
            cursor.close();
      }

      if (exists) {
         Log(LOG_LEVEL.DEBUG, "Duplicate GCM message received, skip processing of " + id);
         return true;
      }

      return false;
   }

   static boolean notValidOrDuplicated(Context context, JSONObject jsonPayload) {
      String id = getNotificationIdFromGCMJsonPayload(jsonPayload);
      return id == null || OneSignal.isDuplicateNotification(id, context);
   }

   static String getNotificationIdFromGCMJson(@Nullable JSONObject jsonObject) {
      if (jsonObject == null)
         return null;
      try {
         JSONObject customJSON = new JSONObject(jsonObject.getString("custom"));

         if (customJSON.has("i"))
            return customJSON.optString("i", null);
         else
            Log(LOG_LEVEL.DEBUG, "Not a OneSignal formatted GCM message. No 'i' field in custom.");
      } catch (JSONException e) {
         Log(LOG_LEVEL.DEBUG, "Not a OneSignal formatted GCM message. No 'custom' field in the JSONObject.");
      }

      return null;
   }

    static String getNotificationIdFromGCMBundle(@Nullable Bundle bundle) {
        if (bundle == null || bundle.isEmpty())
            return null;

      try {
         if (bundle.containsKey("custom")) {
            JSONObject customJSON = new JSONObject(bundle.getString("custom"));

            if (customJSON.has("i"))
               return customJSON.optString("i", null);
            else
               Log(LOG_LEVEL.DEBUG, "Not a OneSignal formatted GCM message. No 'i' field in custom.");
         }
         else
            Log(LOG_LEVEL.DEBUG, "Not a OneSignal formatted GCM message. No 'custom' field in the bundle.");
      } catch (Throwable t) {
         Log(LOG_LEVEL.DEBUG, "Could not parse bundle, probably not a OneSignal notification.", t);
      }

      return null;
   }

   private static String getNotificationIdFromGCMJsonPayload(JSONObject jsonPayload) {
      try {
         JSONObject customJSON = new JSONObject(jsonPayload.optString("custom"));
         return customJSON.optString("i", null);
      } catch(Throwable t) {}
      return null;
   }

   static boolean isAppActive() {
      return initDone && isInForeground();
   }

   private static boolean isPastOnSessionTime() {
      return (System.currentTimeMillis() - getLastSessionTime()) >= MIN_ON_SESSION_TIME_MILLIS;
   }

   // Extra check to make sure we don't unsubscribe devices that rely on silent background notifications.
   static boolean areNotificationsEnabledForSubscribedState() {
      if (mUnsubscribeWhenNotificationsAreDisabled)
         return OSUtils.areNotificationsEnabled(appContext);
      return true;
   }

   static void handleSuccessfulEmailLogout() {
      if (emailLogoutHandler != null) {
         emailLogoutHandler.onSuccess();
         emailLogoutHandler = null;
      }
   }

   static void handleFailedEmailLogout() {
      if (emailLogoutHandler != null) {
         emailLogoutHandler.onFailure(new EmailUpdateError(EmailErrorType.NETWORK, "Failed due to network failure. Will retry on next sync."));
         emailLogoutHandler = null;
      }
   }

   static void fireEmailUpdateSuccess() {
      if (emailUpdateHandler != null) {
        emailUpdateHandler.onSuccess();
        emailUpdateHandler = null;
      }
   }

   static void fireEmailUpdateFailure() {
      if (emailUpdateHandler != null) {
         emailUpdateHandler.onFailure(new EmailUpdateError(EmailErrorType.NETWORK, "Failed due to network failure. Will retry on next sync."));
         emailUpdateHandler = null;
      }
   }

   /*
    * Start OneSignalOutcome module
    */
   static OSSessionManager getSessionManager() {
      return sessionManager;
   }

   static void sendClickActionOutcome(@NonNull String name) {
      sendClickActionOutcomeWithValue(name, 0);
   }

   static void sendClickActionOutcomeWithValue(@NonNull String name, float value) {
      if (outcomeEventsController == null) {
         OneSignal.Log(LOG_LEVEL.ERROR, "Make sure OneSignal.init is called first");
         return;
      }

      outcomeEventsController.sendClickOutcomeEventWithValue(name, value);
   }

   public static void sendOutcome(@NonNull String name) {
      sendOutcome(name, null);
   }

   public static void sendOutcome(@NonNull String name, OutcomeCallback callback) {
      if (!isValidOutcomeEntry(name))
         return;

      if (outcomeEventsController == null) {
         OneSignal.Log(LOG_LEVEL.ERROR, "Make sure OneSignal.init is called first");
         return;
      }

      outcomeEventsController.sendOutcomeEvent(name, callback);
   }

   static void sendClickActionUniqueOutcome(@NonNull String name) {
      if (outcomeEventsController == null) {
         OneSignal.Log(LOG_LEVEL.ERROR, "Make sure OneSignal.init is called first");
         return;
      }

      outcomeEventsController.sendUniqueClickOutcomeEvent(name);
   }

   public static void sendUniqueOutcome(@NonNull String name) {
      sendUniqueOutcome(name, null);
   }

   public static void sendUniqueOutcome(@NonNull String name, OutcomeCallback callback) {
      if (!isValidOutcomeEntry(name))
         return;

      if (outcomeEventsController == null) {
         OneSignal.Log(LOG_LEVEL.ERROR, "Make sure OneSignal.init is called first");
         return;
      }

      outcomeEventsController.sendUniqueOutcomeEvent(name, callback);
   }

   public static void sendOutcomeWithValue(@NonNull String name, float value) {
      sendOutcomeWithValue(name, value, null);
   }

   public static void sendOutcomeWithValue(@NonNull String name, float value, OutcomeCallback callback) {
      if (!isValidOutcomeEntry(name) || !isValidOutcomeValue(value))
         return;

      if (outcomeEventsController == null) {
         OneSignal.Log(LOG_LEVEL.ERROR, "Make sure OneSignal.init is called first");
         return;
      }

      outcomeEventsController.sendOutcomeEventWithValue(name, value, callback);
   }

   private static boolean isValidOutcomeEntry(String name) {
      if (name == null || name.isEmpty()) {
         OneSignal.Log(LOG_LEVEL.ERROR, "Outcome name must not be empty");
         return false;
      }

      return true;
   }

   private static boolean isValidOutcomeValue(float value) {
      if (value <= 0) {
         OneSignal.Log(LOG_LEVEL.ERROR, "Outcome value must be greater than 0");
         return false;
      }

      return true;
   }

   /**
    * OutcomeEvent will be null in cases where the request was not sent:
    *    1. OutcomeEvent cached already for re-attempt in future
    *    2. Unique OutcomeEvent already sent for ATTRIBUTED session and notification(s)
    *    3. Unique OutcomeEvent already sent for UNATTRIBUTED session during session
    */
   public interface OutcomeCallback {
      void onSuccess(@Nullable OutcomeEvent outcomeEvent);
   }
   // End OneSignalOutcome module

   interface OSPromptActionCompletionCallback {
      void completed(boolean accepted);
   }
}<|MERGE_RESOLUTION|>--- conflicted
+++ resolved
@@ -473,7 +473,6 @@
       mPromptLocation = enable;
    }
 
-<<<<<<< HEAD
    /**
     * Prompts the user to update/enable Google Play Services if it's disabled on the device.
     *
@@ -488,17 +487,6 @@
    public static void inFocusDisplaying(OSInFocusDisplayOption displayOption) {
       mDisplayOptionCarryOver = false;
       mDisplayOption = displayOption;
-=======
-      if (wasAppContextNull) {
-         sessionManager = new OSSessionManager(getNewSessionListener());
-         outcomeEventsController = new OutcomeEventsController(sessionManager, getDBHelperInstance());
-         // Prefs require a context to save
-         // If the previous state of appContext was null, kick off write in-case it was waiting
-         OneSignalPrefs.startDelayedWrite();
-         // Cleans out old cached data to prevent over using the storage on devices
-         OneSignalCacheCleaner.cleanOldCachedData(context);
-      }
->>>>>>> 6fa9ea87
    }
 
    static OneSignalDbHelper getDBHelperInstance() {
@@ -632,19 +620,9 @@
          return;
       }
 
-<<<<<<< HEAD
-      deviceType = osUtils.getDeviceType();
-      subscribableStatus = osUtils.initializationChecker(appContext, deviceType, appId);
-=======
-      mInitBuilder = createInitBuilder(notificationOpenedHandler, notificationReceivedHandler);
-
-      if (!isGoogleProjectNumberRemote())
-         mGoogleProjectNumber = googleProjectNumber;
-
       subscribableStatus = osUtils.initializationChecker(context, oneSignalAppId);
->>>>>>> 6fa9ea87
       if (isSubscriptionStatusUninitializable())
-         return;
+          return;
 
       if (initDone) {
          if (notificationOpenedHandler != null)
@@ -724,13 +702,8 @@
       String oldAppId = getSavedAppId();
       if (oldAppId != null) {
          if (!oldAppId.equals(appId)) {
-<<<<<<< HEAD
             Log(LOG_LEVEL.DEBUG, "App id has changed:\nFrom: " + oldAppId + "\n To: " + appId + "\nClearing the user id, app state, and remoteParams as they are no longer valid");
-            SaveAppId(appId);
-=======
-            Log(LOG_LEVEL.DEBUG, "APP ID changed, clearing user id as it is no longer valid.");
             saveAppId(appId);
->>>>>>> 6fa9ea87
             OneSignalStateSynchronizer.resetCurrentState();
             remoteParams = null;
             initDone = false;
