/**
 * Modified MIT License
 *
 * Copyright 2019 OneSignal
 *
 * Permission is hereby granted, free of charge, to any person obtaining a copy
 * of this software and associated documentation files (the "Software"), to deal
 * in the Software without restriction, including without limitation the rights
 * to use, copy, modify, merge, publish, distribute, sublicense, and/or sell
 * copies of the Software, and to permit persons to whom the Software is
 * furnished to do so, subject to the following conditions:
 *
 * 1. The above copyright notice and this permission notice shall be included in
 * all copies or substantial portions of the Software.
 *
 * 2. All copies of substantial portions of the Software may only be used in connection
 * with services provided by OneSignal.
 *
 * THE SOFTWARE IS PROVIDED "AS IS", WITHOUT WARRANTY OF ANY KIND, EXPRESS OR
 * IMPLIED, INCLUDING BUT NOT LIMITED TO THE WARRANTIES OF MERCHANTABILITY,
 * FITNESS FOR A PARTICULAR PURPOSE AND NONINFRINGEMENT. IN NO EVENT SHALL THE
 * AUTHORS OR COPYRIGHT HOLDERS BE LIABLE FOR ANY CLAIM, DAMAGES OR OTHER
 * LIABILITY, WHETHER IN AN ACTION OF CONTRACT, TORT OR OTHERWISE, ARISING FROM,
 * OUT OF OR IN CONNECTION WITH THE SOFTWARE OR THE USE OR OTHER DEALINGS IN
 * THE SOFTWARE.
 */

package com.onesignal;

import java.io.PrintWriter;
import java.io.StringWriter;
import java.util.ArrayList;
import java.util.Calendar;
import java.util.Collection;
import java.util.Date;
import java.util.HashMap;
import java.util.HashSet;
import java.util.Iterator;
import java.util.Map;
import java.util.TimeZone;
import java.util.concurrent.ConcurrentLinkedQueue;
import java.util.concurrent.ExecutorService;
import java.util.concurrent.Executors;
import java.util.concurrent.ThreadFactory;
import java.util.concurrent.atomic.AtomicLong;

import android.app.Activity;
import android.app.AlertDialog;
import android.app.Application;
import android.app.NotificationManager;
import android.content.ContentValues;
import android.content.Context;
import android.content.Intent;
import android.content.pm.ApplicationInfo;
import android.content.pm.PackageManager;
import android.database.Cursor;
import android.database.sqlite.SQLiteDatabase;
import android.os.Build;
import android.os.Bundle;
import android.support.annotation.NonNull;
import android.support.annotation.Nullable;
import android.support.annotation.WorkerThread;
import android.util.Log;

import com.onesignal.OneSignalDbContract.NotificationTable;

import org.json.JSONArray;
import org.json.JSONException;
import org.json.JSONObject;

/**
 * The main OneSignal class - this is where you will interface with the OneSignal SDK
 * <br/><br/>
 * <b>Reminder:</b> Add your {@code onesignal_app_id} to your build.gradle config in <i>android</i> > <i>defaultConfig</i>
 * <br/>
 * @see <a href="https://documentation.onesignal.com/docs/android-sdk-setup#section-1-gradle-setup">OneSignal Gradle Setup</a>
 */
public class OneSignal {

   public enum LOG_LEVEL {
      NONE, FATAL, ERROR, WARN, INFO, DEBUG, VERBOSE
   }

   public enum OSInFocusDisplayOption {
      None, InAppAlert, Notification
   }

   enum AppEntryAction {
      NOTIFICATION_CLICK,
      APP_OPEN,
      APP_CLOSE,
      ;

      boolean isNotificationClick() {
          return this.equals(NOTIFICATION_CLICK);
      }

      boolean isAppOpen() {
          return this.equals(APP_OPEN);
      }

      boolean isAppClose() {
          return this.equals(APP_CLOSE);
      }
   }

   // If the app is this amount time or longer in the background we will count the session as done
   static final long MIN_ON_SESSION_TIME_MILLIS = 30 * 1_000L;

   /**
    * An interface used to process a OneSignal notification the user just tapped on.
    * <br/>
    * Set this during OneSignal init in
    * {@link OneSignal.Builder#setNotificationOpenedHandler(NotificationOpenedHandler) setNotificationOpenedHandler}
    *<br/><br/>
    * @see <a href="https://documentation.onesignal.com/docs/android-native-sdk#section--notificationopenedhandler-">NotificationOpenedHandler | OneSignal Docs</a>
    */
   public interface NotificationOpenedHandler {
      /**
       * Fires when a user taps on a notification.
       * @param result a {@link OSNotificationOpenResult} with the user's response and properties of this notification
       */
      void notificationOpened(OSNotificationOpenResult result);
   }

   /**
    * An interface used to process a OneSignal In-App Message the user just tapped on.
    * <br/>
    * Set this during OneSignal init in
    * {@link OneSignal.Builder#setInAppMessageClickHandler(InAppMessageClickHandler)}
    */
   public interface InAppMessageClickHandler {
      /**
       * Fires when a user taps on a clickable element in the notification such as a button or image
       * @param result a {@link OSInAppMessageAction}
       **/
      void inAppMessageClicked(OSInAppMessageAction result);
   }


   /**
    * An interface used to handle notifications that are received.
    * <br/>
    * Set this during OneSignal init in
    * {@link OneSignal.Builder#setNotificationReceivedHandler(NotificationReceivedHandler) setNotificationReceivedHandler}
    *<br/><br/>
    * @see <a href="https://documentation.onesignal.com/docs/android-native-sdk#section--notificationreceivedhandler-">NotificationReceivedHandler | OneSignal Docs</a>
    */
   public interface NotificationReceivedHandler {
      /**
       * Fires when a notification is received. It will be fired when your app is in focus or
       * in the background.
       * @param notification Contains both the user's response and properties of the notification
       */
      void notificationReceived(OSNotification notification);
   }

   public interface IdsAvailableHandler {
      void idsAvailable(String userId, String registrationId);
   }

   /**
    * Interface which you can implement and pass to {@link OneSignal#getTags(GetTagsHandler)} to
    * get all the tags set on a user
    * <br/><br/>
    * <b>Note:</b> the {@link #tagsAvailable(JSONObject)} callback does not run on the Main(UI)
    * Thread, so be aware when modifying UI in this method.
    */
   public interface GetTagsHandler {
      /**
       * <b>Note:</b> this callback does not run on the Main(UI)
       * Thread, so be aware when modifying UI in this method.
       * @param tags a JSONObject containing the OneSignal tags for the user in a key/value map
       */
      void tagsAvailable(JSONObject tags);
   }

   public interface ChangeTagsUpdateHandler {
      void onSuccess(JSONObject tags);
      void onFailure(SendTagsError error);
   }

   public static class SendTagsError {
      private String message;
      private int code;

      SendTagsError(int errorCode, String errorMessage) {
         this.message = errorMessage;
         this.code = errorCode;
      }

      public int getCode() { return code; }
      public String getMessage() { return message; }
   }


   public enum EmailErrorType {
      VALIDATION, REQUIRES_EMAIL_AUTH, INVALID_OPERATION, NETWORK
   }

   public static class EmailUpdateError {
      private EmailErrorType type;
      private String message;

      EmailUpdateError(EmailErrorType type, String message) {
         this.type = type;
         this.message = message;
      }

      public EmailErrorType getType() {
         return type;
      }

      public String getMessage() {
         return message;
      }
   }

   public interface EmailUpdateHandler {
      void onSuccess();
      void onFailure(EmailUpdateError error);
   }

   private static EmailUpdateHandler emailUpdateHandler;
   private static EmailUpdateHandler emailLogoutHandler;

   /**
    * Fires delegate when the notification was created or fails to be created.
    */
   public interface PostNotificationResponseHandler {
      void onSuccess(JSONObject response);
      void onFailure(JSONObject response);
   }

   public static class Builder {
      Context mContext;
      NotificationOpenedHandler mNotificationOpenedHandler;
      NotificationReceivedHandler mNotificationReceivedHandler;
      InAppMessageClickHandler mInAppMessageClickHandler;
      boolean mPromptLocation;
      boolean mDisableGmsMissingPrompt;
      // Default true in 4.0.0 release.
      boolean mUnsubscribeWhenNotificationsAreDisabled;
      boolean mFilterOtherGCMReceivers;

      // Exists to make wrapper SDKs simpler so they don't need to store their own variable before
      //  calling startInit().init()
      // mDisplayOptionCarryOver is used if setInFocusDisplaying is called but inFocusDisplaying wasn't
      boolean mDisplayOptionCarryOver;
      // Default Notification in 4.0.0 release.
      OSInFocusDisplayOption mDisplayOption = OSInFocusDisplayOption.InAppAlert;

      private Builder() {}

      private Builder(Context context) {
         mContext = context;
      }

      private void setDisplayOptionCarryOver(boolean carryOver) {
         mDisplayOptionCarryOver = carryOver;
      }

      /**
       * Sets a notification opened handler. The instance will be called when a notification
       * is tapped on from the notification shade or when closing an Alert notification shown in the app.
       * <br/><br/>
       * See the
       * <a href="https://documentation.onesignal.com/docs/android-native-sdk#section--notificationopenedhandler-">
       *     NotificationOpenedHandler
       * </a> documentation for an example of the {@code ExampleNotificationOpenedHandler} class.
       *
       *
       * @param handler Instance of a class implementing the {@link NotificationOpenedHandler} interface
       * @return the builder on which you called this method
       */
      public Builder setNotificationOpenedHandler(NotificationOpenedHandler handler) {
         mNotificationOpenedHandler = handler;
         return this;
      }

      /**
       * Sets a notification received handler that will fire when a notification is received. It will
       * be fired when your app is in focus or in the background.
       * <br/><br/>
       * See the
       * <a href="https://documentation.onesignal.com/docs/android-native-sdk#section--notificationreceivedhandler-">
       *     NotificationReceivedHandler
       * </a> documentation for an example of the {@code ExampleNotificationReceivedHandler} class.
       *
       * @param handler Instance of a class implementing the {@link NotificationReceivedHandler} interface
       * @return the builder on which you called this method
       */
      public Builder setNotificationReceivedHandler(NotificationReceivedHandler handler) {
         mNotificationReceivedHandler = handler;
         return this;
      }

      /**
       * Sets In-App message click handler that will fire when an action is taken.
       * @param handler Instance of a class implementing the {@link InAppMessageClickHandler} interface
       * @return the builder on which you called this method
       */
      public Builder setInAppMessageClickHandler(InAppMessageClickHandler handler) {
         mInAppMessageClickHandler = handler;
         return this;
      }

      /**
       * Prompts the user for location permissions.
       * This allows for geotagging so you can send notifications to users based on location.
       * This does not accommodate any rationale-gating that is encouraged before requesting
       * permissions from the user.
       * <br/><br/>
       * See {@link #promptLocation()} for more details on how to manually prompt location permissions.
       *
       * @param enable If set to {@code false}, OneSignal will not prompt for location.
       *               If set to {@code true}, OneSignal will prompt users for location permissions
       *               when your app starts
       * @return the builder object you called this method on
       */
      public Builder autoPromptLocation(boolean enable) {
         mPromptLocation = enable;
         return this;
      }

      /**
       * Prompts the user to update/enable Google Play Services if it's disabled on the device.
       *
       * @param disable if {@code false}, prompt users. if {@code true}, never show the out of date prompt.
       *                Default is {@code false}
       * @return
       */
      public Builder disableGmsMissingPrompt(boolean disable) {
         mDisableGmsMissingPrompt = disable;
         return this;
      }

      public Builder inFocusDisplaying(OSInFocusDisplayOption displayOption) {
         mDisplayOptionCarryOver = false;
         mDisplayOption = displayOption;
         return this;
      }

      /**
       * If notifications are disabled for your app, unsubscribe the user from OneSignal.
       * This will happen when your users go to <i>Settings</i> > <i>Apps</i> and turn off notifications or
       * they long press your notifications and select "block notifications". This is {@code false} by default.
       * @param set if {@code false} - don't unsubscribe users<br/>
       *            if {@code true} - unsubscribe users when notifications are disabled<br/>
       *            the default is {@code false}
       * @return the builder you called this method on
       */
      public Builder unsubscribeWhenNotificationsAreDisabled(boolean set) {
         mUnsubscribeWhenNotificationsAreDisabled = set;
         return this;
      }

      /**
       * Enable to prevent other broadcast receivers from receiving OneSignal FCM/GCM payloads.
       * Prevent thrown exceptions or double notifications from other libraries/SDKs that implement
       * notifications. Other non-OneSignal payloads will still be passed through so your app can
       * handle FCM/GCM payloads from other back-ends.
       * <br/><br/>
       * <b>Note:</b> You can't use multiple
       * Google Project numbers/Sender IDs. They must be the same if you are using multiple providers,
       * otherwise there will be unexpected subscribes.
       * @param set
       * @return
       */
      public Builder filterOtherGCMReceivers(boolean set) {
         mFilterOtherGCMReceivers = set;
         return this;
      }

      public void init() {
         OneSignal.init(this);
      }
   }

   @Nullable static String appId;
   private static String mGoogleProjectNumber;
   static Context appContext;

   private static LOG_LEVEL visualLogLevel = LOG_LEVEL.NONE;
   private static LOG_LEVEL logCatLevel = LOG_LEVEL.WARN;

   private static String userId = null, emailId = null;
   private static int subscribableStatus;

   // Is the init() of OneSignal SDK finished yet
   private static boolean initDone;
   static boolean isInitDone() {
      return initDone;
   }

   // Is the app in the foreground or not
   private static boolean foreground;
   static boolean isForeground() {
      return foreground;
   }

   // Tells the action taken to enter the app
   @NonNull private static AppEntryAction appEntryState = AppEntryAction.APP_CLOSE;
   static @NonNull AppEntryAction getAppEntryState() {
      return appEntryState;
   }

   // the concurrent queue in which we pin pending tasks upon finishing initialization
   static ExecutorService pendingTaskExecutor;
   public static ConcurrentLinkedQueue<Runnable> taskQueueWaitingForInit = new ConcurrentLinkedQueue<>();
   static AtomicLong lastTaskId = new AtomicLong();

   private static IdsAvailableHandler idsAvailableHandler;

   private static TrackGooglePurchase trackGooglePurchase;
   private static TrackAmazonPurchase trackAmazonPurchase;
   private static TrackFirebaseAnalytics trackFirebaseAnalytics;

   public static final String VERSION = "031104";

   private static OSSessionManager.SessionListener getNewSessionListener() {
      return new OSSessionManager.SessionListener() {
         @Override
         public void onSessionEnding(@NonNull OSSessionManager.SessionResult lastSessionResult) {
            outcomeEventsController.cleanOutcomes();
            FocusTimeController.getInstance().onSessionEnded(lastSessionResult);
         }
      };
   }
   @Nullable private static OSSessionManager sessionManager;
   @Nullable private static OutcomeEventsController outcomeEventsController;

   private static AdvertisingIdentifierProvider mainAdIdProvider = new AdvertisingIdProviderGPS();

   private static int deviceType;
   @SuppressWarnings("WeakerAccess")
   public static String sdkType = "native";

   @NonNull private static OSUtils osUtils = new OSUtils();

   private static String lastRegistrationId;
   private static boolean registerForPushFired, locationFired, promptedLocation;

   private static LocationGMS.LocationPoint lastLocationPoint;

   static boolean shareLocation = true;
   @NonNull static OneSignal.Builder mInitBuilder = new OneSignal.Builder();

   private static Collection<JSONArray> unprocessedOpenedNotifis = new ArrayList<>();
   private static HashSet<String> postedOpenedNotifIds = new HashSet<>();

   private static ArrayList<GetTagsHandler> pendingGetTagsHandlers = new ArrayList<>();
   private static boolean getTagsCall;

   private static boolean waitingToPostStateSync;

   static boolean requiresUserPrivacyConsent = false;
   static DelayedConsentInitializationParameters delayedInitParams;

   static OneSignalRemoteParams.Params remoteParams;

   // Start PermissionState
   private static OSPermissionState currentPermissionState;
   private static OSPermissionState getCurrentPermissionState(Context context) {
      if (context == null)
         return null;

      if (currentPermissionState == null) {
         currentPermissionState = new OSPermissionState(false);
         currentPermissionState.observable.addObserverStrong(new OSPermissionChangedInternalObserver());
      }

      return currentPermissionState;
   }

   static OSPermissionState lastPermissionState;
   private static OSPermissionState getLastPermissionState(Context context) {
      if (context == null)
         return null;

      if (lastPermissionState == null)
         lastPermissionState = new OSPermissionState(true);

      return lastPermissionState;
   }

   private static OSObservable<OSPermissionObserver, OSPermissionStateChanges> permissionStateChangesObserver;
   static OSObservable<OSPermissionObserver, OSPermissionStateChanges> getPermissionStateChangesObserver() {
      if (permissionStateChangesObserver == null)
         permissionStateChangesObserver = new OSObservable<>("onOSPermissionChanged", true);
      return permissionStateChangesObserver;
   }
   // End PermissionState

   // Start SubscriptionState
   private static OSSubscriptionState currentSubscriptionState;
   private static OSSubscriptionState getCurrentSubscriptionState(Context context) {
      if (context == null)
         return null;

      if (currentSubscriptionState == null) {
         currentSubscriptionState = new OSSubscriptionState(false, getCurrentPermissionState(context).getEnabled());
         getCurrentPermissionState(context).observable.addObserver(currentSubscriptionState);
         currentSubscriptionState.observable.addObserverStrong(new OSSubscriptionChangedInternalObserver());
      }

      return currentSubscriptionState;
   }

   static OSSubscriptionState lastSubscriptionState;
   private static OSSubscriptionState getLastSubscriptionState(Context context) {
      if (context == null)
         return null;

      if (lastSubscriptionState == null)
         lastSubscriptionState = new OSSubscriptionState(true, false);

      return lastSubscriptionState;
   }

   private static OSObservable<OSSubscriptionObserver, OSSubscriptionStateChanges> subscriptionStateChangesObserver;
   static OSObservable<OSSubscriptionObserver, OSSubscriptionStateChanges> getSubscriptionStateChangesObserver() {
      if (subscriptionStateChangesObserver == null)
         subscriptionStateChangesObserver = new OSObservable<>("onOSSubscriptionChanged", true);
      return subscriptionStateChangesObserver;
   }
   // End SubscriptionState


   // Start EmailSubscriptionState
   private static OSEmailSubscriptionState currentEmailSubscriptionState;
   private static OSEmailSubscriptionState getCurrentEmailSubscriptionState(Context context) {
      if (context == null)
         return null;

      if (currentEmailSubscriptionState == null) {
         currentEmailSubscriptionState = new OSEmailSubscriptionState(false);
         currentEmailSubscriptionState.observable.addObserverStrong(new OSEmailSubscriptionChangedInternalObserver());
      }

      return currentEmailSubscriptionState;
   }

   static OSEmailSubscriptionState lastEmailSubscriptionState;
   private static OSEmailSubscriptionState getLastEmailSubscriptionState(Context context) {
      if (context == null)
         return null;

      if (lastEmailSubscriptionState == null)
         lastEmailSubscriptionState = new OSEmailSubscriptionState(true);

      return lastEmailSubscriptionState;
   }

   private static OSObservable<OSEmailSubscriptionObserver, OSEmailSubscriptionStateChanges> emailSubscriptionStateChangesObserver;
   static OSObservable<OSEmailSubscriptionObserver, OSEmailSubscriptionStateChanges> getEmailSubscriptionStateChangesObserver() {
      if (emailSubscriptionStateChangesObserver == null)
         emailSubscriptionStateChangesObserver = new OSObservable<>("onOSEmailSubscriptionChanged", true);
      return emailSubscriptionStateChangesObserver;
   }
   // End EmailSubscriptionState


   private static class IAPUpdateJob {
      JSONArray toReport;
      boolean newAsExisting;
      OneSignalRestClient.ResponseHandler restResponseHandler;

      IAPUpdateJob(JSONArray toReport) {
         this.toReport = toReport;
      }
   }
   private static IAPUpdateJob iapUpdateJob;

   // Rename to getInitBuilder in 4.0.0
   public static OneSignal.Builder getCurrentOrNewInitBuilder() {
      return mInitBuilder;
   }

   // Sets the global shared ApplicationContext for OneSignal
   // This is set from all OneSignal entry points
   //   - BroadcastReceivers, Services, and Activities
   public static void setAppContext(@NonNull Context context) {
      if (context == null) {
         Log(LOG_LEVEL.WARN, "setAppContext(null) is not valid, ignoring!");
         return;
      }

      boolean wasAppContextNull = (appContext == null);
      appContext = context.getApplicationContext();

      // Register the lifecycle listener of the app for state changes in activities with proper context
      ActivityLifecycleListener.registerActivityLifecycleCallbacks((Application)appContext);


      if (wasAppContextNull) {
         sessionManager = new OSSessionManager(getNewSessionListener());
         outcomeEventsController = new OutcomeEventsController(sessionManager, OneSignalDbHelper.getInstance(appContext), outcomeSettings);
         // Prefs require a context to save
         // If the previous state of appContext was null, kick off write in-case it was waiting
         OneSignalPrefs.startDelayedWrite();
      }
   }

   /**
    * Initializes OneSignal to register the device for push notifications.
    *<br/>
    * Call this first from your application class' {@code onCreate} method
    *<br/><br/>
    * <i>Don't have a class that extends Application in your project?</i>
    * <br/>Follow <a href="https://www.mobomo.com/2011/05/how-to-use-application-object-of-android/">this tutorial</a> to create one.
    * @see <a href="https://documentation.onesignal.com/docs/android-sdk-setup#section-2-add-required-code">Initializing OneSignal</a>
    * @param context The application context
    * @return a {@link OneSignal.Builder} instance to begin building the OneSignal instance
    */
   public static OneSignal.Builder startInit(Context context) {
      return new OneSignal.Builder(context);
   }

   /**
    * Initializes Onesignal to register the device for push notifications.
    * Should be called upon a {@link OneSignal.Builder} instance after you've defined options on it.
    * <br/><br/>
    * Refer to {@link #startInit(Context)}
    * @param inBuilder
    */
   private static void init(OneSignal.Builder inBuilder) {
      if (mInitBuilder.mDisplayOptionCarryOver)
         inBuilder.mDisplayOption = mInitBuilder.mDisplayOption;
      mInitBuilder = inBuilder;

      Context context = mInitBuilder.mContext;
      mInitBuilder.mContext = null; // Clear to prevent leaks.

      try {
         ApplicationInfo ai = context.getPackageManager().getApplicationInfo(context.getPackageName(), PackageManager.GET_META_DATA);
         Bundle bundle = ai.metaData;

         String sender_id = bundle.getString("onesignal_google_project_number");
         if (sender_id != null && sender_id.length() > 4)
            sender_id = sender_id.substring(4);

         OneSignal.init(context, sender_id, bundle.getString("onesignal_app_id"), mInitBuilder.mNotificationOpenedHandler, mInitBuilder.mNotificationReceivedHandler);
      } catch (Throwable t) {
         t.printStackTrace();
      }
   }

   public static void init(Context context, String googleProjectNumber, String oneSignalAppId) {
      init(context, googleProjectNumber, oneSignalAppId, null, null);
   }

   public static void init(Context context, String googleProjectNumber, String oneSignalAppId, NotificationOpenedHandler notificationOpenedHandler) {
      init(context, googleProjectNumber, oneSignalAppId, notificationOpenedHandler, null);
   }

   public static void init(Context context, String googleProjectNumber, String oneSignalAppId, NotificationOpenedHandler notificationOpenedHandler, NotificationReceivedHandler notificationReceivedHandler) {
      mInitBuilder = createInitBuilder(notificationOpenedHandler, notificationReceivedHandler);
      OneSignal.setAppContext(context);
      setupPrivacyConsent(context);

      if (requiresUserPrivacyConsent()) {
         OneSignal.Log(LOG_LEVEL.VERBOSE, "OneSignal SDK initialization delayed, user privacy consent is set to required for this application.");
         delayedInitParams = new DelayedConsentInitializationParameters(context, googleProjectNumber, oneSignalAppId, notificationOpenedHandler, notificationReceivedHandler);
         return;
      }

      mInitBuilder = createInitBuilder(notificationOpenedHandler, notificationReceivedHandler);

      if (!isGoogleProjectNumberRemote())
         mGoogleProjectNumber = googleProjectNumber;

      deviceType = osUtils.getDeviceType();
      subscribableStatus = osUtils.initializationChecker(context, deviceType, oneSignalAppId);
      if (isSubscriptionStatusUninitializable())
         return;

      // Pre-check on app id to make sure init of SDK is performed properly
      //    Usually when the app id is changed during runtime so that SDK is reinitialized properly
      if (appId != null && !appId.equals(oneSignalAppId))
         initDone = false;

      if (initDone) {
         if (mInitBuilder.mNotificationOpenedHandler != null)
            fireCallbackForOpenedNotifications();

         return;
      }

      appId = oneSignalAppId;

      saveFilterOtherGCMReceivers(mInitBuilder.mFilterOtherGCMReceivers);

      handleActivityLifecycleHandler(context);

      OneSignalStateSynchronizer.initUserState();

      // Verify the session is an Amazon purchase and track it
      handleAmazonPurchase();

      // Check and handle app id change of the current session
      handleAppIdChange();

      OSPermissionChangedInternalObserver.handleInternalChanges(getCurrentPermissionState(appContext));

      // When the session reaches timeout threshold, start new session
      // This is where the LocationGMS prompt is triggered and shown to the user
      doSessionInit();

      if (mInitBuilder.mNotificationOpenedHandler != null)
         fireCallbackForOpenedNotifications();

      if (TrackGooglePurchase.CanTrack(appContext))
         trackGooglePurchase = new TrackGooglePurchase(appContext);

      if (TrackFirebaseAnalytics.CanTrack())
         trackFirebaseAnalytics = new TrackFirebaseAnalytics(appContext);

      PushRegistratorFCM.disableFirebaseInstanceIdService(appContext);

      initDone = true;

      outcomeEventsController.sendSavedOutcomes();

      // Clean up any pending tasks that were queued up before initialization
      startPendingTasks();
   }

   private static void setupPrivacyConsent(Context context) {
      try {
         ApplicationInfo ai = context.getPackageManager().getApplicationInfo(context.getPackageName(), PackageManager.GET_META_DATA);
         Bundle bundle = ai.metaData;

         // Read the current privacy consent setting from AndroidManifest.xml
         String requireSetting = bundle.getString("com.onesignal.PrivacyConsent");
         setRequiresUserPrivacyConsent("ENABLE".equalsIgnoreCase(requireSetting));
      } catch (Throwable t) {
         t.printStackTrace();
      }
   }

   private static Builder createInitBuilder(NotificationOpenedHandler notificationOpenedHandler, NotificationReceivedHandler notificationReceivedHandler) {
      mInitBuilder.mDisplayOptionCarryOver = false;
      mInitBuilder.mNotificationOpenedHandler = notificationOpenedHandler;
      mInitBuilder.mNotificationReceivedHandler = notificationReceivedHandler;
      return mInitBuilder;
   }

   private static void handleAppIdChange() {
      // Re-register user if the app id changed, this might happen when a dev is testing.
      String oldAppId = getSavedAppId();
      if (oldAppId != null) {
         if (!oldAppId.equals(appId)) {
            Log(LOG_LEVEL.DEBUG, "APP ID changed, clearing user id as it is no longer valid.");
            SaveAppId(appId);
            OneSignalStateSynchronizer.resetCurrentState();
            remoteParams = null;
         }
      }
      else {
         BadgeCountUpdater.updateCount(0, appContext);
         SaveAppId(appId);
      }
   }

   public static boolean userProvidedPrivacyConsent() {
      return getSavedUserConsentStatus();
   }

   private static boolean isGoogleProjectNumberRemote() {
      return remoteParams != null &&
              remoteParams.googleProjectNumber != null;
   }

   private static boolean isSubscriptionStatusUninitializable() {
      return subscribableStatus == OSUtils.UNINITIALIZABLE_STATUS;
   }

   private static void handleActivityLifecycleHandler(Context context) {
      foreground = isContextActivity(context);
      if (foreground) {
         ActivityLifecycleHandler.curActivity = (Activity) context;
         NotificationRestorer.asyncRestore(appContext);
         FocusTimeController.getInstance().appForegrounded();
      }
      else
         ActivityLifecycleHandler.nextResumeIsFirstActivity = true;
   }

   private static void handleAmazonPurchase() {
      try {
         Class.forName("com.amazon.device.iap.PurchasingListener");
         trackAmazonPurchase = new TrackAmazonPurchase(appContext);
      } catch (ClassNotFoundException e) {}
   }

   // If the app is not in the foreground yet do not make an on_session call yet.
   // If we don't have a OneSignal player_id yet make the call to create it regardless of focus
   private static void doSessionInit() {
      // Check session time to determine whether to start a new session or not
      if (isPastOnSessionTime()) {
          OneSignalStateSynchronizer.setNewSession();
         if (foreground) {
            outcomeEventsController.cleanOutcomes();
            sessionManager.restartSessionIfNeeded();
         }
      } else if (foreground) {
         OSInAppMessageController.getController().initWithCachedInAppMessages();
         sessionManager.attemptSessionUpgrade();
      }

      // We still want register the user to OneSignal if the SDK was initialized
      //   in the background for the first time.
      if (!foreground && hasUserId())
         return;

      setLastSessionTime(System.currentTimeMillis());
      startRegistrationOrOnSession();
   }

   private static boolean isContextActivity(Context context) {
      return context instanceof Activity;
   }

   private static void onTaskRan(long taskId) {
      if(lastTaskId.get() == taskId) {
         OneSignal.Log(LOG_LEVEL.INFO,"Last Pending Task has ran, shutting down");
         pendingTaskExecutor.shutdown();
      }
   }
   private static class PendingTaskRunnable implements Runnable {
      private Runnable innerTask;

      private long taskId;

      PendingTaskRunnable(Runnable innerTask) {
         this.innerTask = innerTask;
      }
      @Override
      public void run() {
         innerTask.run();
         onTaskRan(taskId);
      }

   }

   private static void startPendingTasks() {
      if(!taskQueueWaitingForInit.isEmpty()) {
         pendingTaskExecutor = Executors.newSingleThreadExecutor(new ThreadFactory() {
            @Override
            public Thread newThread(@NonNull Runnable runnable) {
               Thread newThread = new Thread(runnable);
               newThread.setName("OS_PENDING_EXECUTOR_" + newThread.getId());
               return newThread;
            }
         });

         while(!taskQueueWaitingForInit.isEmpty()) {
            pendingTaskExecutor.submit(taskQueueWaitingForInit.poll());
         }
      }
   }

   private static void addTaskToQueue(PendingTaskRunnable task) {
      task.taskId = lastTaskId.incrementAndGet();

      if(pendingTaskExecutor == null) {
         OneSignal.Log(LOG_LEVEL.INFO,"Adding a task to the pending queue with ID: " + task.taskId);
         //the tasks haven't been executed yet...add them to the waiting queue
         taskQueueWaitingForInit.add(task);
      }
      else if(!pendingTaskExecutor.isShutdown()) {
         OneSignal.Log(LOG_LEVEL.INFO,"Executor is still running, add to the executor with ID: " + task.taskId);
         //if the executor isn't done with tasks, submit the task to the executor
         pendingTaskExecutor.submit(task);
      }

   }

   private static boolean shouldRunTaskThroughQueue() {
      if(initDone && pendingTaskExecutor == null) // there never were any waiting tasks
         return false;

      //if init isn't finished and the pending executor hasn't been defined yet...
      if(!initDone && pendingTaskExecutor == null)
         return true;

      //or if the pending executor is alive and hasn't been shutdown yet...
      if(pendingTaskExecutor != null && !pendingTaskExecutor.isShutdown())
         return true;

      return false;
   }

   private static void startRegistrationOrOnSession() {
      if (waitingToPostStateSync)
         return;
      waitingToPostStateSync = true;

      if (OneSignalStateSynchronizer.getSyncAsNewSession())
         locationFired = false;

      startLocationUpdate();

      registerForPushFired = false;
      makeAndroidParamsRequest();
   }

   private static void startLocationUpdate() {
      LocationGMS.LocationHandler locationHandler = new LocationGMS.LocationHandler() {
         @Override
         public LocationGMS.CALLBACK_TYPE getType() {
            return LocationGMS.CALLBACK_TYPE.STARTUP;
         }
         @Override
         public void complete(LocationGMS.LocationPoint point) {
            lastLocationPoint = point;
            locationFired = true;
            registerUser();
         }
      };
      boolean doPrompt = mInitBuilder.mPromptLocation && !promptedLocation;
      // Prompted so we don't ask for permissions more than once
      promptedLocation = promptedLocation || mInitBuilder.mPromptLocation;

      LocationGMS.getLocation(appContext, doPrompt, locationHandler);
   }
   private static PushRegistrator mPushRegistrator;

   private static PushRegistrator getPushRegistrator() {
      if (mPushRegistrator != null)
         return mPushRegistrator;

      if (deviceType == UserState.DEVICE_TYPE_FIREOS)
         mPushRegistrator = new PushRegistratorADM();
      else if (OSUtils.hasFCMLibrary())
         mPushRegistrator = new PushRegistratorFCM();
      else
         mPushRegistrator = new PushRegistratorGCM();

      return mPushRegistrator;
   }

   private static void registerForPushToken() {
      getPushRegistrator().registerForPush(appContext, mGoogleProjectNumber, new PushRegistrator.RegisteredHandler() {
         @Override
         public void complete(String id, int status) {
            if (status < UserState.PUSH_STATUS_SUBSCRIBED) {
               // Only allow errored subscribableStatuses if we have never gotten a token.
               //   This ensures the device will not later be marked unsubscribed due to a
               //   any inconsistencies returned by Google Play services.
               // Also do not override a config error status if we got a runtime error
               if (OneSignalStateSynchronizer.getRegistrationId() == null &&
                   (subscribableStatus == UserState.PUSH_STATUS_SUBSCRIBED ||
                    pushStatusRuntimeError(subscribableStatus)))
                  subscribableStatus = status;
            }
            else if (pushStatusRuntimeError(subscribableStatus))
               subscribableStatus = status;

            lastRegistrationId = id;
            registerForPushFired = true;
            getCurrentSubscriptionState(appContext).setPushToken(id);
            registerUser();
         }
      });
   }

   private static boolean pushStatusRuntimeError(int subscribableStatus) {
      return subscribableStatus < -6;
   }

   private static void makeAndroidParamsRequest() {
      if (remoteParams != null) {
         registerForPushToken();
         return;
      }

      OneSignalRemoteParams.makeAndroidParamsRequest(new OneSignalRemoteParams.CallBack() {
         @Override
         public void complete(OneSignalRemoteParams.Params params) {
            remoteParams = params;
            if (remoteParams.googleProjectNumber != null)
               mGoogleProjectNumber = remoteParams.googleProjectNumber;

            OneSignalPrefs.saveBool(
               OneSignalPrefs.PREFS_ONESIGNAL,
               OneSignalPrefs.PREFS_GT_FIREBASE_TRACKING_ENABLED,
               remoteParams.firebaseAnalytics
            );
            OneSignalPrefs.saveBool(
               OneSignalPrefs.PREFS_ONESIGNAL,
               OneSignalPrefs.PREFS_OS_RESTORE_TTL_FILTER,
               remoteParams.restoreTTLFilter
            );
            OneSignalPrefs.saveBool(
               OneSignalPrefs.PREFS_ONESIGNAL,
               OneSignalPrefs.PREFS_OS_CLEAR_GROUP_SUMMARY_CLICK,
               remoteParams.clearGroupOnSummaryClick
            );
<<<<<<< HEAD
            OneSignalPrefs.saveBool(
               OneSignalPrefs.PREFS_ONESIGNAL,
               OneSignalPrefs.PREFS_OS_RECEIVE_RECEIPTS_ENABLED,
               remoteParams.receiveReceiptEnabled
            );
=======
            OutcomesUtils.saveOutcomesParams(params.outcomesParams);
>>>>>>> c2932395

            NotificationChannelManager.processChannelList(
               OneSignal.appContext,
               params.notificationChannels
            );
            registerForPushToken();
         }
      });

   }
   private static void fireCallbackForOpenedNotifications() {
      for(JSONArray dataArray : unprocessedOpenedNotifis)
         runNotificationOpenedCallback(dataArray, true, false);

      unprocessedOpenedNotifis.clear();
   }

   /**
    * Please do not use this method for logging, it is meant solely to be
    * used by our wrapper SDK's.
    */
   public static void onesignalLog(LOG_LEVEL level, String message) {
      OneSignal.Log(level, message);
   }

   public static void provideUserConsent(boolean consent) {
      boolean previousConsentStatus = userProvidedPrivacyConsent();

      saveUserConsentStatus(consent);

      if (!previousConsentStatus && consent && delayedInitParams != null) {
         OneSignal.init(delayedInitParams.context, delayedInitParams.googleProjectNumber, delayedInitParams.appId, delayedInitParams.openedHandler, delayedInitParams.receivedHandler);
         delayedInitParams = null;
      }
   }

   public static void setRequiresUserPrivacyConsent(boolean required) {
      if (requiresUserPrivacyConsent && !required) {
         OneSignal.Log(LOG_LEVEL.ERROR, "Cannot change requiresUserPrivacyConsent() from TRUE to FALSE");
         return;
      }

      requiresUserPrivacyConsent = required;
   }


   /**
    * Indicates if the SDK is still waiting for the user to provide consent
    */
   public static boolean requiresUserPrivacyConsent() {
      return requiresUserPrivacyConsent && !userProvidedPrivacyConsent();
   }

   static boolean shouldLogUserPrivacyConsentErrorMessageForMethodName(String methodName) {
      if (requiresUserPrivacyConsent()) {
         if (methodName != null)
            OneSignal.Log(LOG_LEVEL.WARN, "Method " + methodName + " was called before the user provided privacy consent. Your application is set to require the user's privacy consent before the OneSignal SDK can be initialized. Please ensure the user has provided consent before calling this method. You can check the latest OneSignal consent status by calling OneSignal.userProvidedPrivacyConsent()");
         return true;
      }

      return false;
   }

   public static void setLogLevel(LOG_LEVEL inLogCatLevel, LOG_LEVEL inVisualLogLevel) {
      logCatLevel = inLogCatLevel; visualLogLevel = inVisualLogLevel;
   }

   /**
    * Enable logging to help debug if you run into an issue setting up OneSignal.
    * The following options are available with increasingly more information:
    * <br/>
    * - {@code NONE}
    * <br/>
    * - {@code FATAL}
    * <br/>
    * - {@code ERROR}
    * <br/>
    * - {@code WARN}
    * <br/>
    * - {@code INFO}
    * <br/>
    * - {@code DEBUG}
    * <br/>
    * - {@code VERBOSE}
    * @param inLogCatLevel Sets the logging level to print to the Android LogCat log
    * @param inVisualLogLevel Sets the logging level to show as alert dialogs
    */
   public static void setLogLevel(int inLogCatLevel, int inVisualLogLevel) {
      setLogLevel(getLogLevel(inLogCatLevel), getLogLevel(inVisualLogLevel));
   }

   private static OneSignal.LOG_LEVEL getLogLevel(int level) {
      switch(level) {
         case 0:
            return OneSignal.LOG_LEVEL.NONE;
         case 1:
            return OneSignal.LOG_LEVEL.FATAL;
         case 2:
            return OneSignal.LOG_LEVEL.ERROR;
         case 3:
            return OneSignal.LOG_LEVEL.WARN;
         case 4:
            return OneSignal.LOG_LEVEL.INFO;
         case 5:
            return OneSignal.LOG_LEVEL.DEBUG;
         case 6:
            return OneSignal.LOG_LEVEL.VERBOSE;
      }

      if (level < 0)
         return OneSignal.LOG_LEVEL.NONE;
      return OneSignal.LOG_LEVEL.VERBOSE;
   }

   static boolean atLogLevel(LOG_LEVEL level) {
      return level.compareTo(visualLogLevel) < 1 || level.compareTo(logCatLevel) < 1;
   }

   static void Log(@NonNull LOG_LEVEL level, @NonNull String message) {
      Log(level, message, null);
   }

   static void Log(@NonNull final LOG_LEVEL level, @NonNull String message, @Nullable Throwable throwable) {

      final String TAG = "OneSignal";

      if (level.compareTo(logCatLevel) < 1) {
         if (level == LOG_LEVEL.VERBOSE)
            Log.v(TAG, message, throwable);
         else if (level == LOG_LEVEL.DEBUG)
            Log.d(TAG, message, throwable);
         else if (level == LOG_LEVEL.INFO)
            Log.i(TAG, message, throwable);
         else if (level == LOG_LEVEL.WARN)
            Log.w(TAG, message, throwable);
         else if (level == LOG_LEVEL.ERROR || level == LOG_LEVEL.FATAL)
            Log.e(TAG, message, throwable);
      }

      if (level.compareTo(visualLogLevel) < 1 && ActivityLifecycleHandler.curActivity != null) {
         try {
            String fullMessage = message + "\n";
            if (throwable != null) {
               fullMessage += throwable.getMessage();
               StringWriter sw = new StringWriter();
               PrintWriter pw = new PrintWriter(sw);
               throwable.printStackTrace(pw);
               fullMessage += sw.toString();
            }

            final String finalFullMessage = fullMessage;
            OSUtils.runOnMainUIThread(new Runnable() {
               @Override
               public void run() {
                  if (ActivityLifecycleHandler.curActivity != null)
                     new AlertDialog.Builder(ActivityLifecycleHandler.curActivity)
                         .setTitle(level.toString())
                         .setMessage(finalFullMessage)
                         .show();
               }
            });
         } catch(Throwable t) {
            Log.e(TAG, "Error showing logging message.", t);
         }
      }
   }

   static void logHttpError(String errorString, int statusCode, Throwable throwable, String errorResponse) {
      String jsonError = "";
      if (errorResponse != null && atLogLevel(LOG_LEVEL.INFO))
         jsonError = "\n" + errorResponse + "\n";
      Log(LOG_LEVEL.WARN, "HTTP code: " + statusCode + " " + errorString + jsonError, throwable);
   }

   // Returns true if there is active time that is unsynced.
   @WorkerThread
   static void onAppLostFocus() {
      foreground = false;
      appEntryState = AppEntryAction.APP_CLOSE;

      setLastSessionTime(System.currentTimeMillis());
      LocationGMS.onFocusChange();

      if (!initDone)
         return;

      if (trackAmazonPurchase != null)
         trackAmazonPurchase.checkListener();

      if (appContext == null) {
         Log(LOG_LEVEL.ERROR, "Android Context not found, please call OneSignal.init when your app starts.");
         return;
      }

      FocusTimeController.getInstance().appBackgrounded();

      scheduleSyncService();
   }

   // Schedules location update or a player update if there are any unsynced changes
   private static boolean scheduleSyncService() {
      boolean unsyncedChanges = OneSignalStateSynchronizer.persist();
      if (unsyncedChanges)
         OneSignalSyncServiceUtils.scheduleSyncTask(appContext);

      boolean locationScheduled = LocationGMS.scheduleUpdate(appContext);
      return locationScheduled || unsyncedChanges;
   }

   static void onAppFocus() {
      foreground = true;

      // If the app gains focus and has not been set to NOTIFICATION_CLICK yet we can assume this is a normal app open
      if (!appEntryState.equals(AppEntryAction.NOTIFICATION_CLICK))
         appEntryState = AppEntryAction.APP_OPEN;

      LocationGMS.onFocusChange();

      // Make sure without privacy consent, onAppFocus returns early
      if (shouldLogUserPrivacyConsentErrorMessageForMethodName("onAppFocus"))
         return;
      
      if (OSUtils.shouldLogMissingAppIdError(appId))
         return;

      FocusTimeController.getInstance().appForegrounded();

      doSessionInit();

      if (trackGooglePurchase != null)
         trackGooglePurchase.trackIAP();

      NotificationRestorer.asyncRestore(appContext);

      getCurrentPermissionState(appContext).refreshAsTo();

      if (trackFirebaseAnalytics != null && getFirebaseAnalyticsEnabled())
         trackFirebaseAnalytics.trackInfluenceOpenEvent();

      OneSignalSyncServiceUtils.cancelSyncTask(appContext);
   }

   static void addNetType(JSONObject jsonObj) {
      try {
         jsonObj.put("net_type", osUtils.getNetType());
      } catch (Throwable t) {}
   }

   private static int getTimeZoneOffset() {
      TimeZone timezone = Calendar.getInstance().getTimeZone();
      int offset = timezone.getRawOffset();

      if (timezone.inDaylightTime(new Date()))
          offset = offset + timezone.getDSTSavings();

      return offset / 1000;
   }

   private static void registerUser() {
      Log(LOG_LEVEL.DEBUG,
         "registerUser:" +
         "registerForPushFired:" + registerForPushFired +
         ", locationFired: " + locationFired +
         ", remoteParams: " + remoteParams +
         ", appId: " + appId
      );

      if (!registerForPushFired || !locationFired || remoteParams == null || appId == null)
         return;

      new Thread(new Runnable() {
         public void run() {
            try {
               registerUserTask();
               OneSignalChromeTabAndroidFrame.setup(appId, userId, AdvertisingIdProviderGPS.getLastValue());
            } catch(JSONException t) {
               Log(LOG_LEVEL.FATAL, "FATAL Error registering device!", t);
            }
         }
      }, "OS_REG_USER").start();
   }

   private static void registerUserTask() throws JSONException {
      String packageName = appContext.getPackageName();
      PackageManager packageManager = appContext.getPackageManager();

      JSONObject deviceInfo = new JSONObject();

      deviceInfo.put("app_id", appId);

      String adId = mainAdIdProvider.getIdentifier(appContext);
      if (adId != null)
         deviceInfo.put("ad_id", adId);
      deviceInfo.put("device_os", Build.VERSION.RELEASE);
      deviceInfo.put("timezone", getTimeZoneOffset());
      deviceInfo.put("language", OSUtils.getCorrectedLanguage());
      deviceInfo.put("sdk", VERSION);
      deviceInfo.put("sdk_type", sdkType);
      deviceInfo.put("android_package", packageName);
      deviceInfo.put("device_model", Build.MODEL);

      try {
         deviceInfo.put("game_version", packageManager.getPackageInfo(packageName, 0).versionCode);
      } catch (PackageManager.NameNotFoundException e) {}

      deviceInfo.put("net_type", osUtils.getNetType());
      deviceInfo.put("carrier", osUtils.getCarrierName());
      deviceInfo.put("rooted", RootToolsInternalMethods.isRooted());

      OneSignalStateSynchronizer.updateDeviceInfo(deviceInfo);

      JSONObject pushState = new JSONObject();
      pushState.put("identifier", lastRegistrationId);
      pushState.put("subscribableStatus", subscribableStatus);
      pushState.put("androidPermission", areNotificationsEnabledForSubscribedState());
      pushState.put("device_type", deviceType);
      OneSignalStateSynchronizer.updatePushState(pushState);

      if (shareLocation && lastLocationPoint != null)
         OneSignalStateSynchronizer.updateLocation(lastLocationPoint);

      OneSignalStateSynchronizer.readyToUpdate(true);

      waitingToPostStateSync = false;
   }

   /**
    * @deprecated Please migrate to setEmail. This will be removed in next major release
    */
   @Deprecated
   public static void syncHashedEmail(final String email) {

      //if applicable, check if the user provided privacy consent
      if (shouldLogUserPrivacyConsentErrorMessageForMethodName("SyncHashedEmail()"))
         return;


      if (!OSUtils.isValidEmail(email))
         return;

      Runnable runSyncHashedEmail = new Runnable() {
         @Override
         public void run() {
            String trimmedEmail = email.trim();
            OneSignalStateSynchronizer.syncHashedEmail(trimmedEmail.toLowerCase());
         }
      };

      //If either the app context is null or the waiting queue isn't done (to preserve operation order)
      if (appContext == null || shouldRunTaskThroughQueue()) {
         Log(LOG_LEVEL.ERROR, "You should initialize OneSignal before calling syncHashedEmail! " +
                 "Moving this operation to a pending task queue.");
         addTaskToQueue(new PendingTaskRunnable(runSyncHashedEmail));
         return;
      }
      runSyncHashedEmail.run();
   }

   public static void setEmail(@NonNull final String email, EmailUpdateHandler callback) {
      setEmail(email, null, callback);
   }

   public static void setEmail(@NonNull final String email) {
      setEmail(email, null, null);
   }

   public static void setEmail(@NonNull final String email, @Nullable final String emailAuthHash) {
      setEmail(email, emailAuthHash, null);
   }

   /**
    * Set an email for the device to later send emails to this address
    * @param email The email that you want subscribe and associate with the device
    * @param emailAuthHash Generated auth hash from your server to authorize. (Recommended)
    *                      Create and send this hash from your backend to your app after
    *                          the user logs into your app.
    *                      DO NOT generate this from your app!
    *                      Omit this value if you do not have a backend to authenticate the user.
    * @param callback Fire onSuccess or onFailure depending if the update successes or fails
    */
   public static void setEmail(@NonNull final String email, @Nullable final String emailAuthHash, @Nullable EmailUpdateHandler callback) {

      //if applicable, check if the user provided privacy consent
      if (shouldLogUserPrivacyConsentErrorMessageForMethodName("setEmail()"))
         return;

      if (!OSUtils.isValidEmail(email)) {
         String errorMessage = "Email is invalid";
         if (callback != null)
            callback.onFailure(new EmailUpdateError(EmailErrorType.VALIDATION, errorMessage));
         Log(LOG_LEVEL.ERROR, errorMessage);
         return;
      }

      if (remoteParams != null && remoteParams.useEmailAuth && emailAuthHash == null) {
         String errorMessage = "Email authentication (auth token) is set to REQUIRED for this application. Please provide an auth token from your backend server or change the setting in the OneSignal dashboard.";
         if (callback != null)
            callback.onFailure(new EmailUpdateError(EmailErrorType.REQUIRES_EMAIL_AUTH, errorMessage));
         Log(LOG_LEVEL.ERROR, errorMessage);
         return;
      }

      emailUpdateHandler = callback;

      Runnable runSetEmail = new Runnable() {
         @Override
         public void run() {
            String trimmedEmail = email.trim();

            String internalEmailAuthHash = emailAuthHash;
            if (internalEmailAuthHash != null)
               internalEmailAuthHash.toLowerCase();

            getCurrentEmailSubscriptionState(appContext).setEmailAddress(trimmedEmail);
            OneSignalStateSynchronizer.setEmail(trimmedEmail.toLowerCase(), internalEmailAuthHash);
         }
      };

      // If either the app context is null or the waiting queue isn't done (to preserve operation order)
      if (appContext == null || shouldRunTaskThroughQueue()) {
         Log(LOG_LEVEL.ERROR, "You should initialize OneSignal before calling setEmail! " +
                 "Moving this operation to a pending task queue.");
         addTaskToQueue(new PendingTaskRunnable(runSetEmail));
         return;
      }
      runSetEmail.run();
   }

   /**
    * Call when user logs out of their account.
    * This dissociates the device from the email address.
    * This does not effect the subscription status of the email address itself.
    */
   public static void logoutEmail() {
      logoutEmail(null);
   }

   public static void logoutEmail(@Nullable EmailUpdateHandler callback) {

      //if applicable, check if the user provided privacy consent
      if (shouldLogUserPrivacyConsentErrorMessageForMethodName("logoutEmail()"))
         return;

      if (getEmailId() == null) {
         final String message = "logoutEmail not valid as email was not set or already logged out!";
         if (callback != null)
            callback.onFailure(new EmailUpdateError(EmailErrorType.INVALID_OPERATION, message));
         Log(LOG_LEVEL.ERROR, message);
         return;
      }

      emailLogoutHandler = callback;

      Runnable emailLogout = new Runnable() {
         @Override
         public void run() {
            OneSignalStateSynchronizer.logoutEmail();
         }
      };

      // If either the app context is null or the waiting queue isn't done (to preserve operation order)
      if (appContext == null || shouldRunTaskThroughQueue()) {
         Log(LOG_LEVEL.ERROR, "You should initialize OneSignal before calling logoutEmail! " +
                 "Moving this operation to a pending task queue.");
         addTaskToQueue(new PendingTaskRunnable(emailLogout));
         return;
      }
      emailLogout.run();
   }

   public static void setExternalUserId(final String externalId) {

      if (shouldLogUserPrivacyConsentErrorMessageForMethodName("setExternalId()"))
         return;

      Runnable runSetExternalUserId = new Runnable() {
         @Override
         public void run() {
            try {
               OneSignalStateSynchronizer.setExternalUserId(externalId);
            } catch (JSONException exception) {
               String operation = externalId == "" ? "remove" : "set";
               onesignalLog(LOG_LEVEL.ERROR, "Attempted to " + operation + " external ID but encountered a JSON exception");
               exception.printStackTrace();
            }
         }
      };

      // If either the app context is null or the waiting queue isn't done (to preserve operation order)
      if (appContext == null || shouldRunTaskThroughQueue()) {
         addTaskToQueue(new PendingTaskRunnable(runSetExternalUserId));
         return;
      }

      runSetExternalUserId.run();
   }

   public static void removeExternalUserId() {
      if (shouldLogUserPrivacyConsentErrorMessageForMethodName("removeExternalUserId()"))
         return;

      // to remove the external user ID, the API requires an empty string
      setExternalUserId("");
   }

   /**
    * Tag a user based on an app event of your choosing so later you can create
    * <a href="https://documentation.onesignal.com/docs/segmentation">OneSignal Segments</a>
    * to target these users.
    *
    * @see OneSignal#sendTags to set more than one tag on a user at a time.
    *
    * @param key Key of your chossing to create or update
    * @param value Value to set on the key. <b>Note:</b> Passing in a blank {@code String} deletes
    *              the key.
    * @see OneSignal#deleteTag
    * @see OneSignal#deleteTags
    */
   public static void sendTag(String key, String value) {

      //if applicable, check if the user provided privacy consent
      if (shouldLogUserPrivacyConsentErrorMessageForMethodName("sendTag()"))
         return;

      try {
         sendTags(new JSONObject().put(key, value));
      } catch (JSONException t) {
         t.printStackTrace();
      }
   }

   public static void sendTags(String jsonString) {
      try {
         sendTags(new JSONObject(jsonString));
      } catch (JSONException t) {
         Log(LOG_LEVEL.ERROR, "Generating JSONObject for sendTags failed!", t);
      }
   }

   /**
    * Tag a user based on an app event of your choosing so later you can create
    * <a href="https://documentation.onesignal.com/docs/segmentation">OneSignal Segments</a>
    *  to target these users.
    * @param keyValues Key value pairs of your choosing to create or update. <b>Note:</b>
    *                  Passing in a blank String as a value deletes a key.
    * @see OneSignal#deleteTag
    * @see OneSignal#deleteTags
    */
   public static void sendTags(final JSONObject keyValues) {
      sendTags(keyValues, null);
   }

   /**
    * Tag a user based on an app event of your choosing so later you can create
    * <a href="https://documentation.onesignal.com/docs/segmentation">OneSignal Segments</a>
    *  to target these users.
    *
    *  NOTE: The ChangeTagsUpdateHandler will not be called under all circumstances. It can also take
    *  more than 5 seconds in some cases to be called, so please do not block any user action
    *  based on this callback.
    * @param keyValues Key value pairs of your choosing to create or update. <b>Note:</b>
    *                  Passing in a blank String as a value deletes a key.
    * @see OneSignal#deleteTag
    * @see OneSignal#deleteTags
    *
    */
   public static void sendTags(final JSONObject keyValues, final ChangeTagsUpdateHandler changeTagsUpdateHandler) {
      //if applicable, check if the user provided privacy consent
      if (shouldLogUserPrivacyConsentErrorMessageForMethodName("sendTags()"))
         return;

      Runnable sendTagsRunnable = new Runnable() {
         @Override
         public void run() {
            if (keyValues == null) {
               if (changeTagsUpdateHandler != null)
                  changeTagsUpdateHandler.onFailure(new SendTagsError(-1, "Attempted to send null tags"));
               return;
            }

            JSONObject existingKeys = OneSignalStateSynchronizer.getTags(false).result;
            JSONObject toSend = new JSONObject();

            Iterator<String> keys = keyValues.keys();
            String key;
            Object value;

            while (keys.hasNext()) {
               key = keys.next();
               try {
                  value = keyValues.opt(key);
                  if (value instanceof JSONArray || value instanceof JSONObject)
                     Log(LOG_LEVEL.ERROR, "Omitting key '" + key  + "'! sendTags DO NOT supported nested values!");
                  else if (keyValues.isNull(key) || "".equals(value)) {
                     if (existingKeys != null && existingKeys.has(key))
                        toSend.put(key, "");
                  }
                  else
                     toSend.put(key, value.toString());
               }
               catch (Throwable t) {}
            }

            if (!toSend.toString().equals("{}")) {
               OneSignalStateSynchronizer.sendTags(toSend, changeTagsUpdateHandler);
            } else if (changeTagsUpdateHandler != null) {
               changeTagsUpdateHandler.onSuccess(existingKeys);
            }
         }
      };


      if (appContext == null || shouldRunTaskThroughQueue()) {
         Log(LOG_LEVEL.ERROR, "You must initialize OneSignal before modifying tags!" +
                 "Moving this operation to a pending task queue.");
         if (changeTagsUpdateHandler != null)
            changeTagsUpdateHandler.onFailure(new SendTagsError(-1, "You must initialize OneSignal before modifying tags!" +
                    "Moving this operation to a pending task queue."));
         addTaskToQueue(new PendingTaskRunnable(sendTagsRunnable));
         return;
      }

      sendTagsRunnable.run();
   }

   public static void postNotification(String json, final PostNotificationResponseHandler handler) {
      try {
         postNotification(new JSONObject(json), handler);
      } catch (JSONException e) {
         Log(LOG_LEVEL.ERROR, "Invalid postNotification JSON format: " + json);
      }
   }

   /**
    * Allows you to send notifications from user to user or schedule ones in the future to be delivered
    * to the current device.
    * <br/><br/>
    * <b>Note:</b> You can only use {@code include_player_ids} as a targeting parameter from your app.
    * Other target options such as {@code tags} and {@code included_segments} require your OneSignal
    * App REST API key which can only be used from your server.
    *
    * @param json Contains notification options, see <a href="https://documentation.onesignal.com/reference#create-notification">OneSignal | Create Notification</a>
    *              POST call for all options.
    * @param handler a {@link PostNotificationResponseHandler} object to receive the request result
    */
   public static void postNotification(JSONObject json, final PostNotificationResponseHandler handler) {

      //if applicable, check if the user provided privacy consent
      if (shouldLogUserPrivacyConsentErrorMessageForMethodName("postNotification()"))
         return;

      try {
         if (!json.has("app_id"))
            json.put("app_id", getSavedAppId());

         // app_id will not be set if init was never called.
         if (!json.has("app_id")) {
            if (handler != null)
               handler.onFailure(new JSONObject().put("error", "Missing app_id"));
            return;
         }

         OneSignalRestClient.post("notifications/", json, new OneSignalRestClient.ResponseHandler() {
            @Override
            public void onSuccess(String response) {
               Log(LOG_LEVEL.DEBUG, "HTTP create notification success: " + (response != null ? response : "null"));
               if (handler != null) {
                  try {
                     JSONObject jsonObject = new JSONObject(response);
                     if (jsonObject.has("errors"))
                        handler.onFailure(jsonObject);
                     else
                        handler.onSuccess(new JSONObject(response));
                  } catch (Throwable t) {
                     t.printStackTrace();
                  }
               }
            }

            @Override
            void onFailure(int statusCode, String response, Throwable throwable) {
               logHttpError("create notification failed", statusCode, throwable, response);
               if (handler != null) {
                  try {
                     if (statusCode == 0)
                        response = "{\"error\": \"HTTP no response error\"}";

                     handler.onFailure(new JSONObject(response));
                  } catch (Throwable t) {
                     try {
                        handler.onFailure(new JSONObject("{\"error\": \"Unknown response!\"}"));
                     } catch (JSONException e) {
                        e.printStackTrace();
                     }
                  }
               }
            }
         });
      } catch (JSONException e) {
         Log(LOG_LEVEL.ERROR, "HTTP create notification json exception!", e);
         if (handler != null) {
            try {
               handler.onFailure(new JSONObject("{'error': 'HTTP create notification json exception!'}"));
            } catch (JSONException e1) {
               e1.printStackTrace();
            }
         }
      }
   }

   /**
    * Retrieve a list of tags that have been set on the user frm the OneSignal server.
    * @param getTagsHandler an instance of {@link GetTagsHandler}.
    *                       <br/>
    *                       Calls {@link GetTagsHandler#tagsAvailable(JSONObject) tagsAvailable} once the tags are available
    */
   public static void getTags(final GetTagsHandler getTagsHandler) {

      //if applicable, check if the user provided privacy consent
      if (shouldLogUserPrivacyConsentErrorMessageForMethodName("getTags()"))
         return;

      if (getTagsHandler == null) {
         Log(LOG_LEVEL.ERROR, "getTagsHandler is null!");
         return;
      }

      new Thread(new Runnable() {
         @Override
         public void run() {
            synchronized (pendingGetTagsHandlers) {
               pendingGetTagsHandlers.add(getTagsHandler);

               // if there is an existing in-flight request, we should return
               // since there's no point in making a duplicate runnable
               if (pendingGetTagsHandlers.size() > 1) return;
            }

            if (appContext == null) {
               Log(LOG_LEVEL.ERROR, "You must initialize OneSignal before getting tags! " +
                       "Moving this tag operation to a pending queue.");
               taskQueueWaitingForInit.add(new Runnable() {
                  @Override
                  public void run() {
                     runGetTags();
                  }
               });
               return;
            }

            runGetTags();
         }
      }, "OS_GETTAGS").start();
   }

   private static void runGetTags() {
      if (getUserId() == null) {
         return;
      }

      internalFireGetTagsCallbacks();
   }

   private static void internalFireGetTagsCallbacks() {
      synchronized (pendingGetTagsHandlers) {
         if (pendingGetTagsHandlers.size() == 0) return;
      }

      new Thread(new Runnable() {
         @Override
         public void run() {
            final UserStateSynchronizer.GetTagsResult tags = OneSignalStateSynchronizer.getTags(!getTagsCall);
            if (tags.serverSuccess) getTagsCall = true;

            synchronized (pendingGetTagsHandlers) {
               for (GetTagsHandler handler : pendingGetTagsHandlers) {
                  handler.tagsAvailable(tags.result == null || tags.toString().equals("{}") ? null : tags.result);
               }

               pendingGetTagsHandlers.clear();
            }
         }
      }, "OS_GETTAGS_CALLBACK").start();
   }

   /**
    * Deletes a single tag that was previously set on a user with
    * @see OneSignal#sendTag or {@link #sendTags(JSONObject)}.
    * @see OneSignal#deleteTags if you need to delete
    * more than one.
    * @param key Key to remove.
    */
   public static void deleteTag(String key) {
      deleteTag(key, null);
   }

   public static void deleteTag(String key, ChangeTagsUpdateHandler handler) {
      //if applicable, check if the user provided privacy consent
      if (shouldLogUserPrivacyConsentErrorMessageForMethodName("deleteTag()"))
         return;

      Collection<String> tempList = new ArrayList<>(1);
      tempList.add(key);
      deleteTags(tempList, handler);
   }

   /**
    * Deletes one or more tags that were previously set on a user with
    * @see OneSignal#sendTag or {@link #sendTags(JSONObject)}.
    * @param keys Keys to remove.
    */
   public static void deleteTags(Collection<String> keys) {
      deleteTags(keys, null);
   }

   public static void deleteTags(Collection<String> keys, ChangeTagsUpdateHandler handler) {
      //if applicable, check if the user provided privacy consent
      if (shouldLogUserPrivacyConsentErrorMessageForMethodName("deleteTags()"))
         return;

      try {
         JSONObject jsonTags = new JSONObject();
         for (String key : keys)
            jsonTags.put(key, "");

         sendTags(jsonTags, handler);
      } catch (Throwable t) {
         Log(LOG_LEVEL.ERROR, "Failed to generate JSON for deleteTags.", t);
      }
   }

   public static void deleteTags(String jsonArrayString) {
      deleteTags(jsonArrayString, null);
   }

   public static void deleteTags(String jsonArrayString, ChangeTagsUpdateHandler handler) {
      //if applicable, check if the user provided privacy consent
      if (shouldLogUserPrivacyConsentErrorMessageForMethodName("deleteTags()"))
         return;

      try {
         JSONObject jsonTags = new JSONObject();
         JSONArray jsonArray = new JSONArray(jsonArrayString);

         for (int i = 0; i < jsonArray.length(); i++)
            jsonTags.put(jsonArray.getString(i), "");

         sendTags(jsonTags, handler);
      } catch (Throwable t) {
         Log(LOG_LEVEL.ERROR, "Failed to generate JSON for deleteTags.", t);
      }
   }

   public static void idsAvailable(IdsAvailableHandler inIdsAvailableHandler) {

      //if applicable, check if the user provided privacy consent
      if (shouldLogUserPrivacyConsentErrorMessageForMethodName("idsAvailable()"))
         return;

      idsAvailableHandler = inIdsAvailableHandler;

      Runnable runIdsAvailable = new Runnable() {
         @Override
         public void run() {
            if (getUserId() != null)
               OSUtils.runOnMainUIThread(new Runnable() {
                  @Override
                  public void run() {
                     internalFireIdsAvailableCallback();
                  }
               });
         }
      };

      if (appContext == null || shouldRunTaskThroughQueue()) {
         Log(LOG_LEVEL.ERROR, "You must initialize OneSignal before getting tags! " +
                 "Moving this tag operation to a pending queue.");
         addTaskToQueue(new PendingTaskRunnable(runIdsAvailable));
         return;
      }

      runIdsAvailable.run();
   }

   static void fireIdsAvailableCallback() {
      if (idsAvailableHandler != null) {
         OSUtils.runOnMainUIThread(new Runnable() {
            @Override
            public void run() {
               internalFireIdsAvailableCallback();
            }
         });
      }
   }

   private synchronized static void internalFireIdsAvailableCallback() {
      if (idsAvailableHandler == null)
         return;

      String regId = OneSignalStateSynchronizer.getRegistrationId();
      if (!OneSignalStateSynchronizer.getSubscribed())
         regId = null;

      String userId = getUserId();
      if (userId == null)
         return;

      idsAvailableHandler.idsAvailable(userId, regId);

      if (regId != null)
         idsAvailableHandler = null;
   }

   static void sendPurchases(JSONArray purchases, boolean newAsExisting, OneSignalRestClient.ResponseHandler responseHandler) {

      //if applicable, check if the user provided privacy consent
      if (shouldLogUserPrivacyConsentErrorMessageForMethodName("sendPurchases()"))
         return;

      if (getUserId() == null) {
         iapUpdateJob = new IAPUpdateJob(purchases);
         iapUpdateJob.newAsExisting = newAsExisting;
         iapUpdateJob.restResponseHandler = responseHandler;

         return;
      }

      try {
         JSONObject jsonBody = new JSONObject();
         jsonBody.put("app_id", appId);
         if (newAsExisting)
            jsonBody.put("existing", true);
         jsonBody.put("purchases", purchases);

         OneSignalRestClient.post("players/" + getUserId() + "/on_purchase", jsonBody, responseHandler);
         if (getEmailId() != null)
            OneSignalRestClient.post("players/" + getEmailId() + "/on_purchase", jsonBody, null);
      } catch (Throwable t) {
         Log(LOG_LEVEL.ERROR, "Failed to generate JSON for sendPurchases.", t);
      }
   }

   private static boolean openURLFromNotification(Context context, JSONArray dataArray) {

      //if applicable, check if the user provided privacy consent
      if (shouldLogUserPrivacyConsentErrorMessageForMethodName(null))
         return false;

      int jsonArraySize = dataArray.length();

      boolean urlOpened = false;

      for (int i = 0; i < jsonArraySize; i++) {
         try {
            JSONObject data = dataArray.getJSONObject(i);
            if (!data.has("custom"))
               continue;

            JSONObject customJSON = new JSONObject(data.optString("custom"));

            if (customJSON.has("u")) {
               String url = customJSON.optString("u", null);
               if (url != null) {
                  OSUtils.openURLInBrowser(url);
                  urlOpened = true;
               }
            }
         } catch (Throwable t) {
            Log(LOG_LEVEL.ERROR, "Error parsing JSON item " + i + "/" + jsonArraySize + " for launching a web URL.", t);
         }
      }

      return urlOpened;
   }

   private static void runNotificationOpenedCallback(final JSONArray dataArray, final boolean shown, boolean fromAlert) {
      if (mInitBuilder == null || mInitBuilder.mNotificationOpenedHandler == null) {
         unprocessedOpenedNotifis.add(dataArray);
         return;
      }

      fireNotificationOpenedHandler(generateOsNotificationOpenResult(dataArray, shown, fromAlert));
   }

   // Also called for received but OSNotification is extracted from it.
   @NonNull
   private static OSNotificationOpenResult generateOsNotificationOpenResult(JSONArray dataArray, boolean shown, boolean fromAlert) {
      int jsonArraySize = dataArray.length();

      boolean firstMessage = true;

      OSNotificationOpenResult openResult = new OSNotificationOpenResult();
      OSNotification notification = new OSNotification();
      notification.isAppInFocus = isAppActive();
      notification.shown = shown;
      notification.androidNotificationId = dataArray.optJSONObject(0).optInt("notificationId");

      String actionSelected = null;

      for (int i = 0; i < jsonArraySize; i++) {
         try {
            JSONObject data = dataArray.getJSONObject(i);

            notification.payload = NotificationBundleProcessor.OSNotificationPayloadFrom(data);
            if (actionSelected == null && data.has("actionSelected"))
               actionSelected = data.optString("actionSelected", null);

            if (firstMessage)
               firstMessage = false;
            else {
               if (notification.groupedNotifications == null)
                  notification.groupedNotifications = new ArrayList<>();
               notification.groupedNotifications.add(notification.payload);
            }
         } catch (Throwable t) {
            Log(LOG_LEVEL.ERROR, "Error parsing JSON item " + i + "/" + jsonArraySize + " for callback.", t);
         }
      }

      openResult.notification = notification;
      openResult.action = new OSNotificationAction();
      openResult.action.actionID = actionSelected;
      openResult.action.type = actionSelected != null ? OSNotificationAction.ActionType.ActionTaken : OSNotificationAction.ActionType.Opened;
      if (fromAlert)
         openResult.notification.displayType = OSNotification.DisplayType.InAppAlert;
      else
         openResult.notification.displayType = OSNotification.DisplayType.Notification;

      return openResult;
   }

   private static void fireNotificationOpenedHandler(final OSNotificationOpenResult openedResult) {
      OSUtils.runOnMainUIThread(new Runnable() {
         @Override
         public void run() {
            mInitBuilder.mNotificationOpenedHandler.notificationOpened(openedResult);
         }
      });
   }

   // Called when receiving GCM/ADM message after it has been displayed.
   // Or right when it is received if it is a silent one
   //   If a NotificationExtenderService is present in the developers app this will not fire for silent notifications.
   static void handleNotificationReceived(JSONArray data, boolean displayed, boolean fromAlert) {
      OSNotificationOpenResult openResult = generateOsNotificationOpenResult(data, displayed, fromAlert);
      if(trackFirebaseAnalytics != null && getFirebaseAnalyticsEnabled())
         trackFirebaseAnalytics.trackReceivedEvent(openResult);

      if (mInitBuilder == null || mInitBuilder.mNotificationReceivedHandler == null)
         return;

      mInitBuilder.mNotificationReceivedHandler.notificationReceived(openResult.notification);
   }

   // Called when opening a notification
   public static void handleNotificationOpen(Context inContext, JSONArray data, boolean fromAlert, String notificationId) {

      //if applicable, check if the user provided privacy consent
      if (shouldLogUserPrivacyConsentErrorMessageForMethodName(null))
         return;

      notificationOpenedRESTCall(inContext, data);

      if (trackFirebaseAnalytics != null && getFirebaseAnalyticsEnabled())
         trackFirebaseAnalytics.trackOpenedEvent(generateOsNotificationOpenResult(data, true, fromAlert));

      boolean urlOpened = false;
      boolean defaultOpenActionDisabled = "DISABLE".equals(OSUtils.getManifestMeta(inContext, "com.onesignal.NotificationOpened.DEFAULT"));

      if (!defaultOpenActionDisabled)
         urlOpened = openURLFromNotification(inContext, data);

      runNotificationOpenedCallback(data, true, fromAlert);

      // Check if the notification click should lead to a DIRECT session
      if (shouldInitDirectSessionFromNotificationOpen(inContext, fromAlert, urlOpened, defaultOpenActionDisabled)) {
         // We want to set the app entry state to NOTIFICATION_CLICK when coming from background
         appEntryState = AppEntryAction.NOTIFICATION_CLICK;
         sessionManager.onDirectSessionFromNotificationOpen(notificationId);
      }
   }

   static boolean startOrResumeApp(Context inContext) {
      Intent launchIntent = inContext.getPackageManager().getLaunchIntentForPackage(inContext.getPackageName());
      // Make sure we have a launcher intent.
      if (launchIntent != null) {
         launchIntent.setFlags(Intent.FLAG_ACTIVITY_REORDER_TO_FRONT | Intent.FLAG_ACTIVITY_NEW_TASK);
         inContext.startActivity(launchIntent);
         return true;
      }
      return false;
   }

   /**
    * 1. App is not an alert
    * 2. Not a URL open
    * 3. Manifest setting for com.onesignal.NotificationOpened.DEFAULT is not disabled
    * 4. App is coming from the background
    * 5. App open/resume intent exists
    */
   private static boolean shouldInitDirectSessionFromNotificationOpen(Context context, boolean fromAlert, boolean urlOpened, boolean defaultOpenActionDisabled) {
      return !fromAlert
              && !urlOpened
              && !defaultOpenActionDisabled
              && !foreground
              && startOrResumeApp(context);
   }

   private static void notificationOpenedRESTCall(Context inContext, JSONArray dataArray) {
      for (int i = 0; i < dataArray.length(); i++) {
         try {
            JSONObject data = dataArray.getJSONObject(i);
            JSONObject customJson = new JSONObject(data.optString("custom", null));

            String notificationId = customJson.optString("i", null);
            // Prevent duplicate calls from summary notifications.
            //  Also needed if developer overrides setAutoCancel.
            if (postedOpenedNotifIds.contains(notificationId))
               continue;
            postedOpenedNotifIds.add(notificationId);

            JSONObject jsonBody = new JSONObject();
            jsonBody.put("app_id", getSavedAppId(inContext));
            jsonBody.put("player_id", getSavedUserId(inContext));
            jsonBody.put("opened", true);
            jsonBody.put("device_type", deviceType);

            OneSignalRestClient.put("notifications/" + notificationId, jsonBody, new OneSignalRestClient.ResponseHandler() {
               @Override
               void  onFailure(int statusCode, String response, Throwable throwable) {
                  logHttpError("sending Notification Opened Failed", statusCode, throwable, response);
               }
            });
         }
         catch(Throwable t){ // JSONException and UnsupportedEncodingException
            Log(LOG_LEVEL.ERROR, "Failed to generate JSON to send notification opened.", t);
         }
      }
   }

   private static void SaveAppId(String appId) {
      if (appContext == null)
         return;
      OneSignalPrefs.saveString(OneSignalPrefs.PREFS_ONESIGNAL,
              OneSignalPrefs.PREFS_GT_APP_ID, appId);
   }

   static String getSavedAppId() {
      return getSavedAppId(appContext);
   }

   private static String getSavedAppId(Context inContext) {
      if (inContext == null)
         return null;

      return OneSignalPrefs.getString(OneSignalPrefs.PREFS_ONESIGNAL,
              OneSignalPrefs.PREFS_GT_APP_ID,null);
   }

   static boolean getSavedUserConsentStatus() {
      return OneSignalPrefs.getBool(OneSignalPrefs.PREFS_ONESIGNAL, OneSignalPrefs.PREFS_ONESIGNAL_USER_PROVIDED_CONSENT, false);
   }

   static void saveUserConsentStatus(boolean consent) {
      OneSignalPrefs.saveBool(OneSignalPrefs.PREFS_ONESIGNAL, OneSignalPrefs.PREFS_ONESIGNAL_USER_PROVIDED_CONSENT, consent);
   }

   private static String getSavedUserId(Context inContext) {
      if (inContext == null)
         return "";

      return OneSignalPrefs.getString(OneSignalPrefs.PREFS_ONESIGNAL,
              OneSignalPrefs.PREFS_GT_PLAYER_ID,null);
   }

   static boolean hasUserId() {
      return getUserId() != null;
   }

   static String getUserId() {
      if (userId == null && appContext != null) {
         userId = OneSignalPrefs.getString(OneSignalPrefs.PREFS_ONESIGNAL,
                 OneSignalPrefs.PREFS_GT_PLAYER_ID,null);
      }
      return userId;
   }

   static void saveUserId(String id) {
      userId = id;
      if (appContext == null)
         return;

      OneSignalPrefs.saveString(OneSignalPrefs.PREFS_ONESIGNAL,
              OneSignalPrefs.PREFS_GT_PLAYER_ID, userId);
   }

   static boolean hasEmailId() {
      return getEmailId() != null;
   }

   static String getEmailId() {
      if ("".equals(emailId))
         return null;

      if (emailId == null && appContext != null) {
         emailId = OneSignalPrefs.getString(OneSignalPrefs.PREFS_ONESIGNAL,
                 OneSignalPrefs.PREFS_OS_EMAIL_ID,null);
      }
      return emailId;
   }

   static void saveEmailId(String id) {
      emailId = id;
      if (appContext == null)
         return;

      OneSignalPrefs.saveString(OneSignalPrefs.PREFS_ONESIGNAL,
              OneSignalPrefs.PREFS_OS_EMAIL_ID, "".equals(emailId) ? null : emailId);
   }

   static boolean getFilterOtherGCMReceivers(Context context) {
      return OneSignalPrefs.getBool(OneSignalPrefs.PREFS_ONESIGNAL,
              OneSignalPrefs.PREFS_OS_FILTER_OTHER_GCM_RECEIVERS,false);
   }

   static void saveFilterOtherGCMReceivers(boolean set) {
      if (appContext == null)
         return;

      OneSignalPrefs.saveBool(OneSignalPrefs.PREFS_ONESIGNAL,"OS_FILTER_OTHER_GCM_RECEIVERS",set);
   }

   // Called when a player id is returned from OneSignal
   // Updates anything else that might have been waiting for this id.
   static void updateUserIdDependents(String userId) {
      saveUserId(userId);
      fireIdsAvailableCallback();
      internalFireGetTagsCallbacks();

      getCurrentSubscriptionState(appContext).setUserId(userId);

      if (iapUpdateJob != null) {
         sendPurchases(iapUpdateJob.toReport, iapUpdateJob.newAsExisting, iapUpdateJob.restResponseHandler);
         iapUpdateJob = null;
      }

      OneSignalStateSynchronizer.refreshEmailState();

      OneSignalChromeTabAndroidFrame.setup(appId, userId, AdvertisingIdProviderGPS.getLastValue());
   }

   static void updateEmailIdDependents(String emailId) {
      saveEmailId(emailId);
      getCurrentEmailSubscriptionState(appContext).setEmailUserId(emailId);
      try {
         JSONObject updateJson = new JSONObject().put("parent_player_id", emailId);
         OneSignalStateSynchronizer.updatePushState(updateJson);
      } catch (JSONException e) {
         e.printStackTrace();
      }
   }

   static boolean getFirebaseAnalyticsEnabled() {
      return OneSignalPrefs.getBool(OneSignalPrefs.PREFS_ONESIGNAL,
              OneSignalPrefs.PREFS_GT_FIREBASE_TRACKING_ENABLED,false);
   }

   static boolean getClearGroupSummaryClick() {
      return OneSignalPrefs.getBool(OneSignalPrefs.PREFS_ONESIGNAL,
              OneSignalPrefs.PREFS_OS_CLEAR_GROUP_SUMMARY_CLICK,true);
   }


   // If true(default) - Device will always vibrate unless the device is in silent mode.
   // If false - Device will only vibrate when the device is set on it's vibrate only mode.
   /**
    * By default OneSignal always vibrates the device when a notification is displayed unless the
    * device is in a total silent mode.
    * <br/><br/>
    * <i>You can link this action to a UI button to give your user a vibration option for your notifications.</i>
    * @param enable Passing {@code false} means that the device will only vibrate lightly when the device is in it's vibrate only mode.
    */
   public static void enableVibrate(boolean enable) {
      if (appContext == null)
         return;

      OneSignalPrefs.saveBool(OneSignalPrefs.PREFS_ONESIGNAL,
              OneSignalPrefs.PREFS_GT_VIBRATE_ENABLED,enable);
   }

   static boolean getVibrate(Context context) {
      return OneSignalPrefs.getBool(OneSignalPrefs.PREFS_ONESIGNAL,
              OneSignalPrefs.PREFS_GT_VIBRATE_ENABLED,true);
   }

   // If true(default) - Sound plays when receiving notification. Vibrates when device is on vibrate only mode.
   // If false - Only vibrates unless EnableVibrate(false) was set.
   /**
    * By default OneSignal plays the system's default notification sound when the
    * device's notification system volume is turned on.
    * <br/><br/>
    * <i>You can link this action to a UI button to give your user a different sound option for your notifications.</i>
    * @param enable Passing {@code false} means that the device will only vibrate unless the device is set to a total silent mode.
    */
   public static void enableSound(boolean enable) {
      if (appContext == null)
         return;

      OneSignalPrefs.saveBool(OneSignalPrefs.PREFS_ONESIGNAL,
              OneSignalPrefs.PREFS_GT_SOUND_ENABLED,enable);
   }

   static boolean getSoundEnabled(Context context) {
      return OneSignalPrefs.getBool(OneSignalPrefs.PREFS_ONESIGNAL,
              OneSignalPrefs.PREFS_GT_SOUND_ENABLED,true);
   }

   static void setLastSessionTime(long time) {
      OneSignalPrefs.saveLong(OneSignalPrefs.PREFS_ONESIGNAL,
              OneSignalPrefs.PREFS_OS_LAST_SESSION_TIME,time);
   }

   private static long getLastSessionTime(Context context) {
      return OneSignalPrefs.getLong(OneSignalPrefs.PREFS_ONESIGNAL,
              OneSignalPrefs.PREFS_OS_LAST_SESSION_TIME,-31*1000);
   }

   /**
    * Setting to control how OneSignal notifications will be shown when one is received while your app
    * is in focus.
    * <br/><br/>
    * {@link OneSignal.OSInFocusDisplayOption#Notification Notification} - native notification display while user has app in focus (can be distracting).
    * <br/>
    * {@link OneSignal.OSInFocusDisplayOption#InAppAlert In-App Alert (Default)} - native alert dialog display, which can be helpful during development.
    * <br/>
    * {@link OneSignal.OSInFocusDisplayOption#None None} - notification is silent.
    *
    * @param displayOption the {@link OneSignal.OSInFocusDisplayOption OSInFocusDisplayOption} to set
    */
   public static void setInFocusDisplaying(OSInFocusDisplayOption displayOption) {
      mInitBuilder.mDisplayOptionCarryOver = true;
      mInitBuilder.mDisplayOption = displayOption;
   }

   public static void setInFocusDisplaying(int displayOption) {
      setInFocusDisplaying(getInFocusDisplaying(displayOption));
   }

   public static OSInFocusDisplayOption currentInFocusDisplayOption() {
      return mInitBuilder.mDisplayOption;
   }

   private static OSInFocusDisplayOption getInFocusDisplaying(int displayOption) {
      switch(displayOption) {
         case 0:
            return OSInFocusDisplayOption.None;
         case 1:
            return OSInFocusDisplayOption.InAppAlert;
         case 2:
            return OSInFocusDisplayOption.Notification;
      }

      if (displayOption < 0)
         return OSInFocusDisplayOption.None;
      return OSInFocusDisplayOption.Notification;
   }

   static boolean getNotificationsWhenActiveEnabled() {
      // If OneSignal hasn't been initialized yet it is best to display a normal notification.
      if (mInitBuilder == null) return true;
      return mInitBuilder.mDisplayOption == OSInFocusDisplayOption.Notification;
   }

   static boolean getInAppAlertNotificationEnabled() {
      if (mInitBuilder == null) return false;
      return mInitBuilder.mDisplayOption == OSInFocusDisplayOption.InAppAlert;
   }

   /**
    * You can call this method with {@code false} to opt users out of receiving all notifications through
    * OneSignal. You can pass {@code true} later to opt users back into notifications.
    * @param enable whether to subscribe the user to notifications or not
    */
   public static void setSubscription(final boolean enable) {

      //if applicable, check if the user provided privacy consent
      if (shouldLogUserPrivacyConsentErrorMessageForMethodName("setSubscription()"))
         return;

      Runnable runSetSubscription = new Runnable() {
         @Override
         public void run() {
            getCurrentSubscriptionState(appContext).setUserSubscriptionSetting(enable);
            OneSignalStateSynchronizer.setSubscription(enable);
         }
      };

      if (appContext == null || shouldRunTaskThroughQueue()) {
         Log(LOG_LEVEL.ERROR, "OneSignal.init has not been called. " +
                 "Moving subscription action to a waiting task queue.");
         addTaskToQueue(new PendingTaskRunnable(runSetSubscription));
         return;
      }

      runSetSubscription.run();
   }

   public static void setLocationShared(boolean enable) {

      //if applicable, check if the user provided privacy consent
      if (shouldLogUserPrivacyConsentErrorMessageForMethodName("setLocationShared()"))
         return;

      shareLocation = enable;
      if (!enable)
         OneSignalStateSynchronizer.clearLocation();
      Log(LOG_LEVEL.DEBUG, "shareLocation:" + shareLocation);
   }

   /**
    * Use this method to manually prompt the user for location permissions.
    * This allows for geotagging so you send notifications to users based on location.
    *<br/><br/>
    * Make sure you have one of the following permission in your {@code AndroidManifest.xml} as well.
    * <br/>
    * {@code <uses-permission android:name="android.permission.ACCESS_FINE_LOCATION"/>}
    * <br/>
    * {@code <uses-permission android:name="android.permission.ACCESS_COARSE_LOCATION"/>}
    *
    * <br/><br/>Be aware of best practices regarding asking permissions on Android:
    * <a href="https://developer.android.com/guide/topics/permissions/requesting.html">
    *     Requesting Permissions | Android Developers
    * </a>
    *
    * @see <a href="https://documentation.onesignal.com/docs/permission-requests">Permission Requests | OneSignal Docs</a>
    */
   public static void promptLocation() {

      //if applicable, check if the user provided privacy consent
      if (shouldLogUserPrivacyConsentErrorMessageForMethodName("promptLocation()"))
         return;

      Runnable runPromptLocation = new Runnable() {
         @Override
         public void run() {
            LocationGMS.LocationHandler locationHandler = new LocationGMS.LocationHandler() {
               @Override
               public LocationGMS.CALLBACK_TYPE getType() {
                  return LocationGMS.CALLBACK_TYPE.PROMPT_LOCATION;
               }
               @Override
               public void complete(LocationGMS.LocationPoint point) {
                  //if applicable, check if the user provided privacy consent
                  if (shouldLogUserPrivacyConsentErrorMessageForMethodName("promptLocation()"))
                     return;

                  if (point != null)
                     OneSignalStateSynchronizer.updateLocation(point);
               }
            };

            LocationGMS.getLocation(appContext, true, locationHandler);
            promptedLocation = true;
         }
      };

      if (appContext == null || shouldRunTaskThroughQueue()) {
         Log(LOG_LEVEL.ERROR, "OneSignal.init has not been called. " +
                 "Could not prompt for location at this time - moving this operation to a" +
                 "waiting queue.");
         addTaskToQueue(new PendingTaskRunnable(runPromptLocation));
         return;
      }

      runPromptLocation.run();
   }

   /**
    * Removes all OneSignal notifications from the Notification Shade. If you just use
    * {@link NotificationManager#cancelAll()}, OneSignal notifications will be restored when
    * your app is restarted.
    */
   public static void clearOneSignalNotifications() {
      Runnable runClearOneSignalNotifications = new Runnable() {
         @Override
         public void run() {
            NotificationManager notificationManager = OneSignalNotificationManager.getNotificationManager(appContext);

            OneSignalDbHelper dbHelper = OneSignalDbHelper.getInstance(appContext);
            Cursor cursor = null;
            try {
               SQLiteDatabase readableDb = dbHelper.getReadableDbWithRetries();

               String[] retColumn = {OneSignalDbContract.NotificationTable.COLUMN_NAME_ANDROID_NOTIFICATION_ID};

               cursor = readableDb.query(
                       OneSignalDbContract.NotificationTable.TABLE_NAME,
                       retColumn,
                       OneSignalDbContract.NotificationTable.COLUMN_NAME_DISMISSED + " = 0 AND " +
                               OneSignalDbContract.NotificationTable.COLUMN_NAME_OPENED + " = 0",
                       null,
                       null,                                                    // group by
                       null,                                                    // filter by row groups
                       null                                                     // sort order
               );

               if (cursor.moveToFirst()) {
                  do {
                     int existingId = cursor.getInt(cursor.getColumnIndex(OneSignalDbContract.NotificationTable.COLUMN_NAME_ANDROID_NOTIFICATION_ID));
                     notificationManager.cancel(existingId);
                  } while (cursor.moveToNext());
               }


               // Mark all notifications as dismissed unless they were already opened.
               SQLiteDatabase writableDb = null;
               try {
                  writableDb = dbHelper.getWritableDbWithRetries();
                  writableDb.beginTransaction();

                  String whereStr = NotificationTable.COLUMN_NAME_OPENED + " = 0";
                  ContentValues values = new ContentValues();
                  values.put(NotificationTable.COLUMN_NAME_DISMISSED, 1);
                  writableDb.update(NotificationTable.TABLE_NAME, values, whereStr, null);
                  writableDb.setTransactionSuccessful();
               } catch (Throwable t) {
                  OneSignal.Log(OneSignal.LOG_LEVEL.ERROR, "Error marking all notifications as dismissed! ", t);
               } finally {
                  if (writableDb != null) {
                     try {
                        writableDb.endTransaction(); // May throw if transaction was never opened or DB is full.
                     } catch (Throwable t) {
                        OneSignal.Log(OneSignal.LOG_LEVEL.ERROR, "Error closing transaction! ", t);
                     }
                  }
               }

               BadgeCountUpdater.updateCount(0, appContext);
            } catch (Throwable t) {
               OneSignal.Log(OneSignal.LOG_LEVEL.ERROR, "Error canceling all notifications! ", t);
            } finally {
               if (cursor != null)
                  cursor.close();
            }
         }
      };

      if (appContext == null || shouldRunTaskThroughQueue()) {
         Log(LOG_LEVEL.ERROR, "OneSignal.init has not been called. " +
                 "Could not clear notifications at this time - moving this operation to" +
                 "a waiting task queue.");
         addTaskToQueue(new PendingTaskRunnable(runClearOneSignalNotifications));
         return;
      }

      runClearOneSignalNotifications.run();
   }

   /**
    * Cancels a single OneSignal notification based on its Android notification integer ID. Use
    * instead of Android's {@link NotificationManager#cancel(int)}, otherwise the notification will be restored
    * when your app is restarted.
    * @param id
    */
   public static void cancelNotification(final int id) {
      Runnable runCancelNotification = new Runnable() {
         @Override
         public void run() {
            OneSignalDbHelper dbHelper = OneSignalDbHelper.getInstance(appContext);
            SQLiteDatabase writableDb = null;
            try {
               writableDb = dbHelper.getWritableDbWithRetries();
               writableDb.beginTransaction();

               String whereStr = NotificationTable.COLUMN_NAME_ANDROID_NOTIFICATION_ID + " = " + id + " AND " +
                       NotificationTable.COLUMN_NAME_OPENED + " = 0 AND " +
                       NotificationTable.COLUMN_NAME_DISMISSED + " = 0";

               ContentValues values = new ContentValues();
               values.put(NotificationTable.COLUMN_NAME_DISMISSED, 1);

               int records = writableDb.update(NotificationTable.TABLE_NAME, values, whereStr, null);

               if (records > 0)
                  NotificationSummaryManager.updatePossibleDependentSummaryOnDismiss(appContext, writableDb, id);
               BadgeCountUpdater.update(writableDb, appContext);

               writableDb.setTransactionSuccessful();
            } catch (Throwable t) {
               OneSignal.Log(OneSignal.LOG_LEVEL.ERROR, "Error marking a notification id " + id + " as dismissed! ", t);
            } finally {
               if (writableDb != null) {
                  try {
                     writableDb.endTransaction(); // May throw if transaction was never opened or DB is full.
                  } catch (Throwable t) {
                     OneSignal.Log(OneSignal.LOG_LEVEL.ERROR, "Error closing transaction! ", t);
                  }
               }
            }

            NotificationManager notificationManager = OneSignalNotificationManager.getNotificationManager(appContext);
            notificationManager.cancel(id);
         }
      };

      if (appContext == null || shouldRunTaskThroughQueue()) {
         Log(LOG_LEVEL.ERROR, "OneSignal.init has not been called. " +
                 "Could not clear notification id: " + id + " at this time - moving" +
                 "this operation to a waiting task queue. The notification will still be canceled" +
                 "from NotificationManager at this time.");
         taskQueueWaitingForInit.add(runCancelNotification);
         return;
      }

      runCancelNotification.run();
   }


   public static void cancelGroupedNotifications(final String group) {

      //if applicable, check if the user provided privacy consent
      if (shouldLogUserPrivacyConsentErrorMessageForMethodName("cancelGroupedNotifications()"))
         return;

      Runnable runCancelGroupedNotifications = new Runnable() {
         @Override
         public void run() {
            NotificationManager notificationManager = OneSignalNotificationManager.getNotificationManager(appContext);

            OneSignalDbHelper dbHelper = OneSignalDbHelper.getInstance(appContext);
            Cursor cursor = null;

            try {
               SQLiteDatabase readableDb = dbHelper.getReadableDbWithRetries();

               String[] retColumn = { NotificationTable.COLUMN_NAME_ANDROID_NOTIFICATION_ID };

               String whereStr =  NotificationTable.COLUMN_NAME_GROUP_ID + " = ? AND " +
                       NotificationTable.COLUMN_NAME_DISMISSED + " = 0 AND " +
                       NotificationTable.COLUMN_NAME_OPENED + " = 0";
               String[] whereArgs = { group };

               cursor = readableDb.query(
                       NotificationTable.TABLE_NAME,
                       retColumn,
                       whereStr,
                       whereArgs,
                       null, null, null);

               while (cursor.moveToNext()) {
                  int notifId = cursor.getInt(cursor.getColumnIndex(NotificationTable.COLUMN_NAME_ANDROID_NOTIFICATION_ID));
                  if (notifId != -1)
                     notificationManager.cancel(notifId);
               }
            }
            catch (Throwable t) {
               OneSignal.Log(OneSignal.LOG_LEVEL.ERROR, "Error getting android notifications part of group: " + group, t);
            }
            finally {
               if (cursor != null && !cursor.isClosed())
                  cursor.close();
            }

            SQLiteDatabase writableDb = null;
            try {
               writableDb = dbHelper.getWritableDbWithRetries();
               writableDb.beginTransaction();

               String whereStr = NotificationTable.COLUMN_NAME_GROUP_ID + " = ? AND " +
                       NotificationTable.COLUMN_NAME_OPENED + " = 0 AND " +
                       NotificationTable.COLUMN_NAME_DISMISSED + " = 0";
               String[] whereArgs = { group };

               ContentValues values = new ContentValues();
               values.put(NotificationTable.COLUMN_NAME_DISMISSED, 1);

               writableDb.update(NotificationTable.TABLE_NAME, values, whereStr, whereArgs);
               BadgeCountUpdater.update(writableDb, appContext);

               writableDb.setTransactionSuccessful();
            } catch (Throwable t) {
               OneSignal.Log(OneSignal.LOG_LEVEL.ERROR, "Error marking a notifications with group " + group + " as dismissed! ", t);
            } finally {
               if (writableDb != null) {
                  try {
                     writableDb.endTransaction(); // May throw if transaction was never opened or DB is full.
                  } catch (Throwable t) {
                     OneSignal.Log(OneSignal.LOG_LEVEL.ERROR, "Error closing transaction! ", t);
                  }
               }
            }
         }
      };

      if (appContext == null || shouldRunTaskThroughQueue()) {
         Log(LOG_LEVEL.ERROR, "OneSignal.init has not been called. " +
                 "Could not clear notifications part of group " + group + " - moving" +
                 "this operation to a waiting task queue.");
         addTaskToQueue(new PendingTaskRunnable(runCancelGroupedNotifications));
         return;
      }

      runCancelGroupedNotifications.run();
   }

   public static void removeNotificationOpenedHandler() {
      mInitBuilder.mNotificationOpenedHandler = null;
   }

   public static void removeInAppMessageClickHandler() {
      mInitBuilder.mInAppMessageClickHandler = null;
   }

   public static void removeNotificationReceivedHandler() {
      mInitBuilder.mNotificationReceivedHandler = null;
   }

   /**
    * The {@link OSPermissionObserver#onOSPermissionChanged(OSPermissionStateChanges)}
    * method will be fired on the passed-in object when a notification permission setting changes.
    * This happens when the user enables or disables notifications for your app from the system
    * settings outside of your app. Disable detection is supported on Android 4.4+
    * <br/><br/>
    * <b>Keep a reference</b> - Make sure to hold a reference to your observable at the class level,
    * otherwise it may not fire
    * <br/>
    * <b>Leak Safe</b> - OneSignal holds a weak reference to your observer so it's guaranteed not to
    * leak your {@code Activity}
    *
    * @param observer the instance of {@link OSPermissionObserver} that you want to process the permission
    *                 changes within
    */
   public static void addPermissionObserver(OSPermissionObserver observer) {

      if (appContext == null) {
         Log(LOG_LEVEL.ERROR, "OneSignal.init has not been called. Could not add permission observer");
         return;
      }

      getPermissionStateChangesObserver().addObserver(observer);

      if (getCurrentPermissionState(appContext).compare(getLastPermissionState(appContext)))
         OSPermissionChangedInternalObserver.fireChangesToPublicObserver(getCurrentPermissionState(appContext));
   }

   public static void removePermissionObserver(OSPermissionObserver observer) {
      if (appContext == null) {
         Log(LOG_LEVEL.ERROR, "OneSignal.init has not been called. Could not modify permission observer");
         return;
      }

      getPermissionStateChangesObserver().removeObserver(observer);
   }

   /**
    * The {@link OSSubscriptionObserver#onOSSubscriptionChanged(OSSubscriptionStateChanges)}
    * method will be fired on the passed-in object when a notification subscription property changes.
    *<br/><br/>
    * This includes the following events:
    * <br/>
    * - Getting a Registration ID (push token) from Google
    * <br/>
    * - Getting a player/user ID from OneSignal
    * <br/>
    * - {@link OneSignal#setSubscription(boolean)} is called
    * <br/>
    * - User disables or enables notifications
    * @param observer the instance of {@link OSSubscriptionObserver} that acts as the observer
    */
   public static void addSubscriptionObserver(OSSubscriptionObserver observer) {

      if (appContext == null) {
         Log(LOG_LEVEL.ERROR, "OneSignal.init has not been called. Could not add subscription observer");
         return;
      }

      getSubscriptionStateChangesObserver().addObserver(observer);

      if (getCurrentSubscriptionState(appContext).compare(getLastSubscriptionState(appContext)))
         OSSubscriptionChangedInternalObserver.fireChangesToPublicObserver(getCurrentSubscriptionState(appContext));
   }

   public static void removeSubscriptionObserver(OSSubscriptionObserver observer) {
      if (appContext == null) {
         Log(LOG_LEVEL.ERROR, "OneSignal.init has not been called. Could not modify subscription observer");
         return;
      }

      getSubscriptionStateChangesObserver().removeObserver(observer);
   }


   /**
    * The {@link OSEmailSubscriptionObserver#onOSEmailSubscriptionChanged(OSEmailSubscriptionStateChanges)}
    * method will be fired on the passed-in object when a email subscription property changes.
    *<br/><br/>
    * This includes the following events:
    * <br/>
    * - Email address set
    * <br/>
    * - Getting a player/user ID from OneSignal
    * @param observer the instance of {@link OSSubscriptionObserver} that acts as the observer
    */
   public static void addEmailSubscriptionObserver(@NonNull OSEmailSubscriptionObserver observer) {

      if (appContext == null) {
         Log(LOG_LEVEL.ERROR, "OneSignal.init has not been called. Could not add email subscription observer");
         return;
      }

      getEmailSubscriptionStateChangesObserver().addObserver(observer);

      if (getCurrentEmailSubscriptionState(appContext).compare(getLastEmailSubscriptionState(appContext)))
         OSEmailSubscriptionChangedInternalObserver.fireChangesToPublicObserver(getCurrentEmailSubscriptionState(appContext));
   }

   public static void removeEmailSubscriptionObserver(@NonNull OSEmailSubscriptionObserver observer) {
      if (appContext == null) {
         Log(LOG_LEVEL.ERROR, "OneSignal.init has not been called. Could not modify email subscription observer");
         return;
      }

      getEmailSubscriptionStateChangesObserver().removeObserver(observer);
   }

   /**
    * Get the current notification and permission state.
    *<br/><br/>
    * {@code permissionStatus} - {@link OSPermissionState} - Android Notification Permissions State
    * <br/>
    * {@code subscriptionStatus} - {@link OSSubscriptionState} - Google and OneSignal subscription state
    * <br/>
    * {@code emailSubscriptionStatus} - {@link OSEmailSubscriptionState} - Email subscription state
    * @return a {@link OSPermissionSubscriptionState} as described above
    */
   public static OSPermissionSubscriptionState getPermissionSubscriptionState() {

      //if applicable, check if the user provided privacy consent
      if (shouldLogUserPrivacyConsentErrorMessageForMethodName("getPermissionSubscriptionState()"))
         return null;

      if (appContext == null) {
         Log(LOG_LEVEL.ERROR, "OneSignal.init has not been called. Could not get OSPermissionSubscriptionState");
         return null;
      }

      OSPermissionSubscriptionState status = new OSPermissionSubscriptionState();
      status.subscriptionStatus = getCurrentSubscriptionState(appContext);
      status.permissionStatus = getCurrentPermissionState(appContext);
      status.emailSubscriptionStatus = getCurrentEmailSubscriptionState(appContext);

      return status;
   }

   /** In-App Message Triggers */

   /**
    * Allows you to set multiple trigger key/value pairs simultaneously with a Map
    * Triggers are used for targeting in-app messages.
    */
   public static void addTriggers(Map<String, Object> triggers) {
      OSInAppMessageController.getController().addTriggers(triggers);
   }

   /**
    * Allows you to set multiple trigger key/value pairs simultaneously with a JSON String
    * Triggers are used for targeting in-app messages.
    */
   public static void addTriggersFromJsonString(String triggersJsonString) {
      try {
         JSONObject jsonObject = new JSONObject(triggersJsonString);
         addTriggers(JSONUtils.jsonObjectToMap(jsonObject));
      } catch (JSONException e) {
         OneSignal.Log(LOG_LEVEL.ERROR, "addTriggersFromJsonString, invalid json", e);
      }
   }

   /**
    * Allows you to set an individual trigger key/value pair for in-app message targeting
    */
   public static void addTrigger(String key, Object object) {
      HashMap<String, Object> triggerMap = new HashMap<>();
      triggerMap.put(key, object);

      OSInAppMessageController.getController().addTriggers(triggerMap);
   }


   /** Removes a list/collection of triggers from their keys with a Collection of Strings */
   public static void removeTriggersForKeys(Collection<String> keys) {
      OSInAppMessageController.getController().removeTriggersForKeys(keys);
   }

   /** Removes a list/collection of triggers from their keys with a JSONArray String.
    *  Only String types are used, other types in the array will be ignored. */
   public static void removeTriggersForKeysFromJsonArrayString(@NonNull String keys) {
      try {
         JSONArray jsonArray = new JSONArray(keys);
         Collection<String> keysCollection = OSUtils.extractStringsFromCollection(
            JSONUtils.jsonArrayToList(jsonArray)
         );
         // Some keys were filtered, log as warning
         if (jsonArray.length() != keysCollection.size())
            OneSignal.Log(LOG_LEVEL.WARN, "removeTriggersForKeysFromJsonArrayString: Skipped removing non-String type keys ");
         OSInAppMessageController.getController().removeTriggersForKeys(keysCollection);
      } catch (JSONException e) {
         OneSignal.Log(LOG_LEVEL.ERROR, "removeTriggersForKeysFromJsonArrayString, invalid json", e);
      }
   }

   /** Removes a single trigger for the given key */
   public static void removeTriggerForKey(String key) {
      ArrayList<String> triggerKeys = new ArrayList<>();
      triggerKeys.add(key);

      OSInAppMessageController.getController().removeTriggersForKeys(triggerKeys);
   }

   /** Returns a single trigger value for the given key (if it exists, otherwise returns null) */
   @Nullable
   public static Object getTriggerValueForKey(String key) {
      return OSInAppMessageController.getController().getTriggerValue(key);
   }

   /***
    * Can temporarily pause in-app messaging on this device.
    * Useful if you don't want to interrupt a user while playing a match in a game.
    *
    * @param pause The boolean that pauses/resumes in-app messages
    */
   public static void pauseInAppMessages(boolean pause) {
      OSInAppMessageController.getController().setInAppMessagingEnabled(!pause);
   }

   private static boolean isDuplicateNotification(String id, Context context) {
      if (id == null || "".equals(id))
         return false;

      boolean exists = false;

      OneSignalDbHelper dbHelper = OneSignalDbHelper.getInstance(context);
      Cursor cursor = null;

      try {
         SQLiteDatabase readableDb = dbHelper.getReadableDbWithRetries();

         String[] retColumn = {NotificationTable.COLUMN_NAME_NOTIFICATION_ID};
         String[] whereArgs = {id};

         cursor = readableDb.query(
             NotificationTable.TABLE_NAME,
             retColumn,
             NotificationTable.COLUMN_NAME_NOTIFICATION_ID + " = ?",   // Where String
             whereArgs,
             null, null, null);

         exists = cursor.moveToFirst();
      }
      catch (Throwable t) {
         OneSignal.Log(LOG_LEVEL.ERROR, "Could not check for duplicate, assuming unique.", t);
      }
      finally {
         if (cursor != null)
            cursor.close();
      }

      if (exists) {
         Log(LOG_LEVEL.DEBUG, "Duplicate GCM message received, skip processing of " + id);
         return true;
      }

      return false;
   }

   static boolean notValidOrDuplicated(Context context, JSONObject jsonPayload) {
      String id = getNotificationIdFromGCMJsonPayload(jsonPayload);
      return id == null || OneSignal.isDuplicateNotification(id, context);
   }

   static String getNotificationIdFromGCMJson(@Nullable JSONObject jsonObject) {
      if (jsonObject == null)
<<<<<<< HEAD
         return null;
      try {
         JSONObject customJSON = new JSONObject(jsonObject.getString("custom"));

         if (customJSON.has("i"))
            return customJSON.optString("i", null);
         else
            Log(LOG_LEVEL.DEBUG, "Not a OneSignal formatted GCM message. No 'i' field in custom.");
      } catch (JSONException e) {
         Log(LOG_LEVEL.DEBUG, "Not a OneSignal formatted GCM message. No 'custom' field in the JSONObject.");
      }

      return null;
   }

   static String getNotificationIdFromGCMBundle(Bundle bundle) {
      if (bundle.isEmpty())
=======
>>>>>>> c2932395
         return null;
      try {
         JSONObject customJSON = new JSONObject(jsonObject.getString("custom"));

         if (customJSON.has("i"))
            return customJSON.optString("i", null);
         else
            Log(LOG_LEVEL.DEBUG, "Not a OneSignal formatted GCM message. No 'i' field in custom.");
      } catch (JSONException e) {
         Log(LOG_LEVEL.DEBUG, "Not a OneSignal formatted GCM message. No 'custom' field in the JSONObject.");
      }

      return null;
   }

    static String getNotificationIdFromGCMBundle(@Nullable Bundle bundle) {
        if (bundle == null || bundle.isEmpty())
            return null;

      try {
         if (bundle.containsKey("custom")) {
            JSONObject customJSON = new JSONObject(bundle.getString("custom"));

            if (customJSON.has("i"))
               return customJSON.optString("i", null);
            else
               Log(LOG_LEVEL.DEBUG, "Not a OneSignal formatted GCM message. No 'i' field in custom.");
         }
         else
            Log(LOG_LEVEL.DEBUG, "Not a OneSignal formatted GCM message. No 'custom' field in the bundle.");
      } catch (Throwable t) {
         Log(LOG_LEVEL.DEBUG, "Could not parse bundle, probably not a OneSignal notification.", t);
      }

      return null;
   }

   private static String getNotificationIdFromGCMJsonPayload(JSONObject jsonPayload) {
      try {
         JSONObject customJSON = new JSONObject(jsonPayload.optString("custom"));
         return customJSON.optString("i", null);
      } catch(Throwable t) {}
      return null;
   }

   static boolean isAppActive() {
      return initDone && isForeground();
   }

   private static boolean isPastOnSessionTime() {
      return (System.currentTimeMillis() - getLastSessionTime(appContext)) >= MIN_ON_SESSION_TIME_MILLIS;
   }

   // Extra check to make sure we don't unsubscribe devices that rely on silent background notifications.
   static boolean areNotificationsEnabledForSubscribedState() {
      if (mInitBuilder.mUnsubscribeWhenNotificationsAreDisabled)
         return OSUtils.areNotificationsEnabled(appContext);
      return true;
   }

   static void handleSuccessfulEmailLogout() {
      if (emailLogoutHandler != null) {
         emailLogoutHandler.onSuccess();
         emailLogoutHandler = null;
      }
   }

   static void handleFailedEmailLogout() {
      if (emailLogoutHandler != null) {
         emailLogoutHandler.onFailure(new EmailUpdateError(EmailErrorType.NETWORK, "Failed due to network failure. Will retry on next sync."));
         emailLogoutHandler = null;
      }
   }

   static void fireEmailUpdateSuccess() {
      if (emailUpdateHandler != null) {
        emailUpdateHandler.onSuccess();
        emailUpdateHandler = null;
      }
   }

   static void fireEmailUpdateFailure() {
      if (emailUpdateHandler != null) {
         emailUpdateHandler.onFailure(new EmailUpdateError(EmailErrorType.NETWORK, "Failed due to network failure. Will retry on next sync."));
         emailUpdateHandler = null;
      }
   }

   /*
    * Start OneSignalOutcome module
    */
   private static OutcomeSettings outcomeSettings = null;

   static void changeOutcomeSettings(OutcomeSettings settings) {
      outcomeSettings = settings;
      outcomeEventsController.setOutcomeSettings(settings);
   }

   static OSSessionManager getSessionManager() {
      return sessionManager;
   }

   public static void sendOutcome(@NonNull String name) {
      sendOutcome(name, null);
   }

   public static void sendOutcome(@NonNull String name, OutcomeCallback callback) {
      if (!isValidOutcomeEntry(name))
         return;

      outcomeEventsController.sendOutcomeEvent(name, callback);
   }

   public static void sendUniqueOutcome(@NonNull String name) {
      sendUniqueOutcome(name, null);
   }

   public static void sendUniqueOutcome(@NonNull String name, OutcomeCallback callback) {
      if (!isValidOutcomeEntry(name))
         return;

      outcomeEventsController.sendUniqueOutcomeEvent(name, callback);
   }

   public static void sendOutcomeWithValue(@NonNull String name, float value) {
      sendOutcomeWithValue(name, value, null);
   }

   public static void sendOutcomeWithValue(@NonNull String name, float value, OutcomeCallback callback) {
      if (!isValidOutcomeEntry(name))
         return;

      outcomeEventsController.sendOutcomeEventWithValue(name, value, callback);
   }

   private static boolean isValidOutcomeEntry(String name) {
      if (outcomeEventsController == null) {
          OneSignal.Log(LOG_LEVEL.ERROR, "Make sure OneSignal.init is called first");
          return false;
      }

      if (name == null || name.isEmpty()) {
         OneSignal.Log(LOG_LEVEL.ERROR, "Outcome name must not be empty");
         return false;
      }

      return true;
   }

   public interface OutcomeCallback {
      void onOutcomeSuccess(String name);
      void onOutcomeFail(int statusCode, String response);
   }

   static class OutcomeSettings {
      private boolean cacheActive;

      OutcomeSettings(Builder builder) {
         this.cacheActive = builder.cacheActive;
      }

      boolean isCacheActive() {
         return cacheActive;
      }

      public static class Builder {

         private boolean cacheActive = true;

         public static Builder newInstance() {
            return new Builder();
         }

         private Builder() {
         }

         public Builder setCacheActive(boolean active) {
            this.cacheActive = active;
            return this;
         }

         public OutcomeSettings build() {
            return new OutcomeSettings(this);
         }
      }
   }
   /*
    * End OneSignalOutcome module
    */

}<|MERGE_RESOLUTION|>--- conflicted
+++ resolved
@@ -998,15 +998,13 @@
                OneSignalPrefs.PREFS_OS_CLEAR_GROUP_SUMMARY_CLICK,
                remoteParams.clearGroupOnSummaryClick
             );
-<<<<<<< HEAD
             OneSignalPrefs.saveBool(
                OneSignalPrefs.PREFS_ONESIGNAL,
                OneSignalPrefs.PREFS_OS_RECEIVE_RECEIPTS_ENABLED,
                remoteParams.receiveReceiptEnabled
             );
-=======
+           
             OutcomesUtils.saveOutcomesParams(params.outcomesParams);
->>>>>>> c2932395
 
             NotificationChannelManager.processChannelList(
                OneSignal.appContext,
@@ -2988,7 +2986,6 @@
 
    static String getNotificationIdFromGCMJson(@Nullable JSONObject jsonObject) {
       if (jsonObject == null)
-<<<<<<< HEAD
          return null;
       try {
          JSONObject customJSON = new JSONObject(jsonObject.getString("custom"));
@@ -3004,25 +3001,6 @@
       return null;
    }
 
-   static String getNotificationIdFromGCMBundle(Bundle bundle) {
-      if (bundle.isEmpty())
-=======
->>>>>>> c2932395
-         return null;
-      try {
-         JSONObject customJSON = new JSONObject(jsonObject.getString("custom"));
-
-         if (customJSON.has("i"))
-            return customJSON.optString("i", null);
-         else
-            Log(LOG_LEVEL.DEBUG, "Not a OneSignal formatted GCM message. No 'i' field in custom.");
-      } catch (JSONException e) {
-         Log(LOG_LEVEL.DEBUG, "Not a OneSignal formatted GCM message. No 'custom' field in the JSONObject.");
-      }
-
-      return null;
-   }
-
     static String getNotificationIdFromGCMBundle(@Nullable Bundle bundle) {
         if (bundle == null || bundle.isEmpty())
             return null;
