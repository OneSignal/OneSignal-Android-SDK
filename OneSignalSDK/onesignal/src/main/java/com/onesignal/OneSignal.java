--- conflicted
+++ resolved
@@ -570,14 +570,7 @@
             setAppId(oldAppId);
          }
 
-<<<<<<< HEAD
-         return;
-=======
-         String appId = bundle.getString("onesignal_app_id");
-         OneSignal.init(context, sender_id, appId, mInitBuilder.mNotificationOpenedHandler, mInitBuilder.mNotificationReceivedHandler);
-      } catch (Throwable t) {
-         t.printStackTrace();
->>>>>>> 4678ff69
+         return;
       }
 
       OneSignal.onesignalLog(LOG_LEVEL.VERBOSE, "setAppContext(context) successful and appId is set, continuing OneSignal init...");
@@ -2189,6 +2182,7 @@
    static String getUserId() {
       if (userId == null && appContext != null)
          userId = getSavedUserId(appContext);
+
       return userId;
    }
 
