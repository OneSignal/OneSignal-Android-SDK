/**
 * Modified MIT License
 *
 * Copyright 2019 OneSignal
 *
 * Permission is hereby granted, free of charge, to any person obtaining a copy
 * of this software and associated documentation files (the "Software"), to deal
 * in the Software without restriction, including without limitation the rights
 * to use, copy, modify, merge, publish, distribute, sublicense, and/or sell
 * copies of the Software, and to permit persons to whom the Software is
 * furnished to do so, subject to the following conditions:
 *
 * 1. The above copyright notice and this permission notice shall be included in
 * all copies or substantial portions of the Software.
 *
 * 2. All copies of substantial portions of the Software may only be used in connection
 * with services provided by OneSignal.
 *
 * THE SOFTWARE IS PROVIDED "AS IS", WITHOUT WARRANTY OF ANY KIND, EXPRESS OR
 * IMPLIED, INCLUDING BUT NOT LIMITED TO THE WARRANTIES OF MERCHANTABILITY,
 * FITNESS FOR A PARTICULAR PURPOSE AND NONINFRINGEMENT. IN NO EVENT SHALL THE
 * AUTHORS OR COPYRIGHT HOLDERS BE LIABLE FOR ANY CLAIM, DAMAGES OR OTHER
 * LIABILITY, WHETHER IN AN ACTION OF CONTRACT, TORT OR OTHERWISE, ARISING FROM,
 * OUT OF OR IN CONNECTION WITH THE SOFTWARE OR THE USE OR OTHER DEALINGS IN
 * THE SOFTWARE.
 */

package com.onesignal;

import android.app.Activity;
import android.app.AlertDialog;
import android.app.Application;
import android.app.NotificationManager;
import android.content.ContentValues;
import android.content.Context;
import android.content.Intent;
import android.content.pm.ApplicationInfo;
import android.content.pm.PackageManager;
import android.database.Cursor;
import android.os.Build;
import android.os.Bundle;
import android.text.TextUtils;
import android.util.Log;

import androidx.annotation.NonNull;
import androidx.annotation.Nullable;
import androidx.annotation.WorkerThread;
import androidx.core.app.NotificationCompat;

import com.onesignal.OneSignalDbContract.NotificationTable;
import com.onesignal.influence.data.OSTrackerFactory;
import com.onesignal.influence.domain.OSInfluence;
import com.onesignal.outcomes.data.OSOutcomeEventsFactory;

import org.json.JSONArray;
import org.json.JSONException;
import org.json.JSONObject;

import java.io.PrintWriter;
import java.io.StringWriter;
import java.lang.ref.WeakReference;
import java.util.ArrayList;
import java.util.Calendar;
import java.util.Collection;
import java.util.Date;
import java.util.HashMap;
import java.util.HashSet;
import java.util.Iterator;
import java.util.List;
import java.util.Map;
import java.util.TimeZone;

import static com.onesignal.GenerateNotification.BUNDLE_KEY_ACTION_ID;
import static com.onesignal.GenerateNotification.BUNDLE_KEY_ANDROID_NOTIFICATION_ID;
import static com.onesignal.NotificationBundleProcessor.newJsonArray;

/**
 * The main OneSignal class - this is where you will interface with the OneSignal SDK
 * <br/><br/>
 * <b>Reminder:</b> Add your {@code onesignal_app_id} to your build.gradle config in <i>android</i> > <i>defaultConfig</i>
 * <br/>
 * @see <a href="https://documentation.onesignal.com/docs/android-sdk-setup#section-1-gradle-setup">OneSignal Gradle Setup</a>
 */
public class OneSignal {

   // If the app is this amount time or longer in the background we will count the session as done
   static final long MIN_ON_SESSION_TIME_MILLIS = 30 * 1_000L;

    public enum LOG_LEVEL {
      NONE, FATAL, ERROR, WARN, INFO, DEBUG, VERBOSE
   }

   /**
    * An app entry type enum for knowing how the user foregrounded or backgrounded the app.
    * <br/><br/>
    * The enum also helps decide the type of session the user is in an is tracked in {@link OneSignal#sessionManager}
    *  from the {@link OSSessionManager}.
    * <br/><br/>
    * {@link AppEntryAction#NOTIFICATION_CLICK} will always lead a overridden {@link com.onesignal.influence.domain.OSInfluenceType#DIRECT}.
    * {@link AppEntryAction#APP_OPEN} on a new session notifications within the attribution window
    *  parameter, this will lead to a {@link com.onesignal.influence.domain.OSInfluenceType#DIRECT}.
    * <br/><br/>
    * @see OneSignal#onAppFocus
    * @see OneSignal#onAppLostFocus
    * @see OneSignal#handleNotificationOpen
    */
   public enum AppEntryAction {

      /**
       * Entered the app through opening a notification
       */
      NOTIFICATION_CLICK,

      /**
       * Entered the app through clicking the icon
       */
      APP_OPEN,

      /**
       * App came from the background
       */
      APP_CLOSE;

      public boolean isNotificationClick() {
          return this.equals(NOTIFICATION_CLICK);
      }

      public boolean isAppOpen() {
          return this.equals(APP_OPEN);
      }

      public boolean isAppClose() {
          return this.equals(APP_CLOSE);
      }
   }

   /**
    * Implement this interface on a class with a default public constructor and provide class with namespace
    * as a value to a new `meta-data` tag with the key name of "com.onesignal.NotificationServiceExtension" in
    * your AndroidManifest.xml.
    *    ex. <meta-data android:name="com.onesignal.NotificationServiceExtension" android:value="com.company.MyNotificationExtensionService" />
    * <br/><br/>
    * Allows for modification of a notification by calling {@link OSNotification#mutableCopy}
    *    instance and passing it into {@link OSMutableNotification#setExtender(NotificationCompat.Extender)}
    * To display the notification, call {@link OSNotificationReceivedEvent#complete(OSNotification)} with a notification instance.
    * To omit displaying a notification call {@link OSNotificationReceivedEvent#complete(OSNotification)} with null.
    */
   public interface OSRemoteNotificationReceivedHandler {

      void remoteNotificationReceived(Context context, OSNotificationReceivedEvent notificationReceivedEvent);
   }

   /**
    * Meant to be implemented with {@link OneSignal#setNotificationWillShowInForegroundHandler(OSNotificationWillShowInForegroundHandler)}
    * <br/><br/>
    * Call {@link OSNotificationReceivedEvent#complete(OSNotification)} with null
    * for not displaying notification or {@link OSMutableNotification} to modify notification before displaying.
    * If {@link OSNotificationReceivedEvent#complete(OSNotification)} is not called within 25 seconds, original notification will be displayed.
    * <br/><br/>
    * TODO: Update docs with new NotificationReceivedHandler
    * @see <a href="https://documentation.onesignal.com/docs/android-native-sdk#notificationreceivedhandler">NotificationReceivedHandler | OneSignal Docs</a>
    */
   public interface OSNotificationWillShowInForegroundHandler {

      void notificationWillShowInForeground(OSNotificationReceivedEvent notificationReceivedEvent);
   }

   /**
    * An interface used to process a OneSignal notification the user just tapped on.
    * <br/>
    * Set this during OneSignal init in
    * {@link OneSignal#setNotificationOpenedHandler(OSNotificationOpenedHandler)}
    * <br/><br/>
    * @see <a href="https://documentation.onesignal.com/docs/android-native-sdk#notificationopenedhandler">NotificationOpenedHandler | OneSignal Docs</a>
    */
   public interface OSNotificationOpenedHandler {
      /**
       * Fires when a user taps on a notification.
       * @param result a {@link OSNotificationOpenedResult} with the user's response and properties of this notification
       */
      void notificationOpened(OSNotificationOpenedResult result);
   }

   /**
    * An interface used to process a OneSignal In-App Message the user just tapped on.
    * <br/>
    * Set this during OneSignal init in
    * {@link OneSignal#setInAppMessageClickHandler(OSInAppMessageClickHandler)}
    */
   public interface OSInAppMessageClickHandler {
      /**
       * Fires when a user taps on a clickable element in the notification such as a button or image
       * @param result a {@link OSInAppMessageAction}
       **/
      void inAppMessageClicked(OSInAppMessageAction result);
   }

   /**
    * Interface which you can implement and pass to {@link OneSignal#getTags(OSGetTagsHandler)} to
    * get all the tags set on a user
    * <br/><br/>
    * <b>Note:</b> the {@link #tagsAvailable(JSONObject)} callback does not run on the Main(UI)
    * Thread, so be aware when modifying UI in this method.
    */
   public interface OSGetTagsHandler {
      /**
       * <b>Note:</b> this callback does not run on the Main(UI)
       * Thread, so be aware when modifying UI in this method.
       * @param tags a JSONObject containing the OneSignal tags for the user in a key/value map
       */
      void tagsAvailable(JSONObject tags);
   }

   public interface ChangeTagsUpdateHandler {
      void onSuccess(JSONObject tags);
      void onFailure(SendTagsError error);
   }

   public static class SendTagsError {
      private String message;
      private int code;

      SendTagsError(int errorCode, String errorMessage) {
         this.message = errorMessage;
         this.code = errorCode;
      }

      public int getCode() { return code; }
      public String getMessage() { return message; }
   }

   public interface OSExternalUserIdUpdateCompletionHandler {
      void onComplete(JSONObject results);
   }

   interface OSInternalExternalUserIdUpdateCompletionHandler {
      void onComplete(String channel, boolean success);
   }

   public enum EmailErrorType {
      VALIDATION, REQUIRES_EMAIL_AUTH, INVALID_OPERATION, NETWORK
   }

   public static class EmailUpdateError {
      private EmailErrorType type;
      private String message;

      EmailUpdateError(EmailErrorType type, String message) {
         this.type = type;
         this.message = message;
      }

      public EmailErrorType getType() {
         return type;
      }

      public String getMessage() {
         return message;
      }
   }

   public interface EmailUpdateHandler {
      void onSuccess();
      void onFailure(EmailUpdateError error);
   }

   private static EmailUpdateHandler emailUpdateHandler;
   private static EmailUpdateHandler emailLogoutHandler;

   /**
    * Fires delegate when the notification was created or fails to be created.
    */
   public interface PostNotificationResponseHandler {
      void onSuccess(JSONObject response);
      void onFailure(JSONObject response);
   }

   static Context appContext;
   static WeakReference<Activity> appActivity;
   static String appId;
   static String googleProjectNumber;

   @Nullable
   static Activity getCurrentActivity() {
      ActivityLifecycleHandler activityLifecycleHandler = ActivityLifecycleListener.getActivityLifecycleHandler();
      return activityLifecycleHandler != null ? activityLifecycleHandler.getCurActivity() : null;
   }

   private static LOG_LEVEL visualLogLevel = LOG_LEVEL.NONE;
   private static LOG_LEVEL logCatLevel = LOG_LEVEL.WARN;

   private static String userId = null;
   private static String emailId = null;
   private static int subscribableStatus = Integer.MAX_VALUE;

   static OSRemoteNotificationReceivedHandler remoteNotificationReceivedHandler;
   static OSNotificationWillShowInForegroundHandler notificationWillShowInForegroundHandler;

   // TODO: Start of old mInitBuilder params
   //    These should be cleaned up and managed else where maybe?
   //    These have been ripped out of mInitBuilder since it was deleted and placed here for now
   static OSNotificationOpenedHandler notificationOpenedHandler;
   static OSInAppMessageClickHandler inAppMessageClickHandler;

   static boolean mAutoPromptLocation;
   // TODO: End of old mInitBuilder params

   // Is the init() of OneSignal SDK finished yet
   private static boolean initDone;
   static boolean isInitDone() {
      return initDone;
   }

   // Is the app in the inForeground or not
   private static boolean inForeground;
   static boolean isInForeground() {
      return inForeground;
   }

   // Tells the action taken to enter the app
   @NonNull private static AppEntryAction appEntryState = AppEntryAction.APP_CLOSE;
   static @NonNull AppEntryAction getAppEntryState() {
      return appEntryState;
   }

   private static TrackGooglePurchase trackGooglePurchase;
   private static TrackAmazonPurchase trackAmazonPurchase;
   private static TrackFirebaseAnalytics trackFirebaseAnalytics;

   public static final String VERSION = "031503";

   private static OSSessionManager.SessionListener sessionListener = new OSSessionManager.SessionListener() {
         @Override
         public void onSessionEnding(@NonNull List<OSInfluence> lastInfluences) {
            if (outcomeEventsController == null)
               OneSignal.Log(LOG_LEVEL.WARN, "OneSignal onSessionEnding called before init!");
            if (outcomeEventsController != null)
               outcomeEventsController.cleanOutcomes();
            FocusTimeController.getInstance().onSessionEnded(lastInfluences);
         }
      };

   private static OSInAppMessageControllerFactory inAppMessageControllerFactory = new OSInAppMessageControllerFactory();
   static OSInAppMessageController getInAppMessageController() {
      return inAppMessageControllerFactory.getController(getDBHelperInstance(), getLogger());
   }
   private static OSTime time = new OSTimeImpl();
   private static OSLogger logger = new OSLogWrapper();
   private static OSRemoteParamController remoteParamController = new OSRemoteParamController();
   private static OSTaskController taskController = new OSTaskController(remoteParamController, logger);
   private static OneSignalAPIClient apiClient = new OneSignalRestClientWrapper();
   private static OSSharedPreferences preferences = new OSSharedPreferencesWrapper();
   private static OSTrackerFactory trackerFactory = new OSTrackerFactory(preferences, logger, time);
   private static OSSessionManager sessionManager = new OSSessionManager(sessionListener, trackerFactory, logger);
   @Nullable private static OSOutcomeEventsController outcomeEventsController;
   @Nullable private static OSOutcomeEventsFactory outcomeEventsFactory;

   @Nullable private static AdvertisingIdentifierProvider adIdProvider;
   private static synchronized @Nullable AdvertisingIdentifierProvider getAdIdProvider() {
      if (adIdProvider == null) {
         if (OSUtils.isAndroidDeviceType())
            adIdProvider = new AdvertisingIdProviderGPS();
      }

      return adIdProvider;
   }

   @SuppressWarnings("WeakerAccess")
   public static String sdkType = "native";
   private static String lastRegistrationId;

   @NonNull private static OSUtils osUtils = new OSUtils();

   private static boolean registerForPushFired, locationFired, promptedLocation, getTagsCall, waitingToPostStateSync;

   private static LocationController.LocationPoint lastLocationPoint;

   private static Collection<JSONArray> unprocessedOpenedNotifs = new ArrayList<>();
   private static HashSet<String> postedOpenedNotifIds = new HashSet<>();
   private static final ArrayList<OSGetTagsHandler> pendingGetTagsHandlers = new ArrayList<>();

   static DelayedConsentInitializationParameters delayedInitParams;

   // Start PermissionState
   private static OSPermissionState currentPermissionState;
   private static OSPermissionState getCurrentPermissionState(Context context) {
      if (context == null)
         return null;

      if (currentPermissionState == null) {
         currentPermissionState = new OSPermissionState(false);
         currentPermissionState.observable.addObserverStrong(new OSPermissionChangedInternalObserver());
      }

      return currentPermissionState;
   }

   static OSPermissionState lastPermissionState;
   private static OSPermissionState getLastPermissionState(Context context) {
      if (context == null)
         return null;

      if (lastPermissionState == null)
         lastPermissionState = new OSPermissionState(true);

      return lastPermissionState;
   }

   private static OSObservable<OSPermissionObserver, OSPermissionStateChanges> permissionStateChangesObserver;
   static OSObservable<OSPermissionObserver, OSPermissionStateChanges> getPermissionStateChangesObserver() {
      if (permissionStateChangesObserver == null)
         permissionStateChangesObserver = new OSObservable<>("onOSPermissionChanged", true);
      return permissionStateChangesObserver;
   }
   // End PermissionState

   // Start SubscriptionState
   private static OSSubscriptionState currentSubscriptionState;
   private static OSSubscriptionState getCurrentSubscriptionState(Context context) {
      if (context == null)
         return null;

      if (currentSubscriptionState == null) {
         currentSubscriptionState = new OSSubscriptionState(false, getCurrentPermissionState(context).areNotificationsEnabled());
         getCurrentPermissionState(context).observable.addObserver(currentSubscriptionState);
         currentSubscriptionState.observable.addObserverStrong(new OSSubscriptionChangedInternalObserver());
      }

      return currentSubscriptionState;
   }

   static OSSubscriptionState lastSubscriptionState;
   private static OSSubscriptionState getLastSubscriptionState(Context context) {
      if (context == null)
         return null;

      if (lastSubscriptionState == null)
         lastSubscriptionState = new OSSubscriptionState(true, false);

      return lastSubscriptionState;
   }

   private static OSObservable<OSSubscriptionObserver, OSSubscriptionStateChanges> subscriptionStateChangesObserver;
   static OSObservable<OSSubscriptionObserver, OSSubscriptionStateChanges> getSubscriptionStateChangesObserver() {
      if (subscriptionStateChangesObserver == null)
         subscriptionStateChangesObserver = new OSObservable<>("onOSSubscriptionChanged", true);
      return subscriptionStateChangesObserver;
   }
   // End SubscriptionState


   // Start EmailSubscriptionState
   private static OSEmailSubscriptionState currentEmailSubscriptionState;
   private static OSEmailSubscriptionState getCurrentEmailSubscriptionState(Context context) {
      if (context == null)
         return null;

      if (currentEmailSubscriptionState == null) {
         currentEmailSubscriptionState = new OSEmailSubscriptionState(false);
         currentEmailSubscriptionState.observable.addObserverStrong(new OSEmailSubscriptionChangedInternalObserver());
      }

      return currentEmailSubscriptionState;
   }

   static OSEmailSubscriptionState lastEmailSubscriptionState;
   private static OSEmailSubscriptionState getLastEmailSubscriptionState(Context context) {
      if (context == null)
         return null;

      if (lastEmailSubscriptionState == null)
         lastEmailSubscriptionState = new OSEmailSubscriptionState(true);

      return lastEmailSubscriptionState;
   }

   private static OSObservable<OSEmailSubscriptionObserver, OSEmailSubscriptionStateChanges> emailSubscriptionStateChangesObserver;
   static OSObservable<OSEmailSubscriptionObserver, OSEmailSubscriptionStateChanges> getEmailSubscriptionStateChangesObserver() {
      if (emailSubscriptionStateChangesObserver == null)
         emailSubscriptionStateChangesObserver = new OSObservable<>("onOSEmailSubscriptionChanged", true);
      return emailSubscriptionStateChangesObserver;
   }
   // End EmailSubscriptionState

   @Nullable
   public static OSDeviceState getDeviceState() {
      if (getPermissionSubscriptionState() == null)
         return null;
      return new OSDeviceState(getPermissionSubscriptionState());
   }

   private static class IAPUpdateJob {
      JSONArray toReport;
      boolean newAsExisting;
      OneSignalRestClient.ResponseHandler restResponseHandler;

      IAPUpdateJob(JSONArray toReport) {
         this.toReport = toReport;
      }
   }
   private static IAPUpdateJob iapUpdateJob;

   /**
    * Prompts the user for location permissions.
    * This allows for geotagging so you can send notifications to users based on location.
    * This does not accommodate any rationale-gating that is encouraged before requesting
    * permissions from the user.
    * <br/><br/>
    * See {@link #promptLocation()} for more details on how to manually prompt location permissions.
    *
    * @param enable If set to {@code false}, OneSignal will not prompt for location.
    *               If set to {@code true}, OneSignal will prompt users for location permissions
    *               when your app starts
    * @return the builder object you called this method on
    */
   public static void autoPromptLocation(boolean enable) {
      mAutoPromptLocation = enable;
   }

   /**
    * If notifications are disabled for your app, unsubscribe the user from OneSignal.
    * This will happen when your users go to <i>Settings</i> > <i>Apps</i> and turn off notifications or
    * they long press your notifications and select "block notifications". This is {@code false} by default.
    * @param set if {@code false} - don't unsubscribe users<br/>
    *            if {@code true} - unsubscribe users when notifications are disabled<br/>
    *            the default is {@code false}
    * @return the builder you called this method on
    */
   public static void unsubscribeWhenNotificationsAreDisabled(final boolean set) {
      if (taskController.shouldQueueTaskForInit(OSTaskController.UNSUBSCRIBE_WHEN_NOTIFICATION_ARE_DISABLED)) {
         logger.error("Waiting for remote params. " +
                 "Moving " + OSTaskController.UNSUBSCRIBE_WHEN_NOTIFICATION_ARE_DISABLED + " operation to a pending task queue.");
         taskController.addTaskToQueue(new Runnable() {
            @Override
            public void run() {
               logger.debug("Running " + OSTaskController.UNSUBSCRIBE_WHEN_NOTIFICATION_ARE_DISABLED + " operation from pending task queue.");
               unsubscribeWhenNotificationsAreDisabled(set);
            }
         });
         return;
      }

      // Already set by remote params
      if (getRemoteParamController().hasUnsubscribeNotificationKey()) {
         logger.warning("unsubscribeWhenNotificationsAreDisabled already called by remote params!, ignoring user set");
         return;
      }

      getRemoteParamController().saveUnsubscribeWhenNotificationsAreDisabled(set);
   }

   /**
    * 1/2 steps in OneSignal init, relying on initWithContext (usage order does not matter)
    * Sets the app id OneSignal should use in the application
    * This is should be set from all OneSignal entry points
    * @param newAppId - String app id associated with the OneSignal dashboard app
    */
   public static void setAppId(@NonNull String newAppId) {
      if (newAppId == null || newAppId.isEmpty()) {
         logger.warning("setAppId called with id: " +  newAppId + ", ignoring!");
         return;
      } else if (!newAppId.equals(appId)) {
         // Pre-check on app id to make sure init of SDK is performed properly
         //     Usually when the app id is changed during runtime so that SDK is reinitialized properly
         initDone = false;
         logger.verbose("setAppId called with id: " + newAppId + " changing id from: " + appId);
      }

      appId = newAppId;

      if (appContext == null) {
         logger.warning("appId set, but please call initWithContext(appContext) with Application context to complete OneSignal init!");
         return;
      }

      if (appActivity != null && appActivity.get() != null)
         init(appActivity.get());
      else
         init(appContext);
   }

   /**
    * 1/2 steps in OneSignal init, relying on setAppId (usage order does not matter)
    * Sets the global shared ApplicationContext for OneSignal
    * This is should be set from all OneSignal entry points
    *   - BroadcastReceivers, Services, and Activities
    * @param context - Context used by the Application of the app
    */
   public static void initWithContext(@NonNull Context context) {
      if (context == null) {
         logger.warning("initWithContext called with null context, ignoring!");
         return;
      }

      boolean wasAppContextNull = (appContext == null);
      appContext = context.getApplicationContext();
      if (context instanceof Activity)
         appActivity = new WeakReference<>((Activity) context);
      setupActivityLifecycleListener(wasAppContextNull);
      setupPrivacyConsent(appContext);

      if (appId == null) {
         // Get the cached app id, if it exists
         String oldAppId = getSavedAppId();
         if (oldAppId == null) {
            logger.warning("appContext set, but please call setAppId(appId) with a valid appId to complete OneSignal init!");
         } else {
            logger.verbose("appContext set and cached app id found, calling setAppId with: " + oldAppId);
            setAppId(oldAppId);
         }
         return;
      } else {
         logger.verbose("initWithContext called with: " + context);
      }
      init(context);
   }

   static void setRemoteNotificationReceivedHandler(OSRemoteNotificationReceivedHandler callback) {
      if (remoteNotificationReceivedHandler == null)
         remoteNotificationReceivedHandler = callback;
   }

   public static void setNotificationWillShowInForegroundHandler(@Nullable OSNotificationWillShowInForegroundHandler callback) {
      notificationWillShowInForegroundHandler = callback;
   }

   public static void setNotificationOpenedHandler(@Nullable OSNotificationOpenedHandler callback) {
      notificationOpenedHandler = callback;

      if (initDone && notificationOpenedHandler != null)
         fireCallbackForOpenedNotifications();
   }

   public static void setInAppMessageClickHandler(@Nullable OSInAppMessageClickHandler callback) {
      inAppMessageClickHandler = callback;
   }

   /**
    * Called after setAppId and initWithContext, depending on which one is called last (order does not matter)
    */
   synchronized private static void init(Context context) {
      logger.verbose("Starting OneSignal initialization!");
      OSNotificationController.setupNotificationServiceExtension(appContext);

      if (requiresUserPrivacyConsent() || !remoteParamController.isRemoteParamsCallDone()) {
         if (!remoteParamController.isRemoteParamsCallDone())
            logger.verbose("OneSignal SDK initialization delayed, " +
                    "waiting for remote params.");
         else
            logger.verbose("OneSignal SDK initialization delayed, " +
                    "waiting for privacy consent to be set.");

         delayedInitParams = new DelayedConsentInitializationParameters(context, appId);
         String lastAppId = appId;
         // Set app id null since OneSignal was not init fully
         appId = null;
         // Wrapper SDK's call init twice and pass null as the appId on the first call
         //  the app ID is required to download parameters, so do not download params until the appID is provided
         if (lastAppId != null && context != null)
            makeAndroidParamsRequest(lastAppId, getUserId());
         return;
      }

      // Keep last subscribed Status if already set
      subscribableStatus = subscribableStatus != Integer.MAX_VALUE ? subscribableStatus : osUtils.initializationChecker(appContext, appId);
      if (isSubscriptionStatusUninitializable())
          return;

      if (initDone) {
         if (notificationOpenedHandler != null)
            fireCallbackForOpenedNotifications();
         logger.debug("OneSignal SDK initialization already completed.");
         return;
      }

      handleActivityLifecycleHandler(context);
      // Clean saved init activity
      appActivity = null;

      OneSignalStateSynchronizer.initUserState();

      // Check and handle app id change of the current session
      handleAppIdChange();

      // Verify the session is an Amazon purchase and track it
      handleAmazonPurchase();

      OSPermissionChangedInternalObserver.handleInternalChanges(getCurrentPermissionState(appContext));

      // When the session reaches timeout threshold, start new session
      // This is where the LocationGMS prompt is triggered and shown to the user
      doSessionInit();

      if (notificationOpenedHandler != null)
         fireCallbackForOpenedNotifications();

      if (TrackGooglePurchase.CanTrack(appContext))
         trackGooglePurchase = new TrackGooglePurchase(appContext);

      if (TrackFirebaseAnalytics.CanTrack())
         trackFirebaseAnalytics = new TrackFirebaseAnalytics(appContext);

      initDone = true;
      OneSignal.Log(LOG_LEVEL.VERBOSE, "OneSignal SDK initialization done.");

      outcomeEventsController.sendSavedOutcomes();

      // Clean up any pending tasks that were queued up before initialization
      taskController.startPendingTasks();
   }

   static void onRemoteParamSet() {
      if (delayedInitParams != null) // Remote Params called from init
         reassignDelayedInitParams();
      else if (inForeground) // Remote Params called from onAppFocus
         onAppFocusLogic();
   }

   private static void setupActivityLifecycleListener(boolean wasAppContextNull) {
      // Register the lifecycle listener of the app for state changes in activities with proper context
      ActivityLifecycleListener.registerActivityLifecycleCallbacks((Application) appContext);

      // Do work here that should only happen once or at the start of a new lifecycle
      if (wasAppContextNull) {
         if (outcomeEventsFactory == null)
            outcomeEventsFactory = new OSOutcomeEventsFactory(logger, apiClient, getDBHelperInstance(), preferences);

         sessionManager.initSessionFromCache();
         outcomeEventsController = new OSOutcomeEventsController(sessionManager, outcomeEventsFactory);
         // Prefs require a context to save
         // If the previous state of appContext was null, kick off write in-case it was waiting
         OneSignalPrefs.startDelayedWrite();
         // Cleans out old cached data to prevent over using the storage on devices
         OneSignalCacheCleaner.cleanOldCachedData(appContext);
      }
   }

   private static void setupPrivacyConsent(Context context) {
      try {
         ApplicationInfo ai = context.getPackageManager().getApplicationInfo(context.getPackageName(), PackageManager.GET_META_DATA);
         Bundle bundle = ai.metaData;

         // Read the current privacy consent setting from AndroidManifest.xml
         String requireSetting = bundle.getString("com.onesignal.PrivacyConsent");
         setRequiresUserPrivacyConsent("ENABLE".equalsIgnoreCase(requireSetting));
      } catch (Throwable t) {
         t.printStackTrace();
      }
   }

   private static void handleAppIdChange() {
      // Re-register user if the app id changed (might happen when a dev is testing)
      String oldAppId = getSavedAppId();
      if (oldAppId != null) {
         if (!oldAppId.equals(appId)) {
            Log(LOG_LEVEL.DEBUG, "App id has changed:\nFrom: " + oldAppId + "\n To: " + appId + "\nClearing the user id, app state, and remoteParams as they are no longer valid");
            saveAppId(appId);
            OneSignalStateSynchronizer.resetCurrentState();
            remoteParamController.clearRemoteParams();
         }
      } else {
         // First time setting an app id
         Log(LOG_LEVEL.DEBUG, "App id set for first time:  " + appId);
         BadgeCountUpdater.updateCount(0, appContext);
         saveAppId(appId);
      }
   }

   public static boolean userProvidedPrivacyConsent() {
      return remoteParamController.getSavedUserConsentStatus();
   }

   private static boolean isSubscriptionStatusUninitializable() {
      return subscribableStatus == OSUtils.UNINITIALIZABLE_STATUS;
   }

   private static void handleActivityLifecycleHandler(Context context) {
      ActivityLifecycleHandler activityLifecycleHandler = ActivityLifecycleListener.getActivityLifecycleHandler();
      inForeground = OneSignal.getCurrentActivity() != null || context instanceof Activity;
      logger.debug("OneSignal handleActivityLifecycleHandler inForeground: " + inForeground);

      if (inForeground) {
         if (OneSignal.getCurrentActivity() == null && activityLifecycleHandler != null) {
            activityLifecycleHandler.setCurActivity((Activity) context);
            activityLifecycleHandler.setNextResumeIsFirstActivity(true);
         }
         OSNotificationRestoreWorkManager.beginEnqueueingWork(context, false);
         FocusTimeController.getInstance().appForegrounded();
      } else if (activityLifecycleHandler != null) {
         activityLifecycleHandler.setNextResumeIsFirstActivity(true);
      }
   }

   private static void handleAmazonPurchase() {
      try {
         Class.forName("com.amazon.device.iap.PurchasingListener");
         trackAmazonPurchase = new TrackAmazonPurchase(appContext);
      } catch (ClassNotFoundException e) {}
   }

   // If the app is not in the inForeground yet do not make an on_session call yet.
   // If we don't have a OneSignal player_id yet make the call to create it regardless of focus
   private static void doSessionInit() {
      // Check session time to determine whether to start a new session or not
      if (isPastOnSessionTime()) {
<<<<<<< HEAD
          OneSignalStateSynchronizer.setNewSession();
         if (inForeground) {
=======
         OneSignal.onesignalLog(LOG_LEVEL.DEBUG, "Starting new session");
         OneSignalStateSynchronizer.setNewSession();
         if (foreground) {
>>>>>>> 3ccd6839
            outcomeEventsController.cleanOutcomes();
            sessionManager.restartSessionIfNeeded(getAppEntryState());
            getInAppMessageController().resetSessionLaunchTime();
         }
<<<<<<< HEAD
      } else if (inForeground) {
         getInAppMessageController().initWithCachedInAppMessages();
=======
      } else if (foreground) {
         OneSignal.onesignalLog(LOG_LEVEL.DEBUG, "Continue on same session");
>>>>>>> 3ccd6839
         sessionManager.attemptSessionUpgrade(getAppEntryState());
      }
      getInAppMessageController().initWithCachedInAppMessages();

      // We still want register the user to OneSignal if the SDK was initialized
      //   in the background for the first time.
      if (!inForeground && hasUserId())
         return;

      setLastSessionTime(time.getCurrentTimeMillis());
      startRegistrationOrOnSession();
   }

   private static void startRegistrationOrOnSession() {
      if (waitingToPostStateSync)
         return;
      waitingToPostStateSync = true;

      if (OneSignalStateSynchronizer.getSyncAsNewSession())
         locationFired = false;

      startLocationUpdate();

      registerForPushFired = false;

      if (getRemoteParams() != null)
         registerForPushToken();
      else
         makeAndroidParamsRequest(appId, getUserId());
   }

   private static void startLocationUpdate() {
      LocationController.LocationHandler locationHandler = new LocationController.LocationHandler() {
         @Override
         public LocationController.PermissionType getType() {
            return LocationController.PermissionType.STARTUP;
         }
         @Override
         public void onComplete(LocationController.LocationPoint point) {
            lastLocationPoint = point;
            locationFired = true;
            registerUser();
         }
      };
      boolean doPrompt = mAutoPromptLocation && !promptedLocation;
      // Prompted so we don't ask for permissions more than once
      promptedLocation = promptedLocation || mAutoPromptLocation;

      LocationController.getLocation(appContext, doPrompt, false, locationHandler);
   }
   private static PushRegistrator mPushRegistrator;

   private static PushRegistrator getPushRegistrator() {
      if (mPushRegistrator != null)
         return mPushRegistrator;

      if (OSUtils.isFireOSDeviceType())
         mPushRegistrator = new PushRegistratorADM();
      else if (OSUtils.isAndroidDeviceType()) {
         if (OSUtils.hasFCMLibrary())
            mPushRegistrator = new PushRegistratorFCM();
      } else
         mPushRegistrator = new PushRegistratorHMS();

      return mPushRegistrator;
   }

   private static void registerForPushToken() {
      getPushRegistrator().registerForPush(appContext, googleProjectNumber, new PushRegistrator.RegisteredHandler() {
         @Override
         public void complete(String id, int status) {
            if (status < UserState.PUSH_STATUS_SUBSCRIBED) {
               // Only allow errored subscribableStatuses if we have never gotten a token.
               //   This ensures the device will not later be marked unsubscribed due to a
               //   any inconsistencies returned by Google Play services.
               // Also do not override a config error status if we got a runtime error
               if (OneSignalStateSynchronizer.getRegistrationId() == null &&
                   (subscribableStatus == UserState.PUSH_STATUS_SUBSCRIBED ||
                    pushStatusRuntimeError(subscribableStatus)))
                  subscribableStatus = status;
            }
            else if (pushStatusRuntimeError(subscribableStatus))
               subscribableStatus = status;

            lastRegistrationId = id;
            registerForPushFired = true;
            getCurrentSubscriptionState(appContext).setPushToken(id);
            registerUser();
         }
      });
   }

   private static boolean pushStatusRuntimeError(int subscriptionStatus) {
      return subscriptionStatus < -6;
   }

   private static void makeAndroidParamsRequest(String appId, String userId) {
      if (getRemoteParams() != null)
         return;

      OneSignalRemoteParams.makeAndroidParamsRequest(appId, userId, new OneSignalRemoteParams.Callback() {
         @Override
         public void complete(OneSignalRemoteParams.Params params) {
            if (params.googleProjectNumber != null)
               googleProjectNumber = params.googleProjectNumber;

            remoteParamController.saveRemoteParams(params, trackerFactory, preferences, logger);
            onRemoteParamSet();

            NotificationChannelManager.processChannelList(
               OneSignal.appContext,
               params.notificationChannels
            );
         }
      });
   }

   private static void fireCallbackForOpenedNotifications() {
      for (JSONArray dataArray : unprocessedOpenedNotifs)
         runNotificationOpenedCallback(dataArray);

      unprocessedOpenedNotifs.clear();
   }

   /**
    * TODO: Decide on a single logging method to use instead of using several all over the place
    * Please do not use this method for logging, it is meant solely to be
    * used by our wrapper SDK's.
    */
   public static void onesignalLog(LOG_LEVEL level, String message) {
      OneSignal.Log(level, message);
   }

   public static void provideUserConsent(boolean consent) {
      boolean previousConsentStatus = userProvidedPrivacyConsent();

      remoteParamController.saveUserConsentStatus(consent);

      if (!previousConsentStatus && consent && delayedInitParams != null) {
         OneSignal.Log(LOG_LEVEL.VERBOSE, "Privacy consent provided, reassigning all delayed init params and attempting init again...");
         reassignDelayedInitParams();
      }
   }

   private static void reassignDelayedInitParams() {
      Context delayedContext = delayedInitParams.context;
      String delayedAppId = delayedInitParams.appId;

      delayedInitParams = null;

      setAppId(delayedAppId);
      initWithContext(delayedContext);
   }

   static OneSignalRemoteParams.Params getRemoteParams() {
      return remoteParamController.getRemoteParams();
   }

   /**
    * Indicates if the SDK is still waiting for the user to provide consent
    */
   public static boolean requiresUserPrivacyConsent() {
      return appContext == null || isUserPrivacyConsentRequired() && !userProvidedPrivacyConsent();
   }

   /**
    * This method will be replaced by remote params set
    */
   public static void setRequiresUserPrivacyConsent(final boolean required) {
      // Already set by remote params
      if (getRemoteParamController().hasPrivacyConsentKey()) {
         logger.warning("setRequiresUserPrivacyConsent already called by remote params!, ignoring user set");
         return;
      }

      if (requiresUserPrivacyConsent() && !required) {
         OneSignal.Log(LOG_LEVEL.ERROR, "Cannot change requiresUserPrivacyConsent() from TRUE to FALSE");
         return;
      }

      getRemoteParamController().savePrivacyConsentRequired(required);
   }

   static boolean shouldLogUserPrivacyConsentErrorMessageForMethodName(String methodName) {
      if (requiresUserPrivacyConsent()) {
         if (methodName != null)
            OneSignal.Log(LOG_LEVEL.WARN, "Method " + methodName + " was called before the user provided privacy consent. Your application is set to require the user's privacy consent before the OneSignal SDK can be initialized. Please ensure the user has provided consent before calling this method. You can check the latest OneSignal consent status by calling OneSignal.userProvidedPrivacyConsent()");
         return true;
      }

      return false;
   }

   public static void setLogLevel(LOG_LEVEL inLogCatLevel, LOG_LEVEL inVisualLogLevel) {
      logCatLevel = inLogCatLevel; visualLogLevel = inVisualLogLevel;
   }

   /**
    * Enable logging to help debug if you run into an issue setting up OneSignal.
    * The following options are available with increasingly more information:
    * <br/>
    * - {@code NONE}
    * <br/>
    * - {@code FATAL}
    * <br/>
    * - {@code ERROR}
    * <br/>
    * - {@code WARN}
    * <br/>
    * - {@code INFO}
    * <br/>
    * - {@code DEBUG}
    * <br/>
    * - {@code VERBOSE}
    * @param inLogCatLevel Sets the logging level to print to the Android LogCat log
    * @param inVisualLogLevel Sets the logging level to show as alert dialogs
    */
   public static void setLogLevel(int inLogCatLevel, int inVisualLogLevel) {
      setLogLevel(getLogLevel(inLogCatLevel), getLogLevel(inVisualLogLevel));
   }

   private static OneSignal.LOG_LEVEL getLogLevel(int level) {
      switch(level) {
         case 0:
            return OneSignal.LOG_LEVEL.NONE;
         case 1:
            return OneSignal.LOG_LEVEL.FATAL;
         case 2:
            return OneSignal.LOG_LEVEL.ERROR;
         case 3:
            return OneSignal.LOG_LEVEL.WARN;
         case 4:
            return OneSignal.LOG_LEVEL.INFO;
         case 5:
            return OneSignal.LOG_LEVEL.DEBUG;
         case 6:
            return OneSignal.LOG_LEVEL.VERBOSE;
      }

      if (level < 0)
         return OneSignal.LOG_LEVEL.NONE;
      return OneSignal.LOG_LEVEL.VERBOSE;
   }

   static boolean atLogLevel(LOG_LEVEL level) {
      return level.compareTo(visualLogLevel) < 1 || level.compareTo(logCatLevel) < 1;
   }

   static void Log(@NonNull LOG_LEVEL level, @NonNull String message) {
      Log(level, message, null);
   }

   static void Log(@NonNull final LOG_LEVEL level, @NonNull String message, @Nullable Throwable throwable) {

      final String TAG = "OneSignal";

      if (level.compareTo(logCatLevel) < 1) {
         if (level == LOG_LEVEL.VERBOSE)
            Log.v(TAG, message, throwable);
         else if (level == LOG_LEVEL.DEBUG)
            Log.d(TAG, message, throwable);
         else if (level == LOG_LEVEL.INFO)
            Log.i(TAG, message, throwable);
         else if (level == LOG_LEVEL.WARN)
            Log.w(TAG, message, throwable);
         else if (level == LOG_LEVEL.ERROR || level == LOG_LEVEL.FATAL)
            Log.e(TAG, message, throwable);
      }

      if (level.compareTo(visualLogLevel) < 1 && OneSignal.getCurrentActivity() != null) {
         try {
            String fullMessage = message + "\n";
            if (throwable != null) {
               fullMessage += throwable.getMessage();
               StringWriter sw = new StringWriter();
               PrintWriter pw = new PrintWriter(sw);
               throwable.printStackTrace(pw);
               fullMessage += sw.toString();
            }

            final String finalFullMessage = fullMessage;
            OSUtils.runOnMainUIThread(new Runnable() {
               @Override
               public void run() {
                  if (OneSignal.getCurrentActivity() != null)
                     new AlertDialog.Builder(OneSignal.getCurrentActivity())
                         .setTitle(level.toString())
                         .setMessage(finalFullMessage)
                         .show();
               }
            });
         } catch(Throwable t) {
            Log.e(TAG, "Error showing logging message.", t);
         }
      }
   }

   static void logHttpError(String errorString, int statusCode, Throwable throwable, String errorResponse) {
      String jsonError = "";
      if (errorResponse != null && atLogLevel(LOG_LEVEL.INFO))
         jsonError = "\n" + errorResponse + "\n";
      Log(LOG_LEVEL.WARN, "HTTP code: " + statusCode + " " + errorString + jsonError, throwable);
   }

   static OSLogger getLogger() {
      return logger;
   }

   // Returns true if there is active time that is unsynced.
   @WorkerThread
   static void onAppLostFocus() {
      Log(LOG_LEVEL.DEBUG, "Application lost focus");
      inForeground = false;
      appEntryState = AppEntryAction.APP_CLOSE;

      setLastSessionTime(OneSignal.getTime().getCurrentTimeMillis());
      LocationController.onFocusChange();

      if (!initDone)
         return;

      if (trackAmazonPurchase != null)
         trackAmazonPurchase.checkListener();

      FocusTimeController.getInstance().appBackgrounded();

      scheduleSyncService();
   }

   // Schedules location update or a player update if there are any unsynced changes
   private static boolean scheduleSyncService() {
      boolean unsyncedChanges = OneSignalStateSynchronizer.persist();
      if (unsyncedChanges)
         OneSignalSyncServiceUtils.scheduleSyncTask(appContext);

      boolean locationScheduled = LocationController.scheduleUpdate(appContext);
      return locationScheduled || unsyncedChanges;
   }

   static void onAppFocus() {
      Log(LOG_LEVEL.DEBUG, "Application on focus");
      inForeground = true;

      // If the app gains focus and has not been set to NOTIFICATION_CLICK yet we can assume this is a normal app open
      if (!appEntryState.equals(AppEntryAction.NOTIFICATION_CLICK))
         appEntryState = AppEntryAction.APP_OPEN;

      LocationController.onFocusChange();

      if (OSUtils.shouldLogMissingAppIdError(appId))
         return;
      // Make sure remote param call has finish in order to know if privacyConsent is required
      if (!remoteParamController.isRemoteParamsCallDone()) {
         Log(LOG_LEVEL.DEBUG, "Delay onAppFocus logic due to missing remote params");
         makeAndroidParamsRequest(appId, getUserId());
         return;
      }

      onAppFocusLogic();
   }

   private static void onAppFocusLogic() {
      // Make sure without privacy consent, onAppFocus returns early
      if (shouldLogUserPrivacyConsentErrorMessageForMethodName("onAppFocus"))
         return;

      FocusTimeController.getInstance().appForegrounded();

      doSessionInit();

      if (trackGooglePurchase != null)
         trackGooglePurchase.trackIAP();

      OSNotificationRestoreWorkManager.beginEnqueueingWork(appContext, false);

      getCurrentPermissionState(appContext).refreshAsTo();

      if (trackFirebaseAnalytics != null && getFirebaseAnalyticsEnabled())
         trackFirebaseAnalytics.trackInfluenceOpenEvent();

      OneSignalSyncServiceUtils.cancelSyncTask(appContext);
   }

   static void addNetType(JSONObject jsonObj) {
      try {
         jsonObj.put("net_type", osUtils.getNetType());
      } catch (Throwable t) {}
   }

   private static int getTimeZoneOffset() {
      TimeZone timezone = Calendar.getInstance().getTimeZone();
      int offset = timezone.getRawOffset();

      if (timezone.inDaylightTime(new Date()))
          offset = offset + timezone.getDSTSavings();

      return offset / 1000;
   }

   private static void registerUser() {
      Log(LOG_LEVEL.DEBUG,
         "registerUser:" +
         "registerForPushFired:" + registerForPushFired +
         ", locationFired: " + locationFired +
         ", remoteParams: " + getRemoteParams() +
         ", appId: " + appId
      );

      if (!registerForPushFired || !locationFired || getRemoteParams() == null || appId == null)
         return;

      new Thread(new Runnable() {
         public void run() {
            try {
               registerUserTask();
               OneSignalChromeTabAndroidFrame.setup(appId, userId, AdvertisingIdProviderGPS.getLastValue(), getRemoteParams());
            } catch(JSONException t) {
               Log(LOG_LEVEL.FATAL, "FATAL Error registering device!", t);
            }
         }
      }, "OS_REG_USER").start();
   }

   private static void registerUserTask() throws JSONException {
      String packageName = appContext.getPackageName();
      PackageManager packageManager = appContext.getPackageManager();

      JSONObject deviceInfo = new JSONObject();

      deviceInfo.put("app_id", getSavedAppId());

      if (getAdIdProvider() != null) {
         String adId = getAdIdProvider().getIdentifier(appContext);
         if (adId != null)
            deviceInfo.put("ad_id", adId);
      }
      deviceInfo.put("device_os", Build.VERSION.RELEASE);
      deviceInfo.put("timezone", getTimeZoneOffset());
      deviceInfo.put("language", OSUtils.getCorrectedLanguage());
      deviceInfo.put("sdk", VERSION);
      deviceInfo.put("sdk_type", sdkType);
      deviceInfo.put("android_package", packageName);
      deviceInfo.put("device_model", Build.MODEL);

      try {
         deviceInfo.put("game_version", packageManager.getPackageInfo(packageName, 0).versionCode);
      } catch (PackageManager.NameNotFoundException e) {}

      deviceInfo.put("net_type", osUtils.getNetType());
      deviceInfo.put("carrier", osUtils.getCarrierName());
      deviceInfo.put("rooted", RootToolsInternalMethods.isRooted());

      OneSignalStateSynchronizer.updateDeviceInfo(deviceInfo);

      JSONObject pushState = new JSONObject();
      pushState.put("identifier", lastRegistrationId);
      pushState.put("subscribableStatus", subscribableStatus);
      pushState.put("androidPermission", areNotificationsEnabledForSubscribedState());
      pushState.put("device_type", osUtils.getDeviceType());
      OneSignalStateSynchronizer.updatePushState(pushState);

      if (isLocationShared() && lastLocationPoint != null)
         OneSignalStateSynchronizer.updateLocation(lastLocationPoint);

      OneSignalStateSynchronizer.readyToUpdate(true);

      waitingToPostStateSync = false;
   }

   public static void setEmail(@NonNull final String email, EmailUpdateHandler callback) {
      setEmail(email, null, callback);
   }

   public static void setEmail(@NonNull final String email) {
      setEmail(email, null, null);
   }

   public static void setEmail(@NonNull final String email, @Nullable final String emailAuthHash) {
      setEmail(email, emailAuthHash, null);
   }

   /**
    * Set an email for the device to later send emails to this address
    * @param email The email that you want subscribe and associate with the device
    * @param emailAuthHash Generated auth hash from your server to authorize. (Recommended)
    *                      Create and send this hash from your backend to your app after
    *                          the user logs into your app.
    *                      DO NOT generate this from your app!
    *                      Omit this value if you do not have a backend to authenticate the user.
    * @param callback Fire onSuccess or onFailure depending if the update successes or fails
    */
   public static void setEmail(@NonNull final String email, @Nullable final String emailAuthHash, @Nullable final EmailUpdateHandler callback) {
      if (taskController.shouldQueueTaskForInit(OSTaskController.SET_EMAIL)) {
         logger.error("Waiting for remote params. " +
                 "Moving " + OSTaskController.SET_EMAIL + " operation to a pending task queue.");
         taskController.addTaskToQueue(new Runnable() {
            @Override
            public void run() {
               logger.debug("Running " + OSTaskController.SET_EMAIL + " operation from a pending task queue.");
               setEmail(email, emailAuthHash, callback);
            }
         });
         return;
      }
      // If applicable, check if the user provided privacy consent
      if (shouldLogUserPrivacyConsentErrorMessageForMethodName(OSTaskController.SET_EMAIL))
         return;

      if (!OSUtils.isValidEmail(email)) {
         String errorMessage = "Email is invalid";
         if (callback != null)
            callback.onFailure(new EmailUpdateError(EmailErrorType.VALIDATION, errorMessage));
         logger.error(errorMessage);
         return;
      }

      if (getRemoteParams().useEmailAuth && emailAuthHash == null) {
         String errorMessage = "Email authentication (auth token) is set to REQUIRED for this application. Please provide an auth token from your backend server or change the setting in the OneSignal dashboard.";
         if (callback != null)
            callback.onFailure(new EmailUpdateError(EmailErrorType.REQUIRES_EMAIL_AUTH, errorMessage));
         logger.error(errorMessage);
         return;
      }

      emailUpdateHandler = callback;

      String trimmedEmail = email.trim();

      String internalEmailAuthHash = emailAuthHash;
      if (internalEmailAuthHash != null)
         internalEmailAuthHash = internalEmailAuthHash.toLowerCase();

      getCurrentEmailSubscriptionState(appContext).setEmailAddress(trimmedEmail);
      OneSignalStateSynchronizer.setEmail(trimmedEmail.toLowerCase(), internalEmailAuthHash);
   }

   /**
    * Call when user logs out of their account.
    * This dissociates the device from the email address.
    * This does not effect the subscription status of the email address itself.
    */
   public static void logoutEmail() {
      logoutEmail(null);
   }

   public static void logoutEmail(@Nullable final EmailUpdateHandler callback) {
      if (taskController.shouldQueueTaskForInit(OSTaskController.LOGOUT_EMAIL)) {
         logger.error("Waiting for remote params. " +
                 "Moving " + OSTaskController.LOGOUT_EMAIL + " operation to a pending task queue.");
         taskController.addTaskToQueue(new Runnable() {
            @Override
            public void run() {
               logger.debug("Running  " + OSTaskController.LOGOUT_EMAIL + " operation from pending task queue.");
               logoutEmail(callback);
            }
         });
         return;
      }

      // If applicable, check if the user provided privacy consent
      if (shouldLogUserPrivacyConsentErrorMessageForMethodName(OSTaskController.LOGOUT_EMAIL))
         return;

      if (getEmailId() == null) {
         final String message = "logoutEmail not valid as email was not set or already logged out!";
         if (callback != null)
            callback.onFailure(new EmailUpdateError(EmailErrorType.INVALID_OPERATION, message));
         logger.error(message);
         return;
      }

      emailLogoutHandler = callback;
      OneSignalStateSynchronizer.logoutEmail();
   }

   public static void setExternalUserId(@NonNull final String externalId) {
      setExternalUserId(externalId, null);
   }

   public static void setExternalUserId(@NonNull final String externalId, @Nullable final OSExternalUserIdUpdateCompletionHandler completionCallback) {
      if (taskController.shouldQueueTaskForInit(OSTaskController.SET_EXTERNAL_USER_ID)) {
         logger.error("Waiting for remote params. " +
                 "Moving " + OSTaskController.SET_EXTERNAL_USER_ID + " operation to a pending task queue.");
         taskController.addTaskToQueue(new Runnable() {
            @Override
            public void run() {
               logger.debug("Running " + OSTaskController.SET_EXTERNAL_USER_ID + " operation from pending task queue.");
               setExternalUserId(externalId, completionCallback);
            }
         });
         return;
      }

      if (shouldLogUserPrivacyConsentErrorMessageForMethodName(OSTaskController.SET_EXTERNAL_USER_ID))
         return;

      if (externalId == null) {
         logger.warning("External id can't be null, set an empty string to remove an external id");
         return;
      }

      try {
         OneSignalStateSynchronizer.setExternalUserId(externalId, completionCallback);
      } catch (JSONException exception) {
         String operation = externalId.equals("") ? "remove" : "set";
         logger.error("Attempted to " + operation + " external ID but encountered a JSON exception");
         exception.printStackTrace();
      }
   }

   public static void removeExternalUserId() {
      if (shouldLogUserPrivacyConsentErrorMessageForMethodName("removeExternalUserId()"))
         return;

      removeExternalUserId(null);
   }

   public static void removeExternalUserId(final OSExternalUserIdUpdateCompletionHandler completionHandler) {
      if (shouldLogUserPrivacyConsentErrorMessageForMethodName("removeExternalUserId()"))
         return;

      // to remove the external user ID, the API requires an empty string
      setExternalUserId("", completionHandler);
   }

   /**
    * Tag a user based on an app event of your choosing so later you can create
    * <a href="https://documentation.onesignal.com/docs/segmentation">OneSignal Segments</a>
    * to target these users.
    *
    * @see OneSignal#sendTags to set more than one tag on a user at a time.
    *
    * @param key Key of your chossing to create or update
    * @param value Value to set on the key. <b>Note:</b> Passing in a blank {@code String} deletes
    *              the key.
    * @see OneSignal#deleteTag
    * @see OneSignal#deleteTags
    */
   public static void sendTag(final String key, final String value) {
      if (taskController.shouldQueueTaskForInit(OSTaskController.SEND_TAG)) {
         logger.error("Waiting for remote params. " +
                 "Moving " + OSTaskController.SEND_TAG + " operation to a pending task queue.");
         taskController.addTaskToQueue(new Runnable() {
            @Override
            public void run() {
               logger.debug("Running " + OSTaskController.SEND_TAG + " operation from pending task queue.");
               sendTag(key, value);
            }
         });
         return;
      }

      // If applicable, check if the user provided privacy consent
      if (shouldLogUserPrivacyConsentErrorMessageForMethodName(OSTaskController.SEND_TAG))
         return;

      try {
         sendTags(new JSONObject().put(key, value));
      } catch (JSONException t) {
         t.printStackTrace();
      }
   }

   public static void sendTags(String jsonString) {
      try {
         sendTags(new JSONObject(jsonString));
      } catch (JSONException t) {
         Log(LOG_LEVEL.ERROR, "Generating JSONObject for sendTags failed!", t);
      }
   }

   /**
    * Tag a user based on an app event of your choosing so later you can create
    * <a href="https://documentation.onesignal.com/docs/segmentation">OneSignal Segments</a>
    *  to target these users.
    * @param keyValues Key value pairs of your choosing to create or update. <b>Note:</b>
    *                  Passing in a blank String as a value deletes a key.
    * @see OneSignal#deleteTag
    * @see OneSignal#deleteTags
    */
   public static void sendTags(final JSONObject keyValues) {
      sendTags(keyValues, null);
   }

   /**
    * Tag a user based on an app event of your choosing so later you can create
    * <a href="https://documentation.onesignal.com/docs/segmentation">OneSignal Segments</a>
    *  to target these users.
    *
    *  NOTE: The ChangeTagsUpdateHandler will not be called under all circumstances. It can also take
    *  more than 5 seconds in some cases to be called, so please do not block any user action
    *  based on this callback.
    * @param keyValues Key value pairs of your choosing to create or update. <b>Note:</b>
    *                  Passing in a blank String as a value deletes a key.
    * @see OneSignal#deleteTag
    * @see OneSignal#deleteTags
    *
    */
   public static void sendTags(final JSONObject keyValues, final ChangeTagsUpdateHandler changeTagsUpdateHandler) {
      if (taskController.shouldQueueTaskForInit(OSTaskController.SEND_TAGS)) {
         logger.error("Waiting for remote params. " +
                 "Moving " + OSTaskController.SEND_TAGS + " operation to a pending task queue.");
         taskController.addTaskToQueue(new Runnable() {
            @Override
            public void run() {
               logger.debug("Running " + OSTaskController.SEND_TAGS + " operation from pending task queue.");
               sendTags(keyValues, changeTagsUpdateHandler);
            }
         });
         return;
      }

      // If applicable, check if the user provided privacy consent
      if (shouldLogUserPrivacyConsentErrorMessageForMethodName(OSTaskController.SEND_TAGS))
         return;

      Runnable sendTagsRunnable = new Runnable() {
         @Override
         public void run() {
            if (keyValues == null) {
               logger.error("Attempted to send null tags");
               if (changeTagsUpdateHandler != null)
                  changeTagsUpdateHandler.onFailure(new SendTagsError(-1, "Attempted to send null tags"));
               return;
            }

            JSONObject existingKeys = OneSignalStateSynchronizer.getTags(false).result;
            JSONObject toSend = new JSONObject();

            Iterator<String> keys = keyValues.keys();
            String key;
            Object value;

            while (keys.hasNext()) {
               key = keys.next();
               try {
                  value = keyValues.opt(key);
                  if (value instanceof JSONArray || value instanceof JSONObject)
                     Log(LOG_LEVEL.ERROR, "Omitting key '" + key  + "'! sendTags DO NOT supported nested values!");
                  else if (keyValues.isNull(key) || "".equals(value)) {
                     if (existingKeys != null && existingKeys.has(key))
                        toSend.put(key, "");
                  }
                  else
                     toSend.put(key, value.toString());
               }
               catch (Throwable t) {}
            }

            if (!toSend.toString().equals("{}")) {
               logger.debug("Available tags to send: " + toSend.toString());
               OneSignalStateSynchronizer.sendTags(toSend, changeTagsUpdateHandler);
            } else {
               logger.debug("Send tags ended successfully");
               if (changeTagsUpdateHandler != null)
                  changeTagsUpdateHandler.onSuccess(existingKeys);
            }
         }
      };

      // If pendingTaskExecutor is running, there might be sendTags tasks running, use it to run sendTagsRunnable to keep order call
      if (taskController.shouldRunTaskThroughQueue()) {
         logger.debug("Sending " + OSTaskController.SEND_TAGS + " operation to pending task queue.");
         taskController.addTaskToQueue(sendTagsRunnable);
         return;
      }

      sendTagsRunnable.run();
   }

   public static void postNotification(String json, final PostNotificationResponseHandler handler) {
      try {
         postNotification(new JSONObject(json), handler);
      } catch (JSONException e) {
         Log(LOG_LEVEL.ERROR, "Invalid postNotification JSON format: " + json);
      }
   }

   /**
    * Allows you to send notifications from user to user or schedule ones in the future to be delivered
    * to the current device.
    * <br/><br/>
    * <b>Note:</b> You can only use {@code include_player_ids} as a targeting parameter from your app.
    * Other target options such as {@code tags} and {@code included_segments} require your OneSignal
    * App REST API key which can only be used from your server.
    *
    * @param json Contains notification options, see <a href="https://documentation.onesignal.com/reference#create-notification">OneSignal | Create Notification</a>
    *              POST call for all options.
    * @param handler a {@link PostNotificationResponseHandler} object to receive the request result
    */
   public static void postNotification(JSONObject json, final PostNotificationResponseHandler handler) {

      // If applicable, check if the user provided privacy consent
      if (shouldLogUserPrivacyConsentErrorMessageForMethodName("postNotification()"))
         return;

      try {
         if (!json.has("app_id"))
            json.put("app_id", getSavedAppId());

         // app_id will not be set if init was never called.
         if (!json.has("app_id")) {
            if (handler != null)
               handler.onFailure(new JSONObject().put("error", "Missing app_id"));
            return;
         }

         OneSignalRestClient.post("notifications/", json, new OneSignalRestClient.ResponseHandler() {
            @Override
            public void onSuccess(String response) {
               logger.debug("HTTP create notification success: " + (response != null ? response : "null"));
               if (handler != null) {
                  try {
                     JSONObject jsonObject = new JSONObject(response);
                     if (jsonObject.has("errors"))
                        handler.onFailure(jsonObject);
                     else
                        handler.onSuccess(new JSONObject(response));
                  } catch (Throwable t) {
                     t.printStackTrace();
                  }
               }
            }

            @Override
            void onFailure(int statusCode, String response, Throwable throwable) {
               logHttpError("create notification failed", statusCode, throwable, response);
               if (handler != null) {
                  try {
                     if (statusCode == 0)
                        response = "{\"error\": \"HTTP no response error\"}";

                     handler.onFailure(new JSONObject(response));
                  } catch (Throwable t) {
                     try {
                        handler.onFailure(new JSONObject("{\"error\": \"Unknown response!\"}"));
                     } catch (JSONException e) {
                        e.printStackTrace();
                     }
                  }
               }
            }
         });
      } catch (JSONException e) {
         logger.error("HTTP create notification json exception!", e);
         if (handler != null) {
            try {
               handler.onFailure(new JSONObject("{'error': 'HTTP create notification json exception!'}"));
            } catch (JSONException e1) {
               e1.printStackTrace();
            }
         }
      }
   }

   /**
    * Retrieve a list of tags that have been set on the user frm the OneSignal server.
    * @param getTagsHandler an instance of {@link OSGetTagsHandler}.
    *                       <br/>
    *                       Calls {@link OSGetTagsHandler#tagsAvailable(JSONObject) tagsAvailable} once the tags are available
    */
   public static void getTags(final OSGetTagsHandler getTagsHandler) {
      if (taskController.shouldQueueTaskForInit(OSTaskController.GET_TAGS)) {
         logger.error("Waiting for remote params. " +
                 "Moving " + OSTaskController.GET_TAGS + " operation to a pending queue.");
         taskController.addTaskToQueue(new Runnable() {
            @Override
            public void run() {
               logger.debug("Running " + OSTaskController.GET_TAGS + " operation from pending queue.");
               getTags(getTagsHandler);
            }
         });
         return;
      }

      // If applicable, check if the user provided privacy consent
      if (shouldLogUserPrivacyConsentErrorMessageForMethodName(OSTaskController.GET_TAGS))
         return;

      if (getTagsHandler == null) {
         logger.error("getTags called with null GetTagsHandler!");
         return;
      }

      new Thread(new Runnable() {
         @Override
         public void run() {
            synchronized (pendingGetTagsHandlers) {
               pendingGetTagsHandlers.add(getTagsHandler);

               // If there is an existing in-flight request, we should return
               // since there's no point in making a duplicate runnable
               if (pendingGetTagsHandlers.size() > 1) return;
            }

            runGetTags();
         }
      }, "OS_GETTAGS").start();
   }

   private static void runGetTags() {
      if (getUserId() == null) {
         return;
      }

      internalFireGetTagsCallbacks();
   }

   private static void internalFireGetTagsCallbacks() {
      synchronized (pendingGetTagsHandlers) {
         if (pendingGetTagsHandlers.size() == 0) return;
      }

      new Thread(new Runnable() {
         @Override
         public void run() {
            final UserStateSynchronizer.GetTagsResult tags = OneSignalStateSynchronizer.getTags(!getTagsCall);
            if (tags.serverSuccess) getTagsCall = true;

            synchronized (pendingGetTagsHandlers) {
               for (OSGetTagsHandler handler : pendingGetTagsHandlers) {
                  handler.tagsAvailable(tags.result == null || tags.toString().equals("{}") ? null : tags.result);
               }

               pendingGetTagsHandlers.clear();
            }
         }
      }, "OS_GETTAGS_CALLBACK").start();
   }

   /**
    * Deletes a single tag that was previously set on a user with
    * @see OneSignal#sendTag or {@link #sendTags(JSONObject)}.
    * @see OneSignal#deleteTags if you need to delete
    * more than one.
    * @param key Key to remove.
    */
   public static void deleteTag(String key) {
      deleteTag(key, null);
   }

   public static void deleteTag(String key, ChangeTagsUpdateHandler handler) {
      //if applicable, check if the user provided privacy consent
      if (shouldLogUserPrivacyConsentErrorMessageForMethodName("deleteTag()"))
         return;

      Collection<String> tempList = new ArrayList<>(1);
      tempList.add(key);
      deleteTags(tempList, handler);
   }

   /**
    * Deletes one or more tags that were previously set on a user with
    * @see OneSignal#sendTag or {@link #sendTags(JSONObject)}.
    * @param keys Keys to remove.
    */
   public static void deleteTags(Collection<String> keys) {
      deleteTags(keys, null);
   }

   public static void deleteTags(Collection<String> keys, ChangeTagsUpdateHandler handler) {
      //if applicable, check if the user provided privacy consent
      if (shouldLogUserPrivacyConsentErrorMessageForMethodName("deleteTags()"))
         return;

      try {
         JSONObject jsonTags = new JSONObject();
         for (String key : keys)
            jsonTags.put(key, "");

         sendTags(jsonTags, handler);
      } catch (Throwable t) {
         Log(LOG_LEVEL.ERROR, "Failed to generate JSON for deleteTags.", t);
      }
   }

   public static void deleteTags(String jsonArrayString) {
      deleteTags(jsonArrayString, null);
   }

   public static void deleteTags(String jsonArrayString, ChangeTagsUpdateHandler handler) {
      try {
         deleteTags(new JSONArray(jsonArrayString), handler);
      } catch (Throwable t) {
         Log(LOG_LEVEL.ERROR, "Failed to generate JSON for deleteTags.", t);
      }
   }

   public static void deleteTags(JSONArray jsonArray, ChangeTagsUpdateHandler handler) {
      //if applicable, check if the user provided privacy consent
      if (shouldLogUserPrivacyConsentErrorMessageForMethodName("deleteTags()"))
         return;

      try {
         JSONObject jsonTags = new JSONObject();

         for (int i = 0; i < jsonArray.length(); i++)
            jsonTags.put(jsonArray.getString(i), "");

         sendTags(jsonTags, handler);
      } catch (Throwable t) {
         Log(LOG_LEVEL.ERROR, "Failed to generate JSON for deleteTags.", t);
      }
   }

   static void sendPurchases(JSONArray purchases, boolean newAsExisting, OneSignalRestClient.ResponseHandler responseHandler) {

      //if applicable, check if the user provided privacy consent
      if (shouldLogUserPrivacyConsentErrorMessageForMethodName("sendPurchases()"))
         return;

      if (getUserId() == null) {
         iapUpdateJob = new IAPUpdateJob(purchases);
         iapUpdateJob.newAsExisting = newAsExisting;
         iapUpdateJob.restResponseHandler = responseHandler;

         return;
      }

      try {
         JSONObject jsonBody = new JSONObject();
         jsonBody.put("app_id", getSavedAppId());
         if (newAsExisting)
            jsonBody.put("existing", true);
         jsonBody.put("purchases", purchases);

         OneSignalRestClient.post("players/" + getUserId() + "/on_purchase", jsonBody, responseHandler);
         if (getEmailId() != null)
            OneSignalRestClient.post("players/" + getEmailId() + "/on_purchase", jsonBody, null);
      } catch (Throwable t) {
         Log(LOG_LEVEL.ERROR, "Failed to generate JSON for sendPurchases.", t);
      }
   }

   private static boolean openURLFromNotification(Context context, JSONArray dataArray) {

      //if applicable, check if the user provided privacy consent
      if (shouldLogUserPrivacyConsentErrorMessageForMethodName(null))
         return false;

      int jsonArraySize = dataArray.length();

      boolean urlOpened = false;

      for (int i = 0; i < jsonArraySize; i++) {
         try {
            JSONObject data = dataArray.getJSONObject(i);
            if (!data.has("custom"))
               continue;

            JSONObject customJSON = new JSONObject(data.optString("custom"));

            if (customJSON.has("u")) {
               String url = customJSON.optString("u", null);
               if (url != null) {
                  OSUtils.openURLInBrowser(url);
                  urlOpened = true;
               }
            }
         } catch (Throwable t) {
            Log(LOG_LEVEL.ERROR, "Error parsing JSON item " + i + "/" + jsonArraySize + " for launching a web URL.", t);
         }
      }

      return urlOpened;
   }

   private static void runNotificationOpenedCallback(final JSONArray dataArray) {
      if (notificationOpenedHandler == null) {
         unprocessedOpenedNotifs.add(dataArray);
         return;
      }

      fireNotificationOpenedHandler(generateNotificationOpenedResult(dataArray));
   }

   // Also called for received but OSNotification is extracted from it.
   @NonNull
   private static OSNotificationOpenedResult generateNotificationOpenedResult(JSONArray jsonArray) {
      int jsonArraySize = jsonArray.length();

      boolean firstMessage = true;
      int androidNotificationId = jsonArray.optJSONObject(0).optInt(BUNDLE_KEY_ANDROID_NOTIFICATION_ID);

      List<OSNotification> groupedNotifications = new ArrayList<>();
      String actionSelected = null;
      JSONObject payload = null;

      for (int i = 0; i < jsonArraySize; i++) {
         try {
            payload = jsonArray.getJSONObject(i);

            if (actionSelected == null && payload.has(BUNDLE_KEY_ACTION_ID))
               actionSelected = payload.optString(BUNDLE_KEY_ACTION_ID, null);

            if (firstMessage)
               firstMessage = false;
            else {
               groupedNotifications.add(new OSNotification(payload));
            }
         } catch (Throwable t) {
            Log(LOG_LEVEL.ERROR, "Error parsing JSON item " + i + "/" + jsonArraySize + " for callback.", t);
         }
      }

      OSNotificationAction.ActionType actionType = actionSelected != null ? OSNotificationAction.ActionType.ActionTaken : OSNotificationAction.ActionType.Opened;
      OSNotificationAction notificationAction = new OSNotificationAction(actionType, actionSelected);

      OSNotification notification = new OSNotification(groupedNotifications, payload, androidNotificationId);
      return new OSNotificationOpenedResult(notification, notificationAction);
   }

   private static void fireNotificationOpenedHandler(final OSNotificationOpenedResult openedResult) {
      // TODO: Is there a reason we need the opened handler to be fired from main thread?

      // TODO: Once the NotificationOpenedHandler gets a Worker, we should make sure we add a catch
      //    like we have implemented for the OSRemoteNotificationReceivedHandler and NotificationWillShowInForegroundHandlers
      OSUtils.runOnMainUIThread(new Runnable() {
         @Override
         public void run() {
            notificationOpenedHandler.notificationOpened(openedResult);
         }
      });
   }

   /**
    * Called when receiving FCM/ADM message after it has been displayed.
    * Or right when it is received if it is a silent one
    *   If a NotificationExtenderService is present in the developers app this will not fire for silent notifications.
    */
   static void handleNotificationReceived(OSNotificationGenerationJob notificationJob) {
      try {
         JSONObject jsonObject = new JSONObject(notificationJob.getJsonPayload().toString());
         jsonObject.put(BUNDLE_KEY_ANDROID_NOTIFICATION_ID, notificationJob.getAndroidId());

         OSNotificationOpenedResult openResult = generateNotificationOpenedResult(newJsonArray(jsonObject));
         if (trackFirebaseAnalytics != null && getFirebaseAnalyticsEnabled())
            trackFirebaseAnalytics.trackReceivedEvent(openResult);

      } catch (JSONException e) {
         e.printStackTrace();
      }
   }

   /**
    * Checks if the app is in the background
    * Checks if notificationWillShowInForegroundHandler is setup
    * <br/><br/>
    * @see OSNotificationWillShowInForegroundHandler
    */
   static boolean shouldFireForegroundHandlers() {
      if (!isInForeground()) {
         OneSignal.onesignalLog(LOG_LEVEL.INFO, "App is in background, show notification");
         return false;
      }

      if (notificationWillShowInForegroundHandler == null) {
         OneSignal.onesignalLog(LOG_LEVEL.INFO, "No NotificationWillShowInForegroundHandler setup, show notification");
         return false;
      }

      return true;
   }

   /**
    * Responsible for firing the notificationWillShowInForegroundHandler
    * <br/><br/>
    * @see OSNotificationWillShowInForegroundHandler
    */
   static void fireForegroundHandlers(OSNotificationController notificationController) {
      OneSignal.onesignalLog(OneSignal.LOG_LEVEL.INFO, "Fire notificationWillShowInForegroundHandler");

      OSNotificationReceivedEvent notificationReceivedEvent = notificationController.getNotificationReceivedEvent();
      try {
         OneSignal.notificationWillShowInForegroundHandler.notificationWillShowInForeground(notificationReceivedEvent);
      } catch (Throwable t) {
         OneSignal.onesignalLog(LOG_LEVEL.ERROR, "Exception thrown while notification was being processed for display by notificationWillShowInForegroundHandler, showing notification in foreground!");
         notificationReceivedEvent.complete(notificationReceivedEvent.getNotification());
         throw t;
      }
   }

   /**
    * Method called when opening a notification
    */
   static void handleNotificationOpen(Context context, final JSONArray data, final boolean fromAlert, @Nullable final String notificationId) {
      // Delay call until remote params are set
      if (taskController.shouldQueueTaskForInit(OSTaskController.HANDLE_NOTIFICATION_OPEN)) {
         logger.error("Waiting for remote params. " +
                 "Moving " + OSTaskController.HANDLE_NOTIFICATION_OPEN + " operation to a pending queue.");
         taskController.addTaskToQueue(new Runnable() {
            @Override
            public void run() {
               if (appContext != null) {
                  logger.debug("Running " + OSTaskController.HANDLE_NOTIFICATION_OPEN + " operation from pending queue.");
                  handleNotificationOpen(appContext, data, fromAlert, notificationId);
               }
            }
         });
         return;
      }

      // If applicable, check if the user provided privacy consent
      if (shouldLogUserPrivacyConsentErrorMessageForMethodName(null))
         return;

      notificationOpenedRESTCall(context, data);

      if (trackFirebaseAnalytics != null && getFirebaseAnalyticsEnabled())
         trackFirebaseAnalytics.trackOpenedEvent(generateNotificationOpenedResult(data));

      boolean urlOpened = false;
      boolean defaultOpenActionDisabled = "DISABLE".equals(OSUtils.getManifestMeta(context, "com.onesignal.NotificationOpened.DEFAULT"));

      if (!defaultOpenActionDisabled)
         urlOpened = openURLFromNotification(context, data);

      // Check if the notification click should lead to a DIRECT session
      if (shouldInitDirectSessionFromNotificationOpen(context, fromAlert, urlOpened, defaultOpenActionDisabled)) {
         // We want to set the app entry state to NOTIFICATION_CLICK when coming from background
         appEntryState = AppEntryAction.NOTIFICATION_CLICK;
         sessionManager.onDirectInfluenceFromNotificationOpen(appEntryState, notificationId);
      }

      runNotificationOpenedCallback(data);
   }

   static boolean startOrResumeApp(Context inContext) {
      Intent launchIntent = inContext.getPackageManager().getLaunchIntentForPackage(inContext.getPackageName());
      // Make sure we have a launcher intent.
      if (launchIntent != null) {
         launchIntent.setFlags(Intent.FLAG_ACTIVITY_REORDER_TO_FRONT | Intent.FLAG_ACTIVITY_NEW_TASK);
         inContext.startActivity(launchIntent);
         return true;
      }
      return false;
   }

   /**
    * 1. App is not an alert
    * 2. Not a URL open
    * 3. Manifest setting for com.onesignal.NotificationOpened.DEFAULT is not disabled
    * 4. App is coming from the background
    * 5. App open/resume intent exists
    */
   private static boolean shouldInitDirectSessionFromNotificationOpen(Context context, boolean fromAlert, boolean urlOpened, boolean defaultOpenActionDisabled) {
      return !fromAlert
              && !urlOpened
              && !defaultOpenActionDisabled
              && !inForeground
              && startOrResumeApp(context);
   }

   private static void notificationOpenedRESTCall(Context inContext, JSONArray dataArray) {
      for (int i = 0; i < dataArray.length(); i++) {
         try {
            JSONObject data = dataArray.getJSONObject(i);
            JSONObject customJson = new JSONObject(data.optString("custom", null));

            String notificationId = customJson.optString("i", null);
            // Prevent duplicate calls from summary notifications.
            //  Also needed if developer overrides setAutoCancel.
            if (postedOpenedNotifIds.contains(notificationId))
               continue;
            postedOpenedNotifIds.add(notificationId);

            JSONObject jsonBody = new JSONObject();
            jsonBody.put("app_id", getSavedAppId(inContext));
            jsonBody.put("player_id", getSavedUserId(inContext));
            jsonBody.put("opened", true);
            jsonBody.put("device_type", osUtils.getDeviceType());

            OneSignalRestClient.put("notifications/" + notificationId, jsonBody, new OneSignalRestClient.ResponseHandler() {
               @Override
               void  onFailure(int statusCode, String response, Throwable throwable) {
                  logHttpError("sending Notification Opened Failed", statusCode, throwable, response);
               }
            });
         }
         catch(Throwable t){ // JSONException and UnsupportedEncodingException
            Log(LOG_LEVEL.ERROR, "Failed to generate JSON to send notification opened.", t);
         }
      }
   }

   private static void saveAppId(String appId) {
      if (appContext == null)
         return;

      OneSignalPrefs.saveString(
              OneSignalPrefs.PREFS_ONESIGNAL,
              OneSignalPrefs.PREFS_GT_APP_ID,
              appId);
   }

   static String getSavedAppId() {
      return getSavedAppId(appContext);
   }

   private static String getSavedAppId(Context inContext) {
      if (inContext == null)
         return null;

      return OneSignalPrefs.getString(
              OneSignalPrefs.PREFS_ONESIGNAL,
              OneSignalPrefs.PREFS_GT_APP_ID,
              null);
   }

   private static String getSavedUserId(Context inContext) {
      if (inContext == null)
         return null;

      return OneSignalPrefs.getString(
              OneSignalPrefs.PREFS_ONESIGNAL,
              OneSignalPrefs.PREFS_GT_PLAYER_ID,
              null);
   }

   static boolean hasUserId() {
      return getUserId() != null;
   }

   static String getUserId() {
      if (userId == null && appContext != null)
         userId = getSavedUserId(appContext);

      return userId;
   }

   static void saveUserId(String id) {
      userId = id;
      if (appContext == null)
         return;

      OneSignalPrefs.saveString(
              OneSignalPrefs.PREFS_ONESIGNAL,
              OneSignalPrefs.PREFS_GT_PLAYER_ID,
              userId);
   }

   static boolean hasEmailId() {
      return !TextUtils.isEmpty(emailId);
   }

   static String getEmailId() {
      if (TextUtils.isEmpty(emailId) && appContext != null) {
         emailId = OneSignalPrefs.getString(
                 OneSignalPrefs.PREFS_ONESIGNAL,
                 OneSignalPrefs.PREFS_OS_EMAIL_ID,
                 null);
      }
      return emailId;
   }

   static void saveEmailId(String id) {
      emailId = id;
      if (appContext == null)
         return;

      OneSignalPrefs.saveString(
              OneSignalPrefs.PREFS_ONESIGNAL,
              OneSignalPrefs.PREFS_OS_EMAIL_ID,
              "".equals(emailId) ? null : emailId);
   }

   // Called when a player id is returned from OneSignal
   // Updates anything else that might have been waiting for this id.
   static void updateUserIdDependents(String userId) {
      saveUserId(userId);
      internalFireGetTagsCallbacks();

      getCurrentSubscriptionState(appContext).setUserId(userId);

      if (iapUpdateJob != null) {
         sendPurchases(iapUpdateJob.toReport, iapUpdateJob.newAsExisting, iapUpdateJob.restResponseHandler);
         iapUpdateJob = null;
      }

      OneSignalStateSynchronizer.refreshEmailState();

      OneSignalChromeTabAndroidFrame.setup(appId, userId, AdvertisingIdProviderGPS.getLastValue(), getRemoteParams());
   }

   static void updateEmailIdDependents(String emailId) {
      saveEmailId(emailId);
      getCurrentEmailSubscriptionState(appContext).setEmailUserId(emailId);
      try {
         JSONObject updateJson = new JSONObject().put("parent_player_id", emailId);
         OneSignalStateSynchronizer.updatePushState(updateJson);
      } catch (JSONException e) {
         e.printStackTrace();
      }
   }

   // Start Remote params getters
   static boolean getFirebaseAnalyticsEnabled() {
      return remoteParamController.getFirebaseAnalyticsEnabled();
   }

   static boolean getClearGroupSummaryClick() {
      return remoteParamController.getClearGroupSummaryClick();
   }

   static boolean getDisableGMSMissingPrompt() {
      return remoteParamController.isGMSMissingPromptDisable();
   }

   static boolean isLocationShared() {
      return remoteParamController.isLocationShared();
   }

   static boolean isUserPrivacyConsentRequired() {
      return remoteParamController.isPrivacyConsentRequired();
   }
   // End Remote params getters

   // If true(default) - Device will always vibrate unless the device is in silent mode.
   // If false - Device will only vibrate when the device is set on it's vibrate only mode.
   /**
    * By default OneSignal always vibrates the device when a notification is displayed unless the
    * device is in a total silent mode.
    * <br/><br/>
    * <i>You can link this action to a UI button to give your user a vibration option for your notifications.</i>
    * @param enable Passing {@code false} means that the device will only vibrate lightly when the device is in it's vibrate only mode.
    */
   public static void enableVibrate(boolean enable) {
      if (appContext == null) {
         logger.error("enableVibrate called before initWithContext!");
         return;
      }

      OneSignalPrefs.saveBool(
              OneSignalPrefs.PREFS_ONESIGNAL,
              OneSignalPrefs.PREFS_GT_VIBRATE_ENABLED,
              enable);
   }

   static boolean getVibrate() {
      return OneSignalPrefs.getBool(
              OneSignalPrefs.PREFS_ONESIGNAL,
              OneSignalPrefs.PREFS_GT_VIBRATE_ENABLED,
              true);
   }

   // If true(default) - Sound plays when receiving notification. Vibrates when device is on vibrate only mode.
   // If false - Only vibrates unless EnableVibrate(false) was set.
   /**
    * By default OneSignal plays the system's default notification sound when the
    * device's notification system volume is turned on.
    * <br/><br/>
    * <i>You can link this action to a UI button to give your user a different sound option for your notifications.</i>
    * @param enable Passing {@code false} means that the device will only vibrate unless the device is set to a total silent mode.
    */
   public static void enableSound(boolean enable) {
      if (appContext == null) {
         logger.error("enableSound called before initWithContext!");
         return;
      }

      OneSignalPrefs.saveBool(OneSignalPrefs.PREFS_ONESIGNAL,
              OneSignalPrefs.PREFS_GT_SOUND_ENABLED,enable);
   }

   static boolean getSoundEnabled() {
      return OneSignalPrefs.getBool(
              OneSignalPrefs.PREFS_ONESIGNAL,
              OneSignalPrefs.PREFS_GT_SOUND_ENABLED,
              true);
   }

   static void setLastSessionTime(long time) {
      OneSignalPrefs.saveLong(
              OneSignalPrefs.PREFS_ONESIGNAL,
              OneSignalPrefs.PREFS_OS_LAST_SESSION_TIME,
              time);
   }

   private static long getLastSessionTime() {
      return OneSignalPrefs.getLong(
              OneSignalPrefs.PREFS_ONESIGNAL,
              OneSignalPrefs.PREFS_OS_LAST_SESSION_TIME,
              -31 * 1000L);
   }

   /**
    * You can call this method with {@code true} to opt users out of receiving all notifications through
    * OneSignal. You can pass {@code false} later to opt users back into notifications.
    * @param disable whether to subscribe the user to notifications or not
    */
   public static void disablePush(final boolean disable) {
      if (taskController.shouldQueueTaskForInit(OSTaskController.SET_SUBSCRIPTION)) {
         logger.error("Waiting for remote params. " +
                 "Moving " + OSTaskController.SET_SUBSCRIPTION + " operation to a pending queue.");
         taskController.addTaskToQueue(new Runnable() {
            @Override
            public void run() {
               logger.debug("Running " + OSTaskController.SET_SUBSCRIPTION + " operation from pending queue.");
               disablePush(disable);
            }
         });
         return;
      }

      // If applicable, check if the user provided privacy consent
      if (shouldLogUserPrivacyConsentErrorMessageForMethodName(OSTaskController.SET_SUBSCRIPTION))
         return;

      getCurrentSubscriptionState(appContext).setPushDisabled(disable);
      OneSignalStateSynchronizer.setSubscription(!disable);
   }

   /**
    * This method will be replaced by remote params set
    */
   public static void setLocationShared(final boolean enable) {
      if (taskController.shouldQueueTaskForInit(OSTaskController.SET_LOCATION_SHARED)) {
         logger.error("Waiting for remote params. " +
                 "Moving " + OSTaskController.SET_LOCATION_SHARED + " operation to a pending task queue.");
         taskController.addTaskToQueue(new Runnable() {
            @Override
            public void run() {
               logger.debug("Running " + OSTaskController.SET_LOCATION_SHARED + " operation from pending task queue.");
               setLocationShared(enable);
            }
         });
         return;
      }

      // Already set by remote params
      if (getRemoteParamController().hasLocationKey())
         return;

      startLocationShared(enable);
   }

   static void startLocationShared(boolean enable) {
      logger.debug("OneSignal is shareLocation enabled: " + enable);
      getRemoteParamController().saveLocationShared(enable);

      if (!enable) {
         logger.debug("OneSignal is shareLocation set false, clearing last location!");
         OneSignalStateSynchronizer.clearLocation();
      }
   }

   /**
    * Use this method to manually prompt the user for location permissions.
    * This allows for geotagging so you send notifications to users based on location.
    *<br/><br/>
    * Make sure you have one of the following permission in your {@code AndroidManifest.xml} as well.
    * <br/>
    * {@code <uses-permission android:name="android.permission.ACCESS_FINE_LOCATION"/>}
    * <br/>
    * {@code <uses-permission android:name="android.permission.ACCESS_COARSE_LOCATION"/>}
    *
    * <br/><br/>Be aware of best practices regarding asking permissions on Android:
    * <a href="https://developer.android.com/guide/topics/permissions/requesting.html">
    *     Requesting Permissions | Android Developers
    * </a>
    *
    * @see <a href="https://documentation.onesignal.com/docs/permission-requests">Permission Requests | OneSignal Docs</a>
    */
   public static void promptLocation() {
      promptLocation(null, false);
   }

   static void promptLocation(@Nullable final OSPromptActionCompletionCallback callback, final boolean fallbackToSettings) {
      if (taskController.shouldQueueTaskForInit(OSTaskController.PROMPT_LOCATION)) {
         logger.error("Waiting for remote params. " +
                 "Moving " + OSTaskController.PROMPT_LOCATION + " operation to a pending queue.");
         taskController.addTaskToQueue(new Runnable() {
            @Override
            public void run() {
               logger.debug("Running " + OSTaskController.PROMPT_LOCATION + " operation from pending queue.");
               promptLocation(callback, fallbackToSettings);
            }
         });
         return;
      }

      // If applicable, check if the user provided privacy consent
      if (shouldLogUserPrivacyConsentErrorMessageForMethodName(OSTaskController.PROMPT_LOCATION))
         return;

      LocationController.LocationHandler locationHandler = new LocationController.LocationPromptCompletionHandler() {
         @Override
         public LocationController.PermissionType getType() {
            return LocationController.PermissionType.PROMPT_LOCATION;
         }

         @Override
         public void onComplete(LocationController.LocationPoint point) {
            //if applicable, check if the user provided privacy consent
            if (shouldLogUserPrivacyConsentErrorMessageForMethodName(OSTaskController.PROMPT_LOCATION))
               return;

            if (point != null)
               OneSignalStateSynchronizer.updateLocation(point);
         }

         @Override
         void onAnswered(OneSignal.PromptActionResult result) {
            super.onAnswered(result);
            if (callback != null)
               callback.onCompleted(result);
         }
      };

      LocationController.getLocation(appContext, true, fallbackToSettings, locationHandler);
      promptedLocation = true;
   }

   /**
    * Removes all OneSignal notifications from the Notification Shade. If you just use
    * {@link NotificationManager#cancelAll()}, OneSignal notifications will be restored when
    * your app is restarted.
    */
   public static void clearOneSignalNotifications() {
      Runnable runClearOneSignalNotifications = new Runnable() {
         @Override
         public void run() {
            NotificationManager notificationManager = OneSignalNotificationManager.getNotificationManager(appContext);

            OneSignalDbHelper dbHelper = getDBHelperInstance();
            String[] retColumn = {OneSignalDbContract.NotificationTable.COLUMN_NAME_ANDROID_NOTIFICATION_ID};

            Cursor cursor = dbHelper.query(
                    OneSignalDbContract.NotificationTable.TABLE_NAME,
                    retColumn,
                    OneSignalDbContract.NotificationTable.COLUMN_NAME_DISMISSED + " = 0 AND " +
                            OneSignalDbContract.NotificationTable.COLUMN_NAME_OPENED + " = 0",
                    null,
                    null,                                                    // group by
                    null,                                                    // filter by row groups
                    null                                                     // sort order
            );

            if (cursor.moveToFirst()) {
               do {
                  int existingId = cursor.getInt(cursor.getColumnIndex(OneSignalDbContract.NotificationTable.COLUMN_NAME_ANDROID_NOTIFICATION_ID));
                  notificationManager.cancel(existingId);
               } while (cursor.moveToNext());
            }

            // Mark all notifications as dismissed unless they were already opened.
            String whereStr = NotificationTable.COLUMN_NAME_OPENED + " = 0";
            ContentValues values = new ContentValues();
            values.put(NotificationTable.COLUMN_NAME_DISMISSED, 1);
            dbHelper.update(NotificationTable.TABLE_NAME, values, whereStr, null);

            BadgeCountUpdater.updateCount(0, appContext);

            cursor.close();
         }
      };

      // DB access is a heavy task, dispatch to a thread if running on main thread
      if (OSUtils.isRunningOnMainThread())
         new Thread(runClearOneSignalNotifications, "OS_NOTIFICATIONS").start();
      else
         runClearOneSignalNotifications.run();
   }

   /**
    * Cancels a single OneSignal notification based on its Android notification integer ID. Use
    * instead of Android's {@link NotificationManager#cancel(int)}, otherwise the notification will be restored
    * when your app is restarted.
    * @param id
    */
   public static void cancelNotification(final int id) {
      Runnable runCancelNotification = new Runnable() {
         @Override
         public void run() {
            OneSignalDbHelper dbHelper = getDBHelperInstance();
            String whereStr = NotificationTable.COLUMN_NAME_ANDROID_NOTIFICATION_ID + " = " + id + " AND " +
                    NotificationTable.COLUMN_NAME_OPENED + " = 0 AND " +
                    NotificationTable.COLUMN_NAME_DISMISSED + " = 0";

            ContentValues values = new ContentValues();
            values.put(NotificationTable.COLUMN_NAME_DISMISSED, 1);

            int records = dbHelper.update(NotificationTable.TABLE_NAME, values, whereStr, null);

            if (records > 0)
               NotificationSummaryManager.updatePossibleDependentSummaryOnDismiss(appContext, dbHelper, id);
            BadgeCountUpdater.update(dbHelper, appContext);

            NotificationManager notificationManager = OneSignalNotificationManager.getNotificationManager(appContext);
            notificationManager.cancel(id);
         }
      };

      // DB access is a heavy task, dispatch to a thread if running on main thread
      if (OSUtils.isRunningOnMainThread())
         new Thread(runCancelNotification, "OS_NOTIFICATIONS").start();
      else
         runCancelNotification.run();
   }


   public static void cancelGroupedNotifications(final String group) {
      if (taskController.shouldQueueTaskForInit(OSTaskController.CANCEL_GROUPED_NOTIFICATIONS)) {
         logger.error("Waiting for remote params. " +
                 "Moving " + OSTaskController.CANCEL_GROUPED_NOTIFICATIONS + " operation to a pending queue.");
         taskController.addTaskToQueue(new Runnable() {
            @Override
            public void run() {
               logger.debug("Running " + OSTaskController.CANCEL_GROUPED_NOTIFICATIONS + " operation from pending queue.");
               cancelGroupedNotifications(group);
            }
         });
         return;
      }

      // If applicable, check if the user provided privacy consent
      if (shouldLogUserPrivacyConsentErrorMessageForMethodName(OSTaskController.CANCEL_GROUPED_NOTIFICATIONS))
         return;

      Runnable runCancelGroupedNotifications = new Runnable() {
         @Override
         public void run() {
            NotificationManager notificationManager = OneSignalNotificationManager.getNotificationManager(appContext);

            OneSignalDbHelper dbHelper = getDBHelperInstance();

            String[] retColumn = {NotificationTable.COLUMN_NAME_ANDROID_NOTIFICATION_ID};

            final String[] whereArgs = {group};

            String whereStr = NotificationTable.COLUMN_NAME_GROUP_ID + " = ? AND " +
                    NotificationTable.COLUMN_NAME_DISMISSED + " = 0 AND " +
                    NotificationTable.COLUMN_NAME_OPENED + " = 0";

            Cursor cursor = dbHelper.query(
                    NotificationTable.TABLE_NAME,
                    retColumn,
                    whereStr,
                    whereArgs,
                    null, null, null);

            while (cursor.moveToNext()) {
               int notificationId = cursor.getInt(cursor.getColumnIndex(NotificationTable.COLUMN_NAME_ANDROID_NOTIFICATION_ID));
               if (notificationId != -1)
                  notificationManager.cancel(notificationId);
            }
            cursor.close();

            whereStr = NotificationTable.COLUMN_NAME_GROUP_ID + " = ? AND " +
                    NotificationTable.COLUMN_NAME_OPENED + " = 0 AND " +
                    NotificationTable.COLUMN_NAME_DISMISSED + " = 0";

            ContentValues values = new ContentValues();
            values.put(NotificationTable.COLUMN_NAME_DISMISSED, 1);

            dbHelper.update(NotificationTable.TABLE_NAME, values, whereStr, whereArgs);
            BadgeCountUpdater.update(dbHelper, appContext);
         }
      };

      // DB access is a heavy task, dispatch to a thread if running on main thread
      if (OSUtils.isRunningOnMainThread())
         new Thread(runCancelGroupedNotifications, "OS_NOTIFICATIONS").start();
      else
         runCancelGroupedNotifications.run();
   }

   /**
    * The {@link OSPermissionObserver#onOSPermissionChanged(OSPermissionStateChanges)}
    * method will be fired on the passed-in object when a notification permission setting changes.
    * This happens when the user enables or disables notifications for your app from the system
    * settings outside of your app. Disable detection is supported on Android 4.4+
    * <br/><br/>
    * <b>Keep a reference</b> - Make sure to hold a reference to your observable at the class level,
    * otherwise it may not fire
    * <br/>
    * <b>Leak Safe</b> - OneSignal holds a weak reference to your observer so it's guaranteed not to
    * leak your {@code Activity}
    *
    * @param observer the instance of {@link OSPermissionObserver} that you want to process the permission
    *                 changes within
    */
   public static void addPermissionObserver(OSPermissionObserver observer) {

      if (appContext == null) {
         logger.error("OneSignal.initWithContext has not been called. Could not add permission observer");
         return;
      }

      getPermissionStateChangesObserver().addObserver(observer);

      if (getCurrentPermissionState(appContext).compare(getLastPermissionState(appContext)))
         OSPermissionChangedInternalObserver.fireChangesToPublicObserver(getCurrentPermissionState(appContext));
   }

   public static void removePermissionObserver(OSPermissionObserver observer) {
      if (appContext == null) {
         logger.error("OneSignal.initWithContext has not been called. Could not modify permission observer");
         return;
      }

      getPermissionStateChangesObserver().removeObserver(observer);
   }

   /**
    * The {@link OSSubscriptionObserver#onOSSubscriptionChanged(OSSubscriptionStateChanges)}
    * method will be fired on the passed-in object when a notification subscription property changes.
    *<br/><br/>
    * This includes the following events:
    * <br/>
    * - Getting a Registration ID (push token) from Google
    * <br/>
    * - Getting a player/user ID from OneSignal
    * <br/>
    * - {@link OneSignal#disablePush(boolean)} is called
    * <br/>
    * - User disables or enables notifications
    * @param observer the instance of {@link OSSubscriptionObserver} that acts as the observer
    */
   public static void addSubscriptionObserver(OSSubscriptionObserver observer) {
      if (appContext == null) {
         logger.error("OneSignal.initWithContext has not been called. Could not add subscription observer");
         return;
      }

      getSubscriptionStateChangesObserver().addObserver(observer);

      if (getCurrentSubscriptionState(appContext).compare(getLastSubscriptionState(appContext)))
         OSSubscriptionChangedInternalObserver.fireChangesToPublicObserver(getCurrentSubscriptionState(appContext));
   }

   public static void removeSubscriptionObserver(OSSubscriptionObserver observer) {
      if (appContext == null) {
         logger.error("OneSignal.initWithContext has not been called. Could not modify subscription observer");
         return;
      }

      getSubscriptionStateChangesObserver().removeObserver(observer);
   }

   /**
    * The {@link OSEmailSubscriptionObserver#onOSEmailSubscriptionChanged(OSEmailSubscriptionStateChanges)}
    * method will be fired on the passed-in object when a email subscription property changes.
    *<br/><br/>
    * This includes the following events:
    * <br/>
    * - Email address set
    * <br/>
    * - Getting a player/user ID from OneSignal
    * @param observer the instance of {@link OSSubscriptionObserver} that acts as the observer
    */
   public static void addEmailSubscriptionObserver(@NonNull OSEmailSubscriptionObserver observer) {

      if (appContext == null) {
         logger.error("OneSignal.initWithContext has not been called. Could not add email subscription observer");
         return;
      }

      getEmailSubscriptionStateChangesObserver().addObserver(observer);

      if (getCurrentEmailSubscriptionState(appContext).compare(getLastEmailSubscriptionState(appContext)))
         OSEmailSubscriptionChangedInternalObserver.fireChangesToPublicObserver(getCurrentEmailSubscriptionState(appContext));
   }

   public static void removeEmailSubscriptionObserver(@NonNull OSEmailSubscriptionObserver observer) {
      if (appContext == null) {
         logger.error("OneSignal.initWithContext has not been called. Could not modify email subscription observer");
         return;
      }

      getEmailSubscriptionStateChangesObserver().removeObserver(observer);
   }

   /**
    * Get the current notification and permission state.
    *<br/><br/>
    * {@code permissionStatus} - {@link OSPermissionState} - Android Notification Permissions State
    * <br/>
    * {@code subscriptionStatus} - {@link OSSubscriptionState} - Google and OneSignal subscription state
    * <br/>
    * {@code emailSubscriptionStatus} - {@link OSEmailSubscriptionState} - Email subscription state
    * @return a {@link OSPermissionSubscriptionState} as described above
    */
   public static OSPermissionSubscriptionState getPermissionSubscriptionState() {

      // If applicable, check if the user provided privacy consent
      if (shouldLogUserPrivacyConsentErrorMessageForMethodName("getPermissionSubscriptionState()"))
         return null;

      if (appContext == null) {
         logger.error("OneSignal.initWithContext has not been called. Could not get OSPermissionSubscriptionState");
         return null;
      }

      OSPermissionSubscriptionState status = new OSPermissionSubscriptionState();
      status.subscriptionStatus = getCurrentSubscriptionState(appContext);
      status.permissionStatus = getCurrentPermissionState(appContext);
      status.emailSubscriptionStatus = getCurrentEmailSubscriptionState(appContext);

      return status;
   }

   /** In-App Message Triggers */

   /**
    * Allows you to set multiple trigger key/value pairs simultaneously with a Map
    * Triggers are used for targeting in-app messages.
    */
   public static void addTriggers(Map<String, Object> triggers) {
      getInAppMessageController().addTriggers(triggers);
   }

   /**
    * Allows you to set multiple trigger key/value pairs simultaneously with a JSON String
    * Triggers are used for targeting in-app messages.
    */
   public static void addTriggersFromJsonString(String triggersJsonString) {
      try {
         JSONObject jsonObject = new JSONObject(triggersJsonString);
         addTriggers(JSONUtils.jsonObjectToMap(jsonObject));
      } catch (JSONException e) {
         logger.error("addTriggersFromJsonString, invalid json", e);
      }
   }

   /**
    * Allows you to set an individual trigger key/value pair for in-app message targeting
    */
   public static void addTrigger(String key, Object object) {
      HashMap<String, Object> triggerMap = new HashMap<>();
      triggerMap.put(key, object);

      getInAppMessageController().addTriggers(triggerMap);
   }

   /** Removes a list/collection of triggers from their keys with a Collection of Strings */
   public static void removeTriggersForKeys(Collection<String> keys) {
      getInAppMessageController().removeTriggersForKeys(keys);
   }

   /** Removes a list/collection of triggers from their keys with a JSONArray String.
    *  Only String types are used, other types in the array will be ignored. */
   public static void removeTriggersForKeysFromJsonArrayString(@NonNull String keys) {
      try {
         JSONArray jsonArray = new JSONArray(keys);
         Collection<String> keysCollection = OSUtils.extractStringsFromCollection(
            JSONUtils.jsonArrayToList(jsonArray)
         );
         // Some keys were filtered, log as warning
         if (jsonArray.length() != keysCollection.size())
            OneSignal.Log(LOG_LEVEL.WARN, "removeTriggersForKeysFromJsonArrayString: Skipped removing non-String type keys ");
         getInAppMessageController().removeTriggersForKeys(keysCollection);
      } catch (JSONException e) {
         logger.error("removeTriggersForKeysFromJsonArrayString, invalid json", e);
      }
   }

   /** Removes a single trigger for the given key */
   public static void removeTriggerForKey(String key) {
      ArrayList<String> triggerKeys = new ArrayList<>();
      triggerKeys.add(key);

      getInAppMessageController().removeTriggersForKeys(triggerKeys);
   }

   /** Returns a single trigger value for the given key (if it exists, otherwise returns null) */
   @Nullable
   public static Object getTriggerValueForKey(String key) {
      return getInAppMessageController().getTriggerValue(key);
   }

   /***
    * Can temporarily pause in-app messaging on this device.
    * Useful if you don't want to interrupt a user while playing a match in a game.
    *
    * @param pause The boolean that pauses/resumes in-app messages
    */
   public static void pauseInAppMessages(final boolean pause) {
      if (appContext == null) {
         logger.error("Waiting initWithContext. " +
                 "Moving " + OSTaskController.PAUSE_IN_APP_MESSAGES + " operation to a pending task queue.");
         taskController.addTaskToQueue(new Runnable() {
            @Override
            public void run() {
               logger.debug("Running " + OSTaskController.PAUSE_IN_APP_MESSAGES + " operation from pending queue.");
               pauseInAppMessages(pause);
            }
         });
         return;
      }

      getInAppMessageController().setInAppMessagingEnabled(!pause);
   }

   private static boolean isDuplicateNotification(Context context, String id) {
      if (id == null || "".equals(id))
         return false;

      OneSignalDbHelper dbHelper = getDBHelperInstance();

      String[] retColumn = {NotificationTable.COLUMN_NAME_NOTIFICATION_ID};
      String[] whereArgs = {id};

      Cursor cursor = dbHelper.query(
              NotificationTable.TABLE_NAME,
              retColumn,
              NotificationTable.COLUMN_NAME_NOTIFICATION_ID + " = ?",   // Where String
              whereArgs,
              null, null, null);

      boolean exists = cursor.moveToFirst();

      cursor.close();

      if (exists) {
         logger.debug("Duplicate FCM message received, skip processing of " + id);
         return true;
      }

      return false;
   }

   static boolean notValidOrDuplicated(Context context, JSONObject jsonPayload) {
      String id = OSNotificationFormatHelper.getOSNotificationIdFromJson(jsonPayload);
      return id == null || OneSignal.isDuplicateNotification(context, id);
   }

   static String getNotificationIdFromFCMJson(@Nullable JSONObject fcmJson) {
      if (fcmJson == null)
         return null;
      try {
         JSONObject customJSON = new JSONObject(fcmJson.getString("custom"));

         if (customJSON.has("i"))
            return customJSON.optString("i", null);
         else
            logger.debug("Not a OneSignal formatted FCM message. No 'i' field in custom.");
      } catch (JSONException e) {
         logger.debug("Not a OneSignal formatted FCM message. No 'custom' field in the JSONObject.");
      }

      return null;
   }

    static String getNotificationIdFromFCMBundle(@Nullable Bundle fcmBundle) {
        if (fcmBundle == null || fcmBundle.isEmpty())
            return null;

      try {
         if (fcmBundle.containsKey("custom")) {
            JSONObject customJSON = new JSONObject(fcmBundle.getString("custom"));

            if (customJSON.has("i"))
               return customJSON.optString("i", null);
            else
               Log(LOG_LEVEL.DEBUG, "Not a OneSignal formatted FCM message. No 'i' field in custom.");
         }
         else
            Log(LOG_LEVEL.DEBUG, "Not a OneSignal formatted FCM message. No 'custom' field in the bundle.");
      } catch (Throwable t) {
         Log(LOG_LEVEL.DEBUG, "Could not parse bundle, probably not a OneSignal notification.", t);
      }

      return null;
   }

   private static String getNotificationIdFromFCMJsonPayload(JSONObject fcmJson) {
      try {
         JSONObject customJSON = new JSONObject(fcmJson.optString("custom"));
         return customJSON.optString("i", null);
      } catch(Throwable t) {}
      return null;
   }

   static boolean isAppActive() {
      return initDone && isInForeground();
   }

   private static boolean isPastOnSessionTime() {
      return (OneSignal.getTime().getCurrentTimeMillis() - getLastSessionTime()) >= MIN_ON_SESSION_TIME_MILLIS;
   }

   // Extra check to make sure we don't unsubscribe devices that rely on silent background notifications.
   static boolean areNotificationsEnabledForSubscribedState() {
      if (remoteParamController.unsubscribeWhenNotificationsAreDisabled())
         return OSUtils.areNotificationsEnabled(appContext);
      return true;
   }

   static void handleSuccessfulEmailLogout() {
      if (emailLogoutHandler != null) {
         emailLogoutHandler.onSuccess();
         emailLogoutHandler = null;
      }
   }

   static void handleFailedEmailLogout() {
      if (emailLogoutHandler != null) {
         emailLogoutHandler.onFailure(new EmailUpdateError(EmailErrorType.NETWORK, "Failed due to network failure. Will retry on next sync."));
         emailLogoutHandler = null;
      }
   }

   static void fireEmailUpdateSuccess() {
      if (emailUpdateHandler != null) {
        emailUpdateHandler.onSuccess();
        emailUpdateHandler = null;
      }
   }

   static void fireEmailUpdateFailure() {
      if (emailUpdateHandler != null) {
         emailUpdateHandler.onFailure(new EmailUpdateError(EmailErrorType.NETWORK, "Failed due to network failure. Will retry on next sync."));
         emailUpdateHandler = null;
      }
   }

   @NonNull
   static OSTime getTime() {
      return time;
   }
   /*
    * Start Mock Injection module
    */
   static void setTime(OSTime time) {
      OneSignal.time = time;
   }

   static void setTrackerFactory(OSTrackerFactory trackerFactory) {
      OneSignal.trackerFactory = trackerFactory;
   }

   static void setSessionManager(OSSessionManager sessionManager) {
      OneSignal.sessionManager = sessionManager;
   }

   static void setSharedPreferences(OSSharedPreferences preferences) {
      OneSignal.preferences = preferences;
   }

   static OSSessionManager.SessionListener getSessionListener() {
      return sessionListener;
   }

   static OSRemoteParamController getRemoteParamController() {
      return remoteParamController;
   }

   static OneSignalDbHelper getDBHelperInstance() {
      return OneSignalDbHelper.getInstance(appContext);
   }

   static OSTaskController getTaskController() {
      return taskController;
   }
   /*
    * End Mock Injection module
    */

   /*
    * Start OneSignalOutcome module
    */
   static OSSessionManager getSessionManager() {
      return sessionManager;
   }

   static void sendClickActionOutcomes(@NonNull List<OSInAppMessageOutcome> outcomes) {
      if (outcomeEventsController == null) {
         OneSignal.Log(LOG_LEVEL.ERROR, "Make sure OneSignal.init is called first");
         return;
      }

      outcomeEventsController.sendClickActionOutcomes(outcomes);
   }

   public static void sendOutcome(@NonNull String name) {
      sendOutcome(name, null);
   }

   public static void sendOutcome(@NonNull String name, OutcomeCallback callback) {
      if (!isValidOutcomeEntry(name)) {
         logger.error("Make sure OneSignal initWithContext and setAppId is called first");
         return;
      }

      if (outcomeEventsController == null) {
         logger.error("Make sure OneSignal initWithContext and setAppId is called first");
         return;
      }

      outcomeEventsController.sendOutcomeEvent(name, callback);
   }

   public static void sendUniqueOutcome(@NonNull String name) {
      sendUniqueOutcome(name, null);
   }

   public static void sendUniqueOutcome(@NonNull String name, OutcomeCallback callback) {
      if (!isValidOutcomeEntry(name))
         return;

      if (outcomeEventsController == null) {
         logger.error("Make sure OneSignal initWithContext and setAppId is called first");
         return;
      }

      outcomeEventsController.sendUniqueOutcomeEvent(name, callback);
   }

   public static void sendOutcomeWithValue(@NonNull String name, float value) {
      sendOutcomeWithValue(name, value, null);
   }

   public static void sendOutcomeWithValue(@NonNull String name, float value, OutcomeCallback callback) {
      if (!isValidOutcomeEntry(name) || !isValidOutcomeValue(value))
         return;

      if (outcomeEventsController == null) {
         logger.error("Make sure OneSignal.init is called first");
         return;
      }

      outcomeEventsController.sendOutcomeEventWithValue(name, value, callback);
   }

   private static boolean isValidOutcomeEntry(String name) {
      if (name == null || name.isEmpty()) {
         OneSignal.Log(LOG_LEVEL.ERROR, "Outcome name must not be empty");
         return false;
      }

      return true;
   }

   private static boolean isValidOutcomeValue(float value) {
      if (value <= 0) {
         OneSignal.Log(LOG_LEVEL.ERROR, "Outcome value must be greater than 0");
         return false;
      }

      return true;
   }

   /**
    * OutcomeEvent will be null in cases where the request was not sent:
    *    1. OutcomeEventParams cached already for re-attempt in future
    *    2. Unique OutcomeEventParams already sent for ATTRIBUTED session and notification(s)
    *    3. Unique OutcomeEventParams already sent for UNATTRIBUTED session during session
    */
   public interface OutcomeCallback {
      void onSuccess(@Nullable OutcomeEvent outcomeEvent);
   }
   /*
    * End OneSignalOutcome module
    */

   interface OSPromptActionCompletionCallback {
      void onCompleted(PromptActionResult result);
   }

   enum PromptActionResult {
      PERMISSION_GRANTED,
      PERMISSION_DENIED,
      LOCATION_PERMISSIONS_MISSING_MANIFEST,
      ERROR;
   }
}<|MERGE_RESOLUTION|>--- conflicted
+++ resolved
@@ -803,25 +803,15 @@
    private static void doSessionInit() {
       // Check session time to determine whether to start a new session or not
       if (isPastOnSessionTime()) {
-<<<<<<< HEAD
-          OneSignalStateSynchronizer.setNewSession();
-         if (inForeground) {
-=======
          OneSignal.onesignalLog(LOG_LEVEL.DEBUG, "Starting new session");
          OneSignalStateSynchronizer.setNewSession();
-         if (foreground) {
->>>>>>> 3ccd6839
+         if (inForeground) {
             outcomeEventsController.cleanOutcomes();
             sessionManager.restartSessionIfNeeded(getAppEntryState());
             getInAppMessageController().resetSessionLaunchTime();
          }
-<<<<<<< HEAD
       } else if (inForeground) {
-         getInAppMessageController().initWithCachedInAppMessages();
-=======
-      } else if (foreground) {
          OneSignal.onesignalLog(LOG_LEVEL.DEBUG, "Continue on same session");
->>>>>>> 3ccd6839
          sessionManager.attemptSessionUpgrade(getAppEntryState());
       }
       getInAppMessageController().initWithCachedInAppMessages();
