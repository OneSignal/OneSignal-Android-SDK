--- conflicted
+++ resolved
@@ -1444,7 +1444,14 @@
    }
 
    public static void setExternalUserId(@NonNull final String externalId, @Nullable final OSExternalUserIdUpdateCompletionHandler completionCallback) {
-<<<<<<< HEAD
+      setExternalUserId(externalId, null, completionCallback);
+   }
+
+   public static void setExternalUserId(@NonNull final String externalId,  @Nullable final String externalIdAuthHash) {
+      setExternalUserId(externalId, externalIdAuthHash, null);
+   }
+
+   public static void setExternalUserId(@NonNull final String externalId, @Nullable final String externalIdAuthHash, @Nullable final OSExternalUserIdUpdateCompletionHandler completionCallback) {
       if (taskController.shouldQueueTaskForInit(OSTaskController.SET_EXTERNAL_USER_ID)) {
          logger.error("Waiting for remote params. " +
                  "Moving " + OSTaskController.SET_EXTERNAL_USER_ID + " operation to a pending task queue.");
@@ -1452,65 +1459,34 @@
             @Override
             public void run() {
                logger.debug("Running " + OSTaskController.SET_EXTERNAL_USER_ID + " operation from pending task queue.");
-               setExternalUserId(externalId, completionCallback);
-=======
-      setExternalUserId(externalId, null, completionCallback);
-   }
-
-   public static void setExternalUserId(@NonNull final String externalId,  @Nullable final String externalIdAuthHash) {
-      setExternalUserId(externalId, externalIdAuthHash, null);
-   }
-
-   public static void setExternalUserId(@NonNull final String externalId, @Nullable final String externalIdAuthHash, @Nullable final OSExternalUserIdUpdateCompletionHandler completionCallback) {
-      if (shouldLogUserPrivacyConsentErrorMessageForMethodName("setExternalUserId()"))
-         return;
-
-      Runnable runSetExternalUserId = new Runnable() {
-         @Override
-         public void run() {
-            if (externalId == null) {
-               OneSignal.Log(LOG_LEVEL.WARN, "External id can't be null, set an empty string to remove an external id");
-               return;
->>>>>>> f9eb83cd
+               setExternalUserId(externalId, externalIdAuthHash, completionCallback);
             }
          });
          return;
       }
 
-<<<<<<< HEAD
-      if (shouldLogUserPrivacyConsentErrorMessageForMethodName(OSTaskController.SET_EXTERNAL_USER_ID))
-         return;
-=======
-            if (remoteParams != null && remoteParams.useUserIdAuth && externalIdAuthHash == null) {
-               String errorMessage = "External Id authentication (auth token) is set to REQUIRED for this application. Please provide an auth token from your backend server or change the setting in the OneSignal dashboard.";
-               if (completionCallback != null)
-                  completionCallback.onFailure(new ExternalIdError(ExternalIdErrorType.REQUIRES_EXTERNAL_ID_AUTH, errorMessage));
-               Log(LOG_LEVEL.ERROR, errorMessage);
-               return;
-            }
-
-            String lowerCaseIdAuthHash = externalIdAuthHash;
-            if (lowerCaseIdAuthHash != null)
-               lowerCaseIdAuthHash = externalIdAuthHash.toLowerCase();
-
-            try {
-               OneSignalStateSynchronizer.setExternalUserId(externalId, lowerCaseIdAuthHash, completionCallback);
-            } catch (JSONException exception) {
-               String operation = externalId.equals("") ? "remove" : "set";
-               onesignalLog(LOG_LEVEL.ERROR, "Attempted to " + operation + " external ID but encountered a JSON exception");
-               exception.printStackTrace();
-            }
-         }
-      };
->>>>>>> f9eb83cd
+      if (shouldLogUserPrivacyConsentErrorMessageForMethodName("setExternalUserId()"))
+         return;
 
       if (externalId == null) {
          logger.warning("External id can't be null, set an empty string to remove an external id");
          return;
       }
 
+      if (getRemoteParams() != null && getRemoteParams().useUserIdAuth && externalIdAuthHash == null) {
+         String errorMessage = "External Id authentication (auth token) is set to REQUIRED for this application. Please provide an auth token from your backend server or change the setting in the OneSignal dashboard.";
+         if (completionCallback != null)
+            completionCallback.onFailure(new ExternalIdError(ExternalIdErrorType.REQUIRES_EXTERNAL_ID_AUTH, errorMessage));
+         logger.error(errorMessage);
+         return;
+      }
+
+      String lowerCaseIdAuthHash = externalIdAuthHash;
+      if (lowerCaseIdAuthHash != null)
+         lowerCaseIdAuthHash = externalIdAuthHash.toLowerCase();
+
       try {
-         OneSignalStateSynchronizer.setExternalUserId(externalId, completionCallback);
+         OneSignalStateSynchronizer.setExternalUserId(externalId, lowerCaseIdAuthHash, completionCallback);
       } catch (JSONException exception) {
          String operation = externalId.equals("") ? "remove" : "set";
          logger.error("Attempted to " + operation + " external ID but encountered a JSON exception");
