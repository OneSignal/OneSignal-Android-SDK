/**
 * Modified MIT License
 *
 * Copyright 2019 OneSignal
 *
 * Permission is hereby granted, free of charge, to any person obtaining a copy
 * of this software and associated documentation files (the "Software"), to deal
 * in the Software without restriction, including without limitation the rights
 * to use, copy, modify, merge, publish, distribute, sublicense, and/or sell
 * copies of the Software, and to permit persons to whom the Software is
 * furnished to do so, subject to the following conditions:
 *
 * 1. The above copyright notice and this permission notice shall be included in
 * all copies or substantial portions of the Software.
 *
 * 2. All copies of substantial portions of the Software may only be used in connection
 * with services provided by OneSignal.
 *
 * THE SOFTWARE IS PROVIDED "AS IS", WITHOUT WARRANTY OF ANY KIND, EXPRESS OR
 * IMPLIED, INCLUDING BUT NOT LIMITED TO THE WARRANTIES OF MERCHANTABILITY,
 * FITNESS FOR A PARTICULAR PURPOSE AND NONINFRINGEMENT. IN NO EVENT SHALL THE
 * AUTHORS OR COPYRIGHT HOLDERS BE LIABLE FOR ANY CLAIM, DAMAGES OR OTHER
 * LIABILITY, WHETHER IN AN ACTION OF CONTRACT, TORT OR OTHERWISE, ARISING FROM,
 * OUT OF OR IN CONNECTION WITH THE SOFTWARE OR THE USE OR OTHER DEALINGS IN
 * THE SOFTWARE.
 */

package com.onesignal;

import android.app.Activity;
import android.app.AlertDialog;
import android.app.Application;
import android.app.NotificationManager;
import android.content.ContentValues;
import android.content.Context;
import android.content.Intent;
import android.content.pm.ApplicationInfo;
import android.content.pm.PackageManager;
import android.database.Cursor;
import android.database.sqlite.SQLiteDatabase;
import android.os.Build;
import android.os.Bundle;
import androidx.annotation.NonNull;
import androidx.annotation.Nullable;
import androidx.annotation.WorkerThread;
import android.text.TextUtils;
import android.util.Log;

import com.onesignal.OneSignalDbContract.NotificationTable;
import com.onesignal.influence.OSTrackerFactory;
import com.onesignal.influence.model.OSInfluence;
import com.onesignal.outcomes.OSOutcomeEventsFactory;

import org.json.JSONArray;
import org.json.JSONException;
import org.json.JSONObject;

import java.io.PrintWriter;
import java.io.StringWriter;
import java.util.ArrayList;
import java.util.Calendar;
import java.util.Collection;
import java.util.Date;
import java.util.HashMap;
import java.util.HashSet;
import java.util.Iterator;
import java.util.List;
import java.util.Map;
import java.util.TimeZone;
import java.util.concurrent.ConcurrentLinkedQueue;
import java.util.concurrent.ExecutorService;
import java.util.concurrent.Executors;
import java.util.concurrent.RejectedExecutionException;
import java.util.concurrent.ThreadFactory;
import java.util.concurrent.atomic.AtomicLong;

import static com.onesignal.GenerateNotification.BUNDLE_KEY_ACTION_ID;
import static com.onesignal.GenerateNotification.BUNDLE_KEY_ANDROID_NOTIFICATION_ID;

/**
 * The main OneSignal class - this is where you will interface with the OneSignal SDK
 * <br/><br/>
 * <b>Reminder:</b> Add your {@code onesignal_app_id} to your build.gradle config in <i>android</i> > <i>defaultConfig</i>
 * <br/>
 * @see <a href="https://documentation.onesignal.com/docs/android-sdk-setup#section-1-gradle-setup">OneSignal Gradle Setup</a>
 */
public class OneSignal {

   // If the app is this amount time or longer in the background we will count the session as done
   static final long MIN_ON_SESSION_TIME_MILLIS = 30 * 1_000L;

   public enum LOG_LEVEL {
      NONE, FATAL, ERROR, WARN, INFO, DEBUG, VERBOSE
   }

   public enum OSInFocusDisplayOption {
      None, InAppAlert, Notification
   }

   public enum AppEntryAction {
      NOTIFICATION_CLICK,
      APP_OPEN,
      APP_CLOSE,
      ;

      public boolean isNotificationClick() {
          return this.equals(NOTIFICATION_CLICK);
      }

      public boolean isAppOpen() {
          return this.equals(APP_OPEN);
      }

      public boolean isAppClose() {
          return this.equals(APP_CLOSE);
      }
   }

   /**
    * An interface used to handle notifications that are received.
    * <br/>
    * Set this during OneSignal init in
    * {@link OneSignal#setNotificationWillShowInForegroundHandler(NotificationWillShowInForegroundHandler) setNotificationWillShowInForegroundHandler}
    * <br/><br/>
    * @see <a href="https://documentation.onesignal.com/docs/android-native-sdk#section--notificationreceivedhandler-">NotificationReceivedHandler | OneSignal Docs</a>
    */
   public interface NotificationWillShowInForegroundHandler {
      /**
       * Fires when a notification is about to shown in the foreground. It will be fired when your app is in focus or
       * in the background.
       * @param notification Contains both the user's response and properties of the notification
       */
      void notificationWillShowInForeground(OSNotification notification);
   }

   /**
    * An interface used to process a OneSignal notification the user just tapped on.
    * <br/>
    * Set this during OneSignal init in
    * {@link OneSignal#setNotificationOpenedHandler(NotificationOpenedHandler) setNotificationOpenedHandler}
    * <br/><br/>
    * @see <a href="https://documentation.onesignal.com/docs/android-native-sdk#section--notificationopenedhandler-">NotificationOpenedHandler | OneSignal Docs</a>
    */
   public interface NotificationOpenedHandler {
      /**
       * Fires when a user taps on a notification.
       * @param result a {@link OSNotificationOpenResult} with the user's response and properties of this notification
       */
      void notificationOpened(OSNotificationOpenResult result);
   }

   /**
    * An interface used to process a OneSignal In-App Message the user just tapped on.
    * <br/>
    * Set this during OneSignal init in
    * {@link OneSignal#setInAppMessageClickHandler(InAppMessageClickHandler)}
    */
   public interface InAppMessageClickHandler {
      /**
       * Fires when a user taps on a clickable element in the notification such as a button or image
       * @param result a {@link OSInAppMessageAction}
       **/
      void inAppMessageClicked(OSInAppMessageAction result);
   }

   public interface IdsAvailableHandler {
      void idsAvailable(String userId, String registrationId);
   }

   /**
    * Interface which you can implement and pass to {@link OneSignal#getTags(GetTagsHandler)} to
    * get all the tags set on a user
    * <br/><br/>
    * <b>Note:</b> the {@link #tagsAvailable(JSONObject)} callback does not run on the Main(UI)
    * Thread, so be aware when modifying UI in this method.
    */
   public interface GetTagsHandler {
      /**
       * <b>Note:</b> this callback does not run on the Main(UI)
       * Thread, so be aware when modifying UI in this method.
       * @param tags a JSONObject containing the OneSignal tags for the user in a key/value map
       */
      void tagsAvailable(JSONObject tags);
   }

   public interface ChangeTagsUpdateHandler {
      void onSuccess(JSONObject tags);
      void onFailure(SendTagsError error);
   }

   public static class SendTagsError {
      private String message;
      private int code;

      SendTagsError(int errorCode, String errorMessage) {
         this.message = errorMessage;
         this.code = errorCode;
      }

      public int getCode() { return code; }
      public String getMessage() { return message; }
   }

   public interface OSExternalUserIdUpdateCompletionHandler {
      void onComplete(JSONObject results);
   }

   interface OSInternalExternalUserIdUpdateCompletionHandler {
      void onComplete(String channel, boolean success);
   }

   public enum EmailErrorType {
      VALIDATION, REQUIRES_EMAIL_AUTH, INVALID_OPERATION, NETWORK
   }

   public static class EmailUpdateError {
      private EmailErrorType type;
      private String message;

      EmailUpdateError(EmailErrorType type, String message) {
         this.type = type;
         this.message = message;
      }

      public EmailErrorType getType() {
         return type;
      }

      public String getMessage() {
         return message;
      }
   }

   public interface EmailUpdateHandler {
      void onSuccess();
      void onFailure(EmailUpdateError error);
   }

   private static EmailUpdateHandler emailUpdateHandler;
   private static EmailUpdateHandler emailLogoutHandler;

   /**
    * Fires delegate when the notification was created or fails to be created.
    */
   public interface PostNotificationResponseHandler {
      void onSuccess(JSONObject response);
      void onFailure(JSONObject response);
   }

   static String appId;
   static Context appContext;
   static String googleProjectNumber;

   private static LOG_LEVEL visualLogLevel = LOG_LEVEL.NONE;
   private static LOG_LEVEL logCatLevel = LOG_LEVEL.WARN;

   private static String userId = null;
   private static String emailId = null;
   private static int subscribableStatus;

   // TODO: Start of old mInitBuilder params
   //    These should be cleaned up and managed else where maybe?
   //    These have been ripped out of mInitBuilder since it was deleted and placed here for now
   static NotificationWillShowInForegroundHandler notificationWillShowInForegroundHandler;
   static NotificationOpenedHandler notificationOpenedHandler;
   static InAppMessageClickHandler inAppMessageClickHandler;
   static boolean mPromptLocation;
   static boolean mDisableGmsMissingPrompt;
   static boolean mUnsubscribeWhenNotificationsAreDisabled = true;
   // TODO: Will be apart of NotificationWillShowInForegroundHandler
   static OSInFocusDisplayOption mDisplayOption = OSInFocusDisplayOption.Notification;
   // TODO: End of old mInitBuilder params

   // Is the init() of OneSignal SDK finished yet
   private static boolean initDone;
   static boolean isInitDone() {
      return initDone;
   }

   // Is the app in the inForeground or not
   private static boolean inForeground;
   static boolean isInForeground() {
      return inForeground;
   }

   // Tells the action taken to enter the app
   @NonNull private static AppEntryAction appEntryState = AppEntryAction.APP_CLOSE;
   static @NonNull AppEntryAction getAppEntryState() {
      return appEntryState;
   }

   // the concurrent queue in which we pin pending tasks upon finishing initialization
   static ExecutorService pendingTaskExecutor;
   public static ConcurrentLinkedQueue<Runnable> taskQueueWaitingForInit = new ConcurrentLinkedQueue<>();
   static AtomicLong lastTaskId = new AtomicLong();

   private static IdsAvailableHandler idsAvailableHandler;

   private static TrackGooglePurchase trackGooglePurchase;
   private static TrackAmazonPurchase trackAmazonPurchase;
   private static TrackFirebaseAnalytics trackFirebaseAnalytics;

   public static final String VERSION = "031500";

   private static OSSessionManager.SessionListener sessionListener = new OSSessionManager.SessionListener() {
         @Override
         public void onSessionEnding(@NonNull List<OSInfluence> lastInfluences) {
            if (outcomeEventsController == null)
               OneSignal.Log(LOG_LEVEL.WARN, "OneSignal onSessionEnding called before initZ");
            if (outcomeEventsController != null)
               outcomeEventsController.cleanOutcomes();
            FocusTimeController.getInstance().onSessionEnded(lastInfluences);
         }
      };

   private static OSLogger logger = new OSLogWrapper();
   private static OneSignalAPIClient apiClient = new OneSignalRestClientWrapper();
   private static OSSharedPreferences preferences = new OSSharedPreferencesWrapper();
   private static OSTrackerFactory trackerFactory = new OSTrackerFactory(preferences, logger);
   private static OSSessionManager sessionManager = new OSSessionManager(sessionListener, trackerFactory, logger);
   @Nullable private static OSOutcomeEventsController outcomeEventsController;
   @Nullable private static OSOutcomeEventsFactory outcomeEventsFactory;

   @Nullable private static AdvertisingIdentifierProvider adIdProvider;
   private static synchronized @Nullable AdvertisingIdentifierProvider getAdIdProvider() {
      if (adIdProvider == null) {
         if (OSUtils.isAndroidDeviceType())
            adIdProvider = new AdvertisingIdProviderGPS();
      }

      return adIdProvider;
   }

   @SuppressWarnings("WeakerAccess")
   public static String sdkType = "native";

   @NonNull private static OSUtils osUtils = new OSUtils();

   private static String lastRegistrationId;
   private static boolean registerForPushFired, locationFired, promptedLocation;

   private static LocationController.LocationPoint lastLocationPoint;

   static boolean shareLocation = true;

   private static Collection<JSONArray> unprocessedOpenedNotifs = new ArrayList<>();
   private static HashSet<String> postedOpenedNotifIds = new HashSet<>();

   private static ArrayList<GetTagsHandler> pendingGetTagsHandlers = new ArrayList<>();
   private static boolean getTagsCall;

   private static boolean waitingToPostStateSync;

   static boolean requiresUserPrivacyConsent = false;
   static DelayedConsentInitializationParameters delayedInitParams;

   static OneSignalRemoteParams.Params remoteParams;

   // Start PermissionState
   private static OSPermissionState currentPermissionState;
   private static OSPermissionState getCurrentPermissionState(Context context) {
      if (context == null)
         return null;

      if (currentPermissionState == null) {
         currentPermissionState = new OSPermissionState(false);
         currentPermissionState.observable.addObserverStrong(new OSPermissionChangedInternalObserver());
      }

      return currentPermissionState;
   }

   static OSPermissionState lastPermissionState;
   private static OSPermissionState getLastPermissionState(Context context) {
      if (context == null)
         return null;

      if (lastPermissionState == null)
         lastPermissionState = new OSPermissionState(true);

      return lastPermissionState;
   }

   private static OSObservable<OSPermissionObserver, OSPermissionStateChanges> permissionStateChangesObserver;
   static OSObservable<OSPermissionObserver, OSPermissionStateChanges> getPermissionStateChangesObserver() {
      if (permissionStateChangesObserver == null)
         permissionStateChangesObserver = new OSObservable<>("onOSPermissionChanged", true);
      return permissionStateChangesObserver;
   }
   // End PermissionState

   // Start SubscriptionState
   private static OSSubscriptionState currentSubscriptionState;
   private static OSSubscriptionState getCurrentSubscriptionState(Context context) {
      if (context == null)
         return null;

      if (currentSubscriptionState == null) {
         currentSubscriptionState = new OSSubscriptionState(false, getCurrentPermissionState(context).getEnabled());
         getCurrentPermissionState(context).observable.addObserver(currentSubscriptionState);
         currentSubscriptionState.observable.addObserverStrong(new OSSubscriptionChangedInternalObserver());
      }

      return currentSubscriptionState;
   }

   static OSSubscriptionState lastSubscriptionState;
   private static OSSubscriptionState getLastSubscriptionState(Context context) {
      if (context == null)
         return null;

      if (lastSubscriptionState == null)
         lastSubscriptionState = new OSSubscriptionState(true, false);

      return lastSubscriptionState;
   }

   private static OSObservable<OSSubscriptionObserver, OSSubscriptionStateChanges> subscriptionStateChangesObserver;
   static OSObservable<OSSubscriptionObserver, OSSubscriptionStateChanges> getSubscriptionStateChangesObserver() {
      if (subscriptionStateChangesObserver == null)
         subscriptionStateChangesObserver = new OSObservable<>("onOSSubscriptionChanged", true);
      return subscriptionStateChangesObserver;
   }
   // End SubscriptionState


   // Start EmailSubscriptionState
   private static OSEmailSubscriptionState currentEmailSubscriptionState;
   private static OSEmailSubscriptionState getCurrentEmailSubscriptionState(Context context) {
      if (context == null)
         return null;

      if (currentEmailSubscriptionState == null) {
         currentEmailSubscriptionState = new OSEmailSubscriptionState(false);
         currentEmailSubscriptionState.observable.addObserverStrong(new OSEmailSubscriptionChangedInternalObserver());
      }

      return currentEmailSubscriptionState;
   }

   static OSEmailSubscriptionState lastEmailSubscriptionState;
   private static OSEmailSubscriptionState getLastEmailSubscriptionState(Context context) {
      if (context == null)
         return null;

      if (lastEmailSubscriptionState == null)
         lastEmailSubscriptionState = new OSEmailSubscriptionState(true);

      return lastEmailSubscriptionState;
   }

   private static OSObservable<OSEmailSubscriptionObserver, OSEmailSubscriptionStateChanges> emailSubscriptionStateChangesObserver;
   static OSObservable<OSEmailSubscriptionObserver, OSEmailSubscriptionStateChanges> getEmailSubscriptionStateChangesObserver() {
      if (emailSubscriptionStateChangesObserver == null)
         emailSubscriptionStateChangesObserver = new OSObservable<>("onOSEmailSubscriptionChanged", true);
      return emailSubscriptionStateChangesObserver;
   }
   // End EmailSubscriptionState

   private static OSDevice userDevice;
   public static OSDevice getUserDevice() {
      if (userDevice == null)
         userDevice = new OSDevice();

      return userDevice;
   }

   private static class IAPUpdateJob {
      JSONArray toReport;
      boolean newAsExisting;
      OneSignalRestClient.ResponseHandler restResponseHandler;

      IAPUpdateJob(JSONArray toReport) {
         this.toReport = toReport;
      }
   }
   private static IAPUpdateJob iapUpdateJob;

   /**
    * Prompts the user for location permissions.
    * This allows for geotagging so you can send notifications to users based on location.
    * This does not accommodate any rationale-gating that is encouraged before requesting
    * permissions from the user.
    * <br/><br/>
    * See {@link #promptLocation()} for more details on how to manually prompt location permissions.
    *
    * @param enable If set to {@code false}, OneSignal will not prompt for location.
    *               If set to {@code true}, OneSignal will prompt users for location permissions
    *               when your app starts
    * @return the builder object you called this method on
    */
   public static void autoPromptLocation(boolean enable) {
      mPromptLocation = enable;
   }

   /**
    * If notifications are disabled for your app, unsubscribe the user from OneSignal.
    * This will happen when your users go to <i>Settings</i> > <i>Apps</i> and turn off notifications or
    * they long press your notifications and select "block notifications". This is {@code false} by default.
    * @param set if {@code false} - don't unsubscribe users<br/>
    *            if {@code true} - unsubscribe users when notifications are disabled<br/>
    *            the default is {@code false}
    * @return the builder you called this method on
    */
   public static void unsubscribeWhenNotificationsAreDisabled(boolean set) {
      mUnsubscribeWhenNotificationsAreDisabled = set;
   }

   /**
    * 1/2 steps in OneSignal init, relying on setAppContext (usage order does not matter)
    * Sets the app id OneSignal should use in the application
    * This is should be set from all OneSignal entry points
    * @param newAppId - String app id associated with the OneSignal dashboard app
    */
   public static void setAppId(@NonNull String newAppId) {
      OneSignal.onesignalLog(LOG_LEVEL.VERBOSE, "setAppId(id) called with app_id: " + newAppId + "!");

      if (newAppId == null || newAppId.isEmpty()) {
         OneSignal.onesignalLog(LOG_LEVEL.WARN, "newAppId is null or empty, ignoring!");
         return;
      }
      else if (!newAppId.equals(appId)) {
         // Pre-check on app id to make sure init of SDK is performed properly
         //     Usually when the app id is changed during runtime so that SDK is reinitialized properly
         initDone = false;
      }

      appId = newAppId;
      saveAppId(newAppId);

<<<<<<< HEAD
      OneSignal.onesignalLog(LOG_LEVEL.VERBOSE, "setAppId(id) finished, checking if appContext has been set before proceeding...");
      if (appContext == null) {
         OneSignal.onesignalLog(LOG_LEVEL.WARN, "appId set, but please call setAppContext(appContext) with Application context to complete OneSignal init!");
         return;
=======
      if (wasAppContextNull) {
         if (outcomeEventsFactory == null)
            outcomeEventsFactory = new OSOutcomeEventsFactory(logger, apiClient, getDBHelperInstance(), preferences);

         sessionManager.initSessionFromCache();
         outcomeEventsController = new OSOutcomeEventsController(sessionManager, outcomeEventsFactory);
         // Prefs require a context to save
         // If the previous state of appContext was null, kick off write in-case it was waiting
         OneSignalPrefs.startDelayedWrite();
         // Cleans out old cached data to prevent over using the storage on devices
         OneSignalCacheCleaner.cleanOldCachedData(context);
>>>>>>> 211cf7f3
      }

      OneSignal.onesignalLog(LOG_LEVEL.VERBOSE, "setAppId(id) successful and appContext is set, continuing OneSignal init...");
      init();
   }

   /**
    * 1/2 steps in OneSignal init, relying on setAppId (usage order does not matter)
    * Sets the global shared ApplicationContext for OneSignal
    * This is should be set from all OneSignal entry points
    *   - BroadcastReceivers, Services, and Activities
    * @param context - Context used by the Application of the app
    */
   public static void setAppContext(@NonNull Context context) {
      OneSignal.onesignalLog(LOG_LEVEL.VERBOSE, "setAppContext(context) called!");

      if (context == null) {
         Log(LOG_LEVEL.WARN, "context is null, ignoring!");
         return;
      }

      boolean wasAppContextNull = (appContext == null);
      appContext = context.getApplicationContext();
      setupActivityLifecycleListener(wasAppContextNull);
      setupPrivacyConsent(appContext);

      OneSignal.onesignalLog(LOG_LEVEL.VERBOSE, "setAppContext(context) finished, checking if appId has been set before proceeding...");
      if (appId == null) {

         // Get the cached app id, if it exists
         String oldAppId = getSavedAppId();
         if (oldAppId == null) {
            OneSignal.onesignalLog(LOG_LEVEL.WARN, "appContext set, but please call setAppId(appId) with a valid appId to complete OneSignal init!");
         } else {
            OneSignal.onesignalLog(LOG_LEVEL.VERBOSE, "appContext set and an old appId was found, attempting to call setAppId(oldAppId)");
            setAppId(oldAppId);
         }

         return;
      }

      OneSignal.onesignalLog(LOG_LEVEL.VERBOSE, "setAppContext(context) successful and appId is set, continuing OneSignal init...");
      init();
   }

   public static void setNotificationWillShowInForegroundHandler(NotificationWillShowInForegroundHandler callback) {
      notificationWillShowInForegroundHandler = callback;
   }

   public static void setNotificationOpenedHandler(NotificationOpenedHandler callback) {
      notificationOpenedHandler = callback;

      if (initDone && notificationOpenedHandler != null)
            fireCallbackForOpenedNotifications();
   }

   public static void setInAppMessageClickHandler(InAppMessageClickHandler callback) {
      inAppMessageClickHandler = callback;
   }

   /**
    * Called after setAppId and setAppContext, depending on which one is called last (order does not matter)
    */
   synchronized private static void init() {
      if (requiresUserPrivacyConsent()) {
         OneSignal.Log(LOG_LEVEL.WARN, "OneSignal SDK initialization delayed, user privacy consent is set to required for this application.");
         delayedInitParams = new DelayedConsentInitializationParameters(appContext, appId);
         // Set app id null since OneSignal was not init fully
         appId = null;
         return;
      }

      subscribableStatus = osUtils.initializationChecker(appContext, appId);
      if (isSubscriptionStatusUninitializable())
          return;

      if (initDone) {
         if (notificationOpenedHandler != null)
            fireCallbackForOpenedNotifications();

         return;
      }

      handleActivityLifecycleHandler(appContext);

      OneSignalStateSynchronizer.initUserState();

      // Verify the session is an Amazon purchase and track it
      handleAmazonPurchase();

      // Check and handle app id change of the current session
      handleAppIdChange();

      OSPermissionChangedInternalObserver.handleInternalChanges(getCurrentPermissionState(appContext));

      // When the session reaches timeout threshold, start new session
      // This is where the LocationGMS prompt is triggered and shown to the user
      doSessionInit();

      if (notificationOpenedHandler != null)
         fireCallbackForOpenedNotifications();

      if (TrackGooglePurchase.CanTrack(appContext))
         trackGooglePurchase = new TrackGooglePurchase(appContext);

      if (TrackFirebaseAnalytics.CanTrack())
         trackFirebaseAnalytics = new TrackFirebaseAnalytics(appContext);

      initDone = true;

      outcomeEventsController.sendSavedOutcomes();

      // Clean up any pending tasks that were queued up before initialization
      startPendingTasks();
   }

   private static void setupActivityLifecycleListener(boolean wasAppContextNull) {
      // Register the lifecycle listener of the app for state changes in activities with proper context
      ActivityLifecycleListener.registerActivityLifecycleCallbacks((Application) appContext);

      // Do work here that should only happen once or at the start of a new lifecycle
      if (wasAppContextNull) {
         sessionManager = new OSSessionManager(getNewSessionListener());
         outcomeEventsController = new OutcomeEventsController(sessionManager, OneSignalDbHelper.getInstance(appContext));
         // Prefs require a context to save
         // If the previous state of appContext was null, kick off write in-case it was waiting
         OneSignalPrefs.startDelayedWrite();
         // Cleans out old cached data to prevent over using the storage on devices
         OneSignalCacheCleaner.cleanOldCachedData(appContext);
      }
   }

   private static void setupPrivacyConsent(Context context) {
      try {
         ApplicationInfo ai = context.getPackageManager().getApplicationInfo(context.getPackageName(), PackageManager.GET_META_DATA);
         Bundle bundle = ai.metaData;

         // Read the current privacy consent setting from AndroidManifest.xml
         String requireSetting = bundle.getString("com.onesignal.PrivacyConsent");
         setRequiresUserPrivacyConsent("ENABLE".equalsIgnoreCase(requireSetting));
      } catch (Throwable t) {
         t.printStackTrace();
      }
   }

   private static void handleAppIdChange() {
      // Re-register user if the app id changed (might happen when a dev is testing)
      String oldAppId = getSavedAppId();
      if (oldAppId != null) {
         if (!oldAppId.equals(appId)) {
            Log(LOG_LEVEL.DEBUG, "App id has changed:\nFrom: " + oldAppId + "\n To: " + appId + "\nClearing the user id, app state, and remoteParams as they are no longer valid");
            saveAppId(appId);
            OneSignalStateSynchronizer.resetCurrentState();
            remoteParams = null;
            initDone = false;
         }
      }
      else {
         // First time setting an app id
         Log(LOG_LEVEL.DEBUG, "App id set for first time:  " + appId);
         BadgeCountUpdater.updateCount(0, appContext);
         saveAppId(appId);
      }
   }

   public static boolean userProvidedPrivacyConsent() {
      return getSavedUserConsentStatus();
   }

   private static boolean isSubscriptionStatusUninitializable() {
      return subscribableStatus == OSUtils.UNINITIALIZABLE_STATUS;
   }

   private static void handleActivityLifecycleHandler(Context context) {
      inForeground = isContextActivity(context);
      if (inForeground) {
         ActivityLifecycleHandler.curActivity = (Activity) context;
         NotificationRestorer.asyncRestore(appContext);
         FocusTimeController.getInstance().appForegrounded();
      }
      else
         ActivityLifecycleHandler.nextResumeIsFirstActivity = true;
   }

   private static void handleAmazonPurchase() {
      try {
         Class.forName("com.amazon.device.iap.PurchasingListener");
         trackAmazonPurchase = new TrackAmazonPurchase(appContext);
      } catch (ClassNotFoundException e) {}
   }

   // If the app is not in the inForeground yet do not make an on_session call yet.
   // If we don't have a OneSignal player_id yet make the call to create it regardless of focus
   private static void doSessionInit() {
      // Check session time to determine whether to start a new session or not
      if (isPastOnSessionTime()) {
          OneSignalStateSynchronizer.setNewSession();
         if (inForeground) {
            outcomeEventsController.cleanOutcomes();
            sessionManager.restartSessionIfNeeded(getAppEntryState());
         }
      } else if (inForeground) {
         OSInAppMessageController.getController().initWithCachedInAppMessages();
         sessionManager.attemptSessionUpgrade(getAppEntryState());
      }

      // We still want register the user to OneSignal if the SDK was initialized
      //   in the background for the first time.
      if (!inForeground && hasUserId())
         return;

      setLastSessionTime(System.currentTimeMillis());
      startRegistrationOrOnSession();
   }

   private static boolean isContextActivity(Context context) {
      return context instanceof Activity;
   }

   private static void onTaskRan(long taskId) {
      if(lastTaskId.get() == taskId) {
         OneSignal.Log(LOG_LEVEL.INFO,"Last Pending Task has ran, shutting down");
         pendingTaskExecutor.shutdown();
      }
   }
   private static class PendingTaskRunnable implements Runnable {
      private Runnable innerTask;

      private long taskId;

      PendingTaskRunnable(Runnable innerTask) {
         this.innerTask = innerTask;
      }
      @Override
      public void run() {
         innerTask.run();
         onTaskRan(taskId);
      }

   }

   private static void startPendingTasks() {
      if (!taskQueueWaitingForInit.isEmpty()) {
         pendingTaskExecutor = Executors.newSingleThreadExecutor(new ThreadFactory() {
            @Override
            public Thread newThread(@NonNull Runnable runnable) {
               Thread newThread = new Thread(runnable);
               newThread.setName("OS_PENDING_EXECUTOR_" + newThread.getId());
               return newThread;
            }
         });

         while (!taskQueueWaitingForInit.isEmpty()) {
            pendingTaskExecutor.submit(taskQueueWaitingForInit.poll());
         }
      }
   }

   private static void addTaskToQueue(PendingTaskRunnable task) {
      task.taskId = lastTaskId.incrementAndGet();

      if (pendingTaskExecutor == null) {
         OneSignal.Log(LOG_LEVEL.INFO,"Adding a task to the pending queue with ID: " + task.taskId);
         //the tasks haven't been executed yet...add them to the waiting queue
         taskQueueWaitingForInit.add(task);
      }
      else if (!pendingTaskExecutor.isShutdown()) {
         OneSignal.Log(LOG_LEVEL.INFO,"Executor is still running, add to the executor with ID: " + task.taskId);
         try {
            //if the executor isn't done with tasks, submit the task to the executor
            pendingTaskExecutor.submit(task);
         } catch (RejectedExecutionException e) {
            OneSignal.Log(LOG_LEVEL.INFO,"Executor is shutdown, running task manually with ID: " + task.taskId);
            // Run task manually when RejectedExecutionException occurs due to the ThreadPoolExecutor.AbortPolicy
            // The pendingTaskExecutor is already shutdown by the time it tries to run the task
            // Issue #669
            // https://github.com/OneSignal/OneSignal-Android-SDK/issues/669
            task.run();
            e.printStackTrace();
         }
      }

   }

   private static boolean shouldRunTaskThroughQueue() {
      if (initDone && pendingTaskExecutor == null) // there never were any waiting tasks
         return false;

      //if init isn't finished and the pending executor hasn't been defined yet...
      if (!initDone && pendingTaskExecutor == null)
         return true;

      //or if the pending executor is alive and hasn't been shutdown yet...
      if (pendingTaskExecutor != null && !pendingTaskExecutor.isShutdown())
         return true;

      return false;
   }

   private static void startRegistrationOrOnSession() {
      if (waitingToPostStateSync)
         return;
      waitingToPostStateSync = true;

      if (OneSignalStateSynchronizer.getSyncAsNewSession())
         locationFired = false;

      startLocationUpdate();

      registerForPushFired = false;
      makeAndroidParamsRequest();
   }

   private static void startLocationUpdate() {
      LocationController.LocationHandler locationHandler = new LocationController.LocationHandler() {
         @Override
         public LocationController.PermissionType getType() {
            return LocationController.PermissionType.STARTUP;
         }
         @Override
         public void onComplete(LocationController.LocationPoint point) {
            lastLocationPoint = point;
            locationFired = true;
            registerUser();
         }
      };
      boolean doPrompt = mPromptLocation && !promptedLocation;
      // Prompted so we don't ask for permissions more than once
      promptedLocation = promptedLocation || mPromptLocation;

      LocationController.getLocation(appContext, doPrompt, false, locationHandler);
   }
   private static PushRegistrator mPushRegistrator;

   private static PushRegistrator getPushRegistrator() {
      if (mPushRegistrator != null)
         return mPushRegistrator;

      if (OSUtils.isFireOSDeviceType())
         mPushRegistrator = new PushRegistratorADM();
<<<<<<< HEAD
      else if (OSUtils.hasFCMLibrary())
         mPushRegistrator = new PushRegistratorFCM();
=======
      else if (OSUtils.isAndroidDeviceType()) {
         if (OSUtils.hasFCMLibrary())
            mPushRegistrator = new PushRegistratorFCM();
         else
            mPushRegistrator = new PushRegistratorGCM();
      }
      else
         mPushRegistrator = new PushRegistratorHMS();
>>>>>>> 211cf7f3

      return mPushRegistrator;
   }

   private static void registerForPushToken() {
      getPushRegistrator().registerForPush(appContext, googleProjectNumber, new PushRegistrator.RegisteredHandler() {
         @Override
         public void complete(String id, int status) {
            if (status < UserState.PUSH_STATUS_SUBSCRIBED) {
               // Only allow errored subscribableStatuses if we have never gotten a token.
               //   This ensures the device will not later be marked unsubscribed due to a
               //   any inconsistencies returned by Google Play services.
               // Also do not override a config error status if we got a runtime error
               if (OneSignalStateSynchronizer.getRegistrationId() == null &&
                   (subscribableStatus == UserState.PUSH_STATUS_SUBSCRIBED ||
                    pushStatusRuntimeError(subscribableStatus)))
                  subscribableStatus = status;
            }
            else if (pushStatusRuntimeError(subscribableStatus))
               subscribableStatus = status;

            lastRegistrationId = id;
            registerForPushFired = true;
            getCurrentSubscriptionState(appContext).setPushToken(id);
            registerUser();
         }
      });
   }

   private static boolean pushStatusRuntimeError(int subscriptionStatus) {
      return subscriptionStatus < -6;
   }

   private static void makeAndroidParamsRequest() {
      if (remoteParams != null) {
         registerForPushToken();
         return;
      }

      OneSignalRemoteParams.makeAndroidParamsRequest(new OneSignalRemoteParams.ParamsRequestCallback() {
         @Override
         public void complete(OneSignalRemoteParams.Params params) {
            remoteParams = params;
            if (remoteParams.googleProjectNumber != null)
               googleProjectNumber = remoteParams.googleProjectNumber;

            OneSignalPrefs.saveBool(
               OneSignalPrefs.PREFS_ONESIGNAL,
               OneSignalPrefs.PREFS_GT_FIREBASE_TRACKING_ENABLED,
               remoteParams.firebaseAnalytics
            );
            OneSignalPrefs.saveBool(
               OneSignalPrefs.PREFS_ONESIGNAL,
               OneSignalPrefs.PREFS_OS_RESTORE_TTL_FILTER,
               remoteParams.restoreTTLFilter
            );
            OneSignalPrefs.saveBool(
               OneSignalPrefs.PREFS_ONESIGNAL,
               OneSignalPrefs.PREFS_OS_CLEAR_GROUP_SUMMARY_CLICK,
               remoteParams.clearGroupOnSummaryClick
            );
            OneSignalPrefs.saveBool(
               OneSignalPrefs.PREFS_ONESIGNAL,
               OneSignalPrefs.PREFS_OS_RECEIVE_RECEIPTS_ENABLED,
               remoteParams.receiveReceiptEnabled
            );
            OneSignalPrefs.saveBool(
               OneSignalPrefs.PREFS_ONESIGNAL,
               preferences.getOutcomesV2KeyName(),
               params.influenceParams.outcomesV2ServiceEnabled
            );
            logger.debug("OneSignal saveInfluenceParams: " + params.influenceParams.toString());
            trackerFactory.saveInfluenceParams(params.influenceParams);

            NotificationChannelManager.processChannelList(
               OneSignal.appContext,
               params.notificationChannels
            );
            registerForPushToken();
         }
      });

   }
   private static void fireCallbackForOpenedNotifications() {
      for(JSONArray dataArray : unprocessedOpenedNotifs)
         runNotificationOpenedCallback(dataArray, true, false);

      unprocessedOpenedNotifs.clear();
   }

   /**
    * TODO: Decide on a single logging method to use instead of using several all over the place
    * Please do not use this method for logging, it is meant solely to be
    * used by our wrapper SDK's.
    */
   public static void onesignalLog(LOG_LEVEL level, String message) {
      OneSignal.Log(level, message);
   }

   public static void provideUserConsent(boolean consent) {
      boolean previousConsentStatus = userProvidedPrivacyConsent();

      saveUserConsentStatus(consent);

      if (!previousConsentStatus && consent && delayedInitParams != null) {
         OneSignal.Log(LOG_LEVEL.VERBOSE, "Privacy consent provided, reassigning all delayed init params and attempting init again...");
         reassignDelayedInitParams();
      }
   }

   private static void reassignDelayedInitParams() {
      Context delayedContext = delayedInitParams.context;
      String delayedAppId = delayedInitParams.appId;

      delayedInitParams = null;

      setAppId(delayedAppId);
      setAppContext(delayedContext);
   }

   public static void setRequiresUserPrivacyConsent(boolean required) {
      if (requiresUserPrivacyConsent && !required) {
         OneSignal.Log(LOG_LEVEL.ERROR, "Cannot change requiresUserPrivacyConsent() from TRUE to FALSE");
         return;
      }

      requiresUserPrivacyConsent = required;
   }


   /**
    * Indicates if the SDK is still waiting for the user to provide consent
    */
   public static boolean requiresUserPrivacyConsent() {
      return requiresUserPrivacyConsent && !userProvidedPrivacyConsent();
   }

   static boolean shouldLogUserPrivacyConsentErrorMessageForMethodName(String methodName) {
      if (requiresUserPrivacyConsent()) {
         if (methodName != null)
            OneSignal.Log(LOG_LEVEL.WARN, "Method " + methodName + " was called before the user provided privacy consent. Your application is set to require the user's privacy consent before the OneSignal SDK can be initialized. Please ensure the user has provided consent before calling this method. You can check the latest OneSignal consent status by calling OneSignal.userProvidedPrivacyConsent()");
         return true;
      }

      return false;
   }

   public static void setLogLevel(LOG_LEVEL inLogCatLevel, LOG_LEVEL inVisualLogLevel) {
      logCatLevel = inLogCatLevel; visualLogLevel = inVisualLogLevel;
   }

   /**
    * Enable logging to help debug if you run into an issue setting up OneSignal.
    * The following options are available with increasingly more information:
    * <br/>
    * - {@code NONE}
    * <br/>
    * - {@code FATAL}
    * <br/>
    * - {@code ERROR}
    * <br/>
    * - {@code WARN}
    * <br/>
    * - {@code INFO}
    * <br/>
    * - {@code DEBUG}
    * <br/>
    * - {@code VERBOSE}
    * @param inLogCatLevel Sets the logging level to print to the Android LogCat log
    * @param inVisualLogLevel Sets the logging level to show as alert dialogs
    */
   public static void setLogLevel(int inLogCatLevel, int inVisualLogLevel) {
      setLogLevel(getLogLevel(inLogCatLevel), getLogLevel(inVisualLogLevel));
   }

   private static OneSignal.LOG_LEVEL getLogLevel(int level) {
      switch(level) {
         case 0:
            return OneSignal.LOG_LEVEL.NONE;
         case 1:
            return OneSignal.LOG_LEVEL.FATAL;
         case 2:
            return OneSignal.LOG_LEVEL.ERROR;
         case 3:
            return OneSignal.LOG_LEVEL.WARN;
         case 4:
            return OneSignal.LOG_LEVEL.INFO;
         case 5:
            return OneSignal.LOG_LEVEL.DEBUG;
         case 6:
            return OneSignal.LOG_LEVEL.VERBOSE;
      }

      if (level < 0)
         return OneSignal.LOG_LEVEL.NONE;
      return OneSignal.LOG_LEVEL.VERBOSE;
   }

   static boolean atLogLevel(LOG_LEVEL level) {
      return level.compareTo(visualLogLevel) < 1 || level.compareTo(logCatLevel) < 1;
   }

   static void Log(@NonNull LOG_LEVEL level, @NonNull String message) {
      Log(level, message, null);
   }

   static void Log(@NonNull final LOG_LEVEL level, @NonNull String message, @Nullable Throwable throwable) {

      final String TAG = "OneSignal";

      if (level.compareTo(logCatLevel) < 1) {
         if (level == LOG_LEVEL.VERBOSE)
            Log.v(TAG, message, throwable);
         else if (level == LOG_LEVEL.DEBUG)
            Log.d(TAG, message, throwable);
         else if (level == LOG_LEVEL.INFO)
            Log.i(TAG, message, throwable);
         else if (level == LOG_LEVEL.WARN)
            Log.w(TAG, message, throwable);
         else if (level == LOG_LEVEL.ERROR || level == LOG_LEVEL.FATAL)
            Log.e(TAG, message, throwable);
      }

      if (level.compareTo(visualLogLevel) < 1 && ActivityLifecycleHandler.curActivity != null) {
         try {
            String fullMessage = message + "\n";
            if (throwable != null) {
               fullMessage += throwable.getMessage();
               StringWriter sw = new StringWriter();
               PrintWriter pw = new PrintWriter(sw);
               throwable.printStackTrace(pw);
               fullMessage += sw.toString();
            }

            final String finalFullMessage = fullMessage;
            OSUtils.runOnMainUIThread(new Runnable() {
               @Override
               public void run() {
                  if (ActivityLifecycleHandler.curActivity != null)
                     new AlertDialog.Builder(ActivityLifecycleHandler.curActivity)
                         .setTitle(level.toString())
                         .setMessage(finalFullMessage)
                         .show();
               }
            });
         } catch(Throwable t) {
            Log.e(TAG, "Error showing logging message.", t);
         }
      }
   }

   static void logHttpError(String errorString, int statusCode, Throwable throwable, String errorResponse) {
      String jsonError = "";
      if (errorResponse != null && atLogLevel(LOG_LEVEL.INFO))
         jsonError = "\n" + errorResponse + "\n";
      Log(LOG_LEVEL.WARN, "HTTP code: " + statusCode + " " + errorString + jsonError, throwable);
   }

   // Returns true if there is active time that is unsynced.
   @WorkerThread
   static void onAppLostFocus() {
      inForeground = false;
      appEntryState = AppEntryAction.APP_CLOSE;

      setLastSessionTime(System.currentTimeMillis());
      LocationController.onFocusChange();

      if (!initDone)
         return;

      if (trackAmazonPurchase != null)
         trackAmazonPurchase.checkListener();

      FocusTimeController.getInstance().appBackgrounded();

      scheduleSyncService();
   }

   // Schedules location update or a player update if there are any unsynced changes
   private static boolean scheduleSyncService() {
      boolean unsyncedChanges = OneSignalStateSynchronizer.persist();
      if (unsyncedChanges)
         OneSignalSyncServiceUtils.scheduleSyncTask(appContext);

      boolean locationScheduled = LocationController.scheduleUpdate(appContext);
      return locationScheduled || unsyncedChanges;
   }

   static void onAppFocus() {
      inForeground = true;

      // If the app gains focus and has not been set to NOTIFICATION_CLICK yet we can assume this is a normal app open
      if (!appEntryState.equals(AppEntryAction.NOTIFICATION_CLICK))
         appEntryState = AppEntryAction.APP_OPEN;

      LocationController.onFocusChange();

      // Make sure without privacy consent, onAppFocus returns early
      if (shouldLogUserPrivacyConsentErrorMessageForMethodName("onAppFocus"))
         return;
      
      if (OSUtils.shouldLogMissingAppIdError(appId))
         return;

      FocusTimeController.getInstance().appForegrounded();

      doSessionInit();

      if (trackGooglePurchase != null)
         trackGooglePurchase.trackIAP();

      NotificationRestorer.asyncRestore(appContext);

      getCurrentPermissionState(appContext).refreshAsTo();

      if (trackFirebaseAnalytics != null && getFirebaseAnalyticsEnabled())
         trackFirebaseAnalytics.trackInfluenceOpenEvent();

      OneSignalSyncServiceUtils.cancelSyncTask(appContext);
   }

   static void addNetType(JSONObject jsonObj) {
      try {
         jsonObj.put("net_type", osUtils.getNetType());
      } catch (Throwable t) {}
   }

   private static int getTimeZoneOffset() {
      TimeZone timezone = Calendar.getInstance().getTimeZone();
      int offset = timezone.getRawOffset();

      if (timezone.inDaylightTime(new Date()))
          offset = offset + timezone.getDSTSavings();

      return offset / 1000;
   }

   private static void registerUser() {
      Log(LOG_LEVEL.DEBUG,
         "registerUser:" +
         "registerForPushFired:" + registerForPushFired +
         ", locationFired: " + locationFired +
         ", remoteParams: " + remoteParams +
         ", appId: " + appId
      );

      if (!registerForPushFired || !locationFired || remoteParams == null || appId == null)
         return;

      new Thread(new Runnable() {
         public void run() {
            try {
               registerUserTask();
               OneSignalChromeTabAndroidFrame.setup(appId, userId, AdvertisingIdProviderGPS.getLastValue());
            } catch(JSONException t) {
               Log(LOG_LEVEL.FATAL, "FATAL Error registering device!", t);
            }
         }
      }, "OS_REG_USER").start();
   }

   private static void registerUserTask() throws JSONException {
      String packageName = appContext.getPackageName();
      PackageManager packageManager = appContext.getPackageManager();

      JSONObject deviceInfo = new JSONObject();

      deviceInfo.put("app_id", getSavedAppId());

      if (getAdIdProvider() != null) {
         String adId = getAdIdProvider().getIdentifier(appContext);
         if (adId != null)
            deviceInfo.put("ad_id", adId);
      }
      deviceInfo.put("device_os", Build.VERSION.RELEASE);
      deviceInfo.put("timezone", getTimeZoneOffset());
      deviceInfo.put("language", OSUtils.getCorrectedLanguage());
      deviceInfo.put("sdk", VERSION);
      deviceInfo.put("sdk_type", sdkType);
      deviceInfo.put("android_package", packageName);
      deviceInfo.put("device_model", Build.MODEL);

      try {
         deviceInfo.put("game_version", packageManager.getPackageInfo(packageName, 0).versionCode);
      } catch (PackageManager.NameNotFoundException e) {}

      deviceInfo.put("net_type", osUtils.getNetType());
      deviceInfo.put("carrier", osUtils.getCarrierName());
      deviceInfo.put("rooted", RootToolsInternalMethods.isRooted());

      OneSignalStateSynchronizer.updateDeviceInfo(deviceInfo);

      JSONObject pushState = new JSONObject();
      pushState.put("identifier", lastRegistrationId);
      pushState.put("subscribableStatus", subscribableStatus);
      pushState.put("androidPermission", areNotificationsEnabledForSubscribedState());
      pushState.put("device_type", osUtils.getDeviceType());
      OneSignalStateSynchronizer.updatePushState(pushState);

      if (shareLocation && lastLocationPoint != null)
         OneSignalStateSynchronizer.updateLocation(lastLocationPoint);

      OneSignalStateSynchronizer.readyToUpdate(true);

      waitingToPostStateSync = false;
   }

   /**
    * @deprecated Please migrate to setEmail. This will be removed in next major release
    */
   @Deprecated
   public static void syncHashedEmail(final String email) {

      //if applicable, check if the user provided privacy consent
      if (shouldLogUserPrivacyConsentErrorMessageForMethodName("SyncHashedEmail()"))
         return;


      if (!OSUtils.isValidEmail(email))
         return;

      Runnable runSyncHashedEmail = new Runnable() {
         @Override
         public void run() {
            String trimmedEmail = email.trim();
            OneSignalStateSynchronizer.syncHashedEmail(trimmedEmail.toLowerCase());
         }
      };

      //If either the app context is null or the waiting queue isn't done (to preserve operation order)
      if (!initDone || shouldRunTaskThroughQueue()) {
         Log(LOG_LEVEL.ERROR, "You should initialize OneSignal before calling syncHashedEmail! " +
                 "Moving this operation to a pending task queue.");
         addTaskToQueue(new PendingTaskRunnable(runSyncHashedEmail));
         return;
      }
      runSyncHashedEmail.run();
   }

   public static void setEmail(@NonNull final String email, EmailUpdateHandler callback) {
      setEmail(email, null, callback);
   }

   public static void setEmail(@NonNull final String email) {
      setEmail(email, null, null);
   }

   public static void setEmail(@NonNull final String email, @Nullable final String emailAuthHash) {
      setEmail(email, emailAuthHash, null);
   }

   /**
    * Set an email for the device to later send emails to this address
    * @param email The email that you want subscribe and associate with the device
    * @param emailAuthHash Generated auth hash from your server to authorize. (Recommended)
    *                      Create and send this hash from your backend to your app after
    *                          the user logs into your app.
    *                      DO NOT generate this from your app!
    *                      Omit this value if you do not have a backend to authenticate the user.
    * @param callback Fire onSuccess or onFailure depending if the update successes or fails
    */
   public static void setEmail(@NonNull final String email, @Nullable final String emailAuthHash, @Nullable EmailUpdateHandler callback) {

      //if applicable, check if the user provided privacy consent
      if (shouldLogUserPrivacyConsentErrorMessageForMethodName("setEmail()"))
         return;

      if (!OSUtils.isValidEmail(email)) {
         String errorMessage = "Email is invalid";
         if (callback != null)
            callback.onFailure(new EmailUpdateError(EmailErrorType.VALIDATION, errorMessage));
         Log(LOG_LEVEL.ERROR, errorMessage);
         return;
      }

      if (remoteParams != null && remoteParams.useEmailAuth && emailAuthHash == null) {
         String errorMessage = "Email authentication (auth token) is set to REQUIRED for this application. Please provide an auth token from your backend server or change the setting in the OneSignal dashboard.";
         if (callback != null)
            callback.onFailure(new EmailUpdateError(EmailErrorType.REQUIRES_EMAIL_AUTH, errorMessage));
         Log(LOG_LEVEL.ERROR, errorMessage);
         return;
      }

      emailUpdateHandler = callback;

      Runnable runSetEmail = new Runnable() {
         @Override
         public void run() {
            String trimmedEmail = email.trim();

            String internalEmailAuthHash = emailAuthHash;
            if (internalEmailAuthHash != null)
               internalEmailAuthHash.toLowerCase();

            getCurrentEmailSubscriptionState(appContext).setEmailAddress(trimmedEmail);
            OneSignalStateSynchronizer.setEmail(trimmedEmail.toLowerCase(), internalEmailAuthHash);
         }
      };

      // If either the app context is null or the waiting queue isn't done (to preserve operation order)
      if (!initDone || shouldRunTaskThroughQueue()) {
         Log(LOG_LEVEL.ERROR, "You should initialize OneSignal before calling setEmail! " +
                 "Moving this operation to a pending task queue.");
         addTaskToQueue(new PendingTaskRunnable(runSetEmail));
         return;
      }
      runSetEmail.run();
   }

   /**
    * Call when user logs out of their account.
    * This dissociates the device from the email address.
    * This does not effect the subscription status of the email address itself.
    */
   public static void logoutEmail() {
      logoutEmail(null);
   }

   public static void logoutEmail(@Nullable EmailUpdateHandler callback) {

      //if applicable, check if the user provided privacy consent
      if (shouldLogUserPrivacyConsentErrorMessageForMethodName("logoutEmail()"))
         return;

      if (getEmailId() == null) {
         final String message = "logoutEmail not valid as email was not set or already logged out!";
         if (callback != null)
            callback.onFailure(new EmailUpdateError(EmailErrorType.INVALID_OPERATION, message));
         Log(LOG_LEVEL.ERROR, message);
         return;
      }

      emailLogoutHandler = callback;

      Runnable emailLogout = new Runnable() {
         @Override
         public void run() {
            OneSignalStateSynchronizer.logoutEmail();
         }
      };

      // If either the app context is null or the waiting queue isn't done (to preserve operation order)
      if (!initDone || shouldRunTaskThroughQueue()) {
         Log(LOG_LEVEL.ERROR, "You should initialize OneSignal before calling logoutEmail! " +
                 "Moving this operation to a pending task queue.");
         addTaskToQueue(new PendingTaskRunnable(emailLogout));
         return;
      }
      emailLogout.run();
   }

   public static void setExternalUserId(@NonNull final String externalId) {
      setExternalUserId(externalId, null);
   }

   public static void setExternalUserId(@NonNull final String externalId, @Nullable final OSExternalUserIdUpdateCompletionHandler completionCallback) {
      if (shouldLogUserPrivacyConsentErrorMessageForMethodName("setExternalUserId()"))
         return;

      Runnable runSetExternalUserId = new Runnable() {
         @Override
         public void run() {
            if (externalId == null) {
               OneSignal.Log(LOG_LEVEL.WARN, "External id can't be null, set an empty string to remove an external id");
               return;
            }

            try {
               OneSignalStateSynchronizer.setExternalUserId(externalId, completionCallback);
            } catch (JSONException exception) {
               String operation = externalId.equals("") ? "remove" : "set";
               onesignalLog(LOG_LEVEL.ERROR, "Attempted to " + operation + " external ID but encountered a JSON exception");
               exception.printStackTrace();
            }
         }
      };

      // If either the app context is null or the waiting queue isn't done (to preserve operation order)
      if (!initDone || shouldRunTaskThroughQueue()) {
         addTaskToQueue(new PendingTaskRunnable(runSetExternalUserId));
         return;
      }

      runSetExternalUserId.run();
   }

   public static void removeExternalUserId() {
      if (shouldLogUserPrivacyConsentErrorMessageForMethodName("removeExternalUserId()"))
         return;

      removeExternalUserId(null);
   }

   public static void removeExternalUserId(final OSExternalUserIdUpdateCompletionHandler completionHandler) {
      if (shouldLogUserPrivacyConsentErrorMessageForMethodName("removeExternalUserId()"))
         return;

      // to remove the external user ID, the API requires an empty string
      setExternalUserId("", completionHandler);
   }

   /**
    * Tag a user based on an app event of your choosing so later you can create
    * <a href="https://documentation.onesignal.com/docs/segmentation">OneSignal Segments</a>
    * to target these users.
    *
    * @see OneSignal#sendTags to set more than one tag on a user at a time.
    *
    * @param key Key of your chossing to create or update
    * @param value Value to set on the key. <b>Note:</b> Passing in a blank {@code String} deletes
    *              the key.
    * @see OneSignal#deleteTag
    * @see OneSignal#deleteTags
    */
   public static void sendTag(String key, String value) {

      //if applicable, check if the user provided privacy consent
      if (shouldLogUserPrivacyConsentErrorMessageForMethodName("sendTag()"))
         return;

      try {
         sendTags(new JSONObject().put(key, value));
      } catch (JSONException t) {
         t.printStackTrace();
      }
   }

   public static void sendTags(String jsonString) {
      try {
         sendTags(new JSONObject(jsonString));
      } catch (JSONException t) {
         Log(LOG_LEVEL.ERROR, "Generating JSONObject for sendTags failed!", t);
      }
   }

   /**
    * Tag a user based on an app event of your choosing so later you can create
    * <a href="https://documentation.onesignal.com/docs/segmentation">OneSignal Segments</a>
    *  to target these users.
    * @param keyValues Key value pairs of your choosing to create or update. <b>Note:</b>
    *                  Passing in a blank String as a value deletes a key.
    * @see OneSignal#deleteTag
    * @see OneSignal#deleteTags
    */
   public static void sendTags(final JSONObject keyValues) {
      sendTags(keyValues, null);
   }

   /**
    * Tag a user based on an app event of your choosing so later you can create
    * <a href="https://documentation.onesignal.com/docs/segmentation">OneSignal Segments</a>
    *  to target these users.
    *
    *  NOTE: The ChangeTagsUpdateHandler will not be called under all circumstances. It can also take
    *  more than 5 seconds in some cases to be called, so please do not block any user action
    *  based on this callback.
    * @param keyValues Key value pairs of your choosing to create or update. <b>Note:</b>
    *                  Passing in a blank String as a value deletes a key.
    * @see OneSignal#deleteTag
    * @see OneSignal#deleteTags
    *
    */
   public static void sendTags(final JSONObject keyValues, final ChangeTagsUpdateHandler changeTagsUpdateHandler) {
      //if applicable, check if the user provided privacy consent
      if (shouldLogUserPrivacyConsentErrorMessageForMethodName("sendTags()"))
         return;

      Runnable sendTagsRunnable = new Runnable() {
         @Override
         public void run() {
            if (keyValues == null) {
               if (changeTagsUpdateHandler != null)
                  changeTagsUpdateHandler.onFailure(new SendTagsError(-1, "Attempted to send null tags"));
               return;
            }

            JSONObject existingKeys = OneSignalStateSynchronizer.getTags(false).result;
            JSONObject toSend = new JSONObject();

            Iterator<String> keys = keyValues.keys();
            String key;
            Object value;

            while (keys.hasNext()) {
               key = keys.next();
               try {
                  value = keyValues.opt(key);
                  if (value instanceof JSONArray || value instanceof JSONObject)
                     Log(LOG_LEVEL.ERROR, "Omitting key '" + key  + "'! sendTags DO NOT supported nested values!");
                  else if (keyValues.isNull(key) || "".equals(value)) {
                     if (existingKeys != null && existingKeys.has(key))
                        toSend.put(key, "");
                  }
                  else
                     toSend.put(key, value.toString());
               }
               catch (Throwable t) {}
            }

            if (!toSend.toString().equals("{}")) {
               OneSignalStateSynchronizer.sendTags(toSend, changeTagsUpdateHandler);
            } else if (changeTagsUpdateHandler != null) {
               changeTagsUpdateHandler.onSuccess(existingKeys);
            }
         }
      };


      if (!initDone || shouldRunTaskThroughQueue()) {
         Log(LOG_LEVEL.ERROR, "You must initialize OneSignal before modifying tags!" +
                 "Moving this operation to a pending task queue.");
         if (changeTagsUpdateHandler != null)
            changeTagsUpdateHandler.onFailure(new SendTagsError(-1, "You must initialize OneSignal before modifying tags!" +
                    "Moving this operation to a pending task queue."));
         addTaskToQueue(new PendingTaskRunnable(sendTagsRunnable));
         return;
      }

      sendTagsRunnable.run();
   }

   public static void postNotification(String json, final PostNotificationResponseHandler handler) {
      try {
         postNotification(new JSONObject(json), handler);
      } catch (JSONException e) {
         Log(LOG_LEVEL.ERROR, "Invalid postNotification JSON format: " + json);
      }
   }

   /**
    * Allows you to send notifications from user to user or schedule ones in the future to be delivered
    * to the current device.
    * <br/><br/>
    * <b>Note:</b> You can only use {@code include_player_ids} as a targeting parameter from your app.
    * Other target options such as {@code tags} and {@code included_segments} require your OneSignal
    * App REST API key which can only be used from your server.
    *
    * @param json Contains notification options, see <a href="https://documentation.onesignal.com/reference#create-notification">OneSignal | Create Notification</a>
    *              POST call for all options.
    * @param handler a {@link PostNotificationResponseHandler} object to receive the request result
    */
   public static void postNotification(JSONObject json, final PostNotificationResponseHandler handler) {

      //if applicable, check if the user provided privacy consent
      if (shouldLogUserPrivacyConsentErrorMessageForMethodName("postNotification()"))
         return;

      try {
         if (!json.has("app_id"))
            json.put("app_id", getSavedAppId());

         // app_id will not be set if init was never called.
         if (!json.has("app_id")) {
            if (handler != null)
               handler.onFailure(new JSONObject().put("error", "Missing app_id"));
            return;
         }

         OneSignalRestClient.post("notifications/", json, new OneSignalRestClient.ResponseHandler() {
            @Override
            public void onSuccess(String response) {
               Log(LOG_LEVEL.DEBUG, "HTTP create notification success: " + (response != null ? response : "null"));
               if (handler != null) {
                  try {
                     JSONObject jsonObject = new JSONObject(response);
                     if (jsonObject.has("errors"))
                        handler.onFailure(jsonObject);
                     else
                        handler.onSuccess(new JSONObject(response));
                  } catch (Throwable t) {
                     t.printStackTrace();
                  }
               }
            }

            @Override
            void onFailure(int statusCode, String response, Throwable throwable) {
               logHttpError("create notification failed", statusCode, throwable, response);
               if (handler != null) {
                  try {
                     if (statusCode == 0)
                        response = "{\"error\": \"HTTP no response error\"}";

                     handler.onFailure(new JSONObject(response));
                  } catch (Throwable t) {
                     try {
                        handler.onFailure(new JSONObject("{\"error\": \"Unknown response!\"}"));
                     } catch (JSONException e) {
                        e.printStackTrace();
                     }
                  }
               }
            }
         });
      } catch (JSONException e) {
         Log(LOG_LEVEL.ERROR, "HTTP create notification json exception!", e);
         if (handler != null) {
            try {
               handler.onFailure(new JSONObject("{'error': 'HTTP create notification json exception!'}"));
            } catch (JSONException e1) {
               e1.printStackTrace();
            }
         }
      }
   }

   /**
    * Retrieve a list of tags that have been set on the user frm the OneSignal server.
    * @param getTagsHandler an instance of {@link GetTagsHandler}.
    *                       <br/>
    *                       Calls {@link GetTagsHandler#tagsAvailable(JSONObject) tagsAvailable} once the tags are available
    */
   public static void getTags(final GetTagsHandler getTagsHandler) {

      //if applicable, check if the user provided privacy consent
      if (shouldLogUserPrivacyConsentErrorMessageForMethodName("getTags()"))
         return;

      if (getTagsHandler == null) {
         Log(LOG_LEVEL.ERROR, "getTagsHandler is null!");
         return;
      }

      new Thread(new Runnable() {
         @Override
         public void run() {
            synchronized (pendingGetTagsHandlers) {
               pendingGetTagsHandlers.add(getTagsHandler);

               // if there is an existing in-flight request, we should return
               // since there's no point in making a duplicate runnable
               if (pendingGetTagsHandlers.size() > 1) return;
            }

            if (!initDone) {
               Log(LOG_LEVEL.ERROR, "You must initialize OneSignal before getting tags! " +
                       "Moving this tag operation to a pending queue.");
               taskQueueWaitingForInit.add(new Runnable() {
                  @Override
                  public void run() {
                     runGetTags();
                  }
               });
               return;
            }

            runGetTags();
         }
      }, "OS_GETTAGS").start();
   }

   private static void runGetTags() {
      if (getUserId() == null) {
         return;
      }

      internalFireGetTagsCallbacks();
   }

   private static void internalFireGetTagsCallbacks() {
      synchronized (pendingGetTagsHandlers) {
         if (pendingGetTagsHandlers.size() == 0) return;
      }

      new Thread(new Runnable() {
         @Override
         public void run() {
            final UserStateSynchronizer.GetTagsResult tags = OneSignalStateSynchronizer.getTags(!getTagsCall);
            if (tags.serverSuccess) getTagsCall = true;

            synchronized (pendingGetTagsHandlers) {
               for (GetTagsHandler handler : pendingGetTagsHandlers) {
                  handler.tagsAvailable(tags.result == null || tags.toString().equals("{}") ? null : tags.result);
               }

               pendingGetTagsHandlers.clear();
            }
         }
      }, "OS_GETTAGS_CALLBACK").start();
   }

   /**
    * Deletes a single tag that was previously set on a user with
    * @see OneSignal#sendTag or {@link #sendTags(JSONObject)}.
    * @see OneSignal#deleteTags if you need to delete
    * more than one.
    * @param key Key to remove.
    */
   public static void deleteTag(String key) {
      deleteTag(key, null);
   }

   public static void deleteTag(String key, ChangeTagsUpdateHandler handler) {
      //if applicable, check if the user provided privacy consent
      if (shouldLogUserPrivacyConsentErrorMessageForMethodName("deleteTag()"))
         return;

      Collection<String> tempList = new ArrayList<>(1);
      tempList.add(key);
      deleteTags(tempList, handler);
   }

   /**
    * Deletes one or more tags that were previously set on a user with
    * @see OneSignal#sendTag or {@link #sendTags(JSONObject)}.
    * @param keys Keys to remove.
    */
   public static void deleteTags(Collection<String> keys) {
      deleteTags(keys, null);
   }

   public static void deleteTags(Collection<String> keys, ChangeTagsUpdateHandler handler) {
      //if applicable, check if the user provided privacy consent
      if (shouldLogUserPrivacyConsentErrorMessageForMethodName("deleteTags()"))
         return;

      try {
         JSONObject jsonTags = new JSONObject();
         for (String key : keys)
            jsonTags.put(key, "");

         sendTags(jsonTags, handler);
      } catch (Throwable t) {
         Log(LOG_LEVEL.ERROR, "Failed to generate JSON for deleteTags.", t);
      }
   }

   public static void deleteTags(String jsonArrayString) {
      deleteTags(jsonArrayString, null);
   }

   public static void deleteTags(String jsonArrayString, ChangeTagsUpdateHandler handler) {
      try {
         deleteTags(new JSONArray(jsonArrayString), handler);
      } catch (Throwable t) {
         Log(LOG_LEVEL.ERROR, "Failed to generate JSON for deleteTags.", t);
      }
   }

   public static void deleteTags(JSONArray jsonArray, ChangeTagsUpdateHandler handler) {
      //if applicable, check if the user provided privacy consent
      if (shouldLogUserPrivacyConsentErrorMessageForMethodName("deleteTags()"))
         return;

      try {
         JSONObject jsonTags = new JSONObject();

         for (int i = 0; i < jsonArray.length(); i++)
            jsonTags.put(jsonArray.getString(i), "");

         sendTags(jsonTags, handler);
      } catch (Throwable t) {
         Log(LOG_LEVEL.ERROR, "Failed to generate JSON for deleteTags.", t);
      }
   }

   public static void idsAvailable(IdsAvailableHandler inIdsAvailableHandler) {

      //if applicable, check if the user provided privacy consent
      if (shouldLogUserPrivacyConsentErrorMessageForMethodName("idsAvailable()"))
         return;

      idsAvailableHandler = inIdsAvailableHandler;

      Runnable runIdsAvailable = new Runnable() {
         @Override
         public void run() {
            if (getUserId() != null)
               OSUtils.runOnMainUIThread(new Runnable() {
                  @Override
                  public void run() {
                     internalFireIdsAvailableCallback();
                  }
               });
         }
      };

      if (!initDone || shouldRunTaskThroughQueue()) {
         Log(LOG_LEVEL.ERROR, "You must initialize OneSignal before getting tags! " +
                 "Moving this tag operation to a pending queue.");
         addTaskToQueue(new PendingTaskRunnable(runIdsAvailable));
         return;
      }

      runIdsAvailable.run();
   }

   static void fireIdsAvailableCallback() {
      if (idsAvailableHandler != null) {
         OSUtils.runOnMainUIThread(new Runnable() {
            @Override
            public void run() {
               internalFireIdsAvailableCallback();
            }
         });
      }
   }

   private synchronized static void internalFireIdsAvailableCallback() {
      if (idsAvailableHandler == null)
         return;

      String regId = OneSignalStateSynchronizer.getRegistrationId();
      if (!OneSignalStateSynchronizer.getSubscribed())
         regId = null;

      String userId = getUserId();
      if (userId == null)
         return;

      idsAvailableHandler.idsAvailable(userId, regId);

      if (regId != null)
         idsAvailableHandler = null;
   }

   static void sendPurchases(JSONArray purchases, boolean newAsExisting, OneSignalRestClient.ResponseHandler responseHandler) {

      //if applicable, check if the user provided privacy consent
      if (shouldLogUserPrivacyConsentErrorMessageForMethodName("sendPurchases()"))
         return;

      if (getUserId() == null) {
         iapUpdateJob = new IAPUpdateJob(purchases);
         iapUpdateJob.newAsExisting = newAsExisting;
         iapUpdateJob.restResponseHandler = responseHandler;

         return;
      }

      try {
         JSONObject jsonBody = new JSONObject();
         jsonBody.put("app_id", getSavedAppId());
         if (newAsExisting)
            jsonBody.put("existing", true);
         jsonBody.put("purchases", purchases);

         OneSignalRestClient.post("players/" + getUserId() + "/on_purchase", jsonBody, responseHandler);
         if (getEmailId() != null)
            OneSignalRestClient.post("players/" + getEmailId() + "/on_purchase", jsonBody, null);
      } catch (Throwable t) {
         Log(LOG_LEVEL.ERROR, "Failed to generate JSON for sendPurchases.", t);
      }
   }

   private static boolean openURLFromNotification(Context context, JSONArray dataArray) {

      //if applicable, check if the user provided privacy consent
      if (shouldLogUserPrivacyConsentErrorMessageForMethodName(null))
         return false;

      int jsonArraySize = dataArray.length();

      boolean urlOpened = false;

      for (int i = 0; i < jsonArraySize; i++) {
         try {
            JSONObject data = dataArray.getJSONObject(i);
            if (!data.has("custom"))
               continue;

            JSONObject customJSON = new JSONObject(data.optString("custom"));

            if (customJSON.has("u")) {
               String url = customJSON.optString("u", null);
               if (url != null) {
                  OSUtils.openURLInBrowser(url);
                  urlOpened = true;
               }
            }
         } catch (Throwable t) {
            Log(LOG_LEVEL.ERROR, "Error parsing JSON item " + i + "/" + jsonArraySize + " for launching a web URL.", t);
         }
      }

      return urlOpened;
   }

   private static void runNotificationOpenedCallback(final JSONArray dataArray, final boolean shown, boolean fromAlert) {
      if (notificationOpenedHandler == null) {
         unprocessedOpenedNotifs.add(dataArray);
         return;
      }

      fireNotificationOpenedHandler(generateOsNotificationOpenResult(dataArray, shown, fromAlert));
   }

   // Also called for received but OSNotification is extracted from it.
   @NonNull
   private static OSNotificationOpenResult generateOsNotificationOpenResult(JSONArray dataArray, boolean shown, boolean fromAlert) {
      int jsonArraySize = dataArray.length();

      boolean firstMessage = true;

      OSNotificationOpenResult openResult = new OSNotificationOpenResult();
      OSNotification notification = new OSNotification();
      notification.isAppInFocus = isAppActive();
      notification.shown = shown;
      notification.androidNotificationId = dataArray.optJSONObject(0).optInt(BUNDLE_KEY_ANDROID_NOTIFICATION_ID);

      String actionSelected = null;

      for (int i = 0; i < jsonArraySize; i++) {
         try {
            JSONObject data = dataArray.getJSONObject(i);

            notification.payload = NotificationBundleProcessor.OSNotificationPayloadFrom(data);
            if (actionSelected == null && data.has(BUNDLE_KEY_ACTION_ID))
               actionSelected = data.optString(BUNDLE_KEY_ACTION_ID, null);

            if (firstMessage)
               firstMessage = false;
            else {
               if (notification.groupedNotifications == null)
                  notification.groupedNotifications = new ArrayList<>();
               notification.groupedNotifications.add(notification.payload);
            }
         } catch (Throwable t) {
            Log(LOG_LEVEL.ERROR, "Error parsing JSON item " + i + "/" + jsonArraySize + " for callback.", t);
         }
      }

      openResult.notification = notification;
      openResult.action = new OSNotificationAction();
      openResult.action.actionID = actionSelected;
      openResult.action.type = actionSelected != null ? OSNotificationAction.ActionType.ActionTaken : OSNotificationAction.ActionType.Opened;
      if (fromAlert)
         openResult.notification.displayType = OSNotification.DisplayType.InAppAlert;
      else
         openResult.notification.displayType = OSNotification.DisplayType.Notification;

      return openResult;
   }

   private static void fireNotificationOpenedHandler(final OSNotificationOpenResult openedResult) {
      OSUtils.runOnMainUIThread(new Runnable() {
         @Override
         public void run() {
            notificationOpenedHandler.notificationOpened(openedResult);
         }
      });
   }

   // Called when receiving FCM/ADM message after it has been displayed.
   // Or right when it is received if it is a silent one
   //   If a NotificationExtenderService is present in the developers app this will not fire for silent notifications.
   static void handleNotificationReceived(JSONArray data, boolean displayed, boolean fromAlert) {
      OSNotificationOpenResult openResult = generateOsNotificationOpenResult(data, displayed, fromAlert);
      if(trackFirebaseAnalytics != null && getFirebaseAnalyticsEnabled())
         trackFirebaseAnalytics.trackReceivedEvent(openResult);

      if (notificationWillShowInForegroundHandler == null)
         return;

      notificationWillShowInForegroundHandler.notificationWillShowInForeground(openResult.notification);
   }

   // Called when opening a notification
   public static void handleNotificationOpen(Context inContext, JSONArray data, boolean fromAlert, @Nullable String notificationId) {

      //if applicable, check if the user provided privacy consent
      if (shouldLogUserPrivacyConsentErrorMessageForMethodName(null))
         return;

      notificationOpenedRESTCall(inContext, data);

      if (trackFirebaseAnalytics != null && getFirebaseAnalyticsEnabled())
         trackFirebaseAnalytics.trackOpenedEvent(generateOsNotificationOpenResult(data, true, fromAlert));

      boolean urlOpened = false;
      boolean defaultOpenActionDisabled = "DISABLE".equals(OSUtils.getManifestMeta(inContext, "com.onesignal.NotificationOpened.DEFAULT"));

      if (!defaultOpenActionDisabled)
         urlOpened = openURLFromNotification(inContext, data);

      // Check if the notification click should lead to a DIRECT session
      if (shouldInitDirectSessionFromNotificationOpen(inContext, fromAlert, urlOpened, defaultOpenActionDisabled)) {
         // We want to set the app entry state to NOTIFICATION_CLICK when coming from background
         appEntryState = AppEntryAction.NOTIFICATION_CLICK;
         sessionManager.onDirectInfluenceFromNotificationOpen(appEntryState, notificationId);
      }

      runNotificationOpenedCallback(data, true, fromAlert);
   }

   static boolean startOrResumeApp(Context inContext) {
      Intent launchIntent = inContext.getPackageManager().getLaunchIntentForPackage(inContext.getPackageName());
      // Make sure we have a launcher intent.
      if (launchIntent != null) {
         launchIntent.setFlags(Intent.FLAG_ACTIVITY_REORDER_TO_FRONT | Intent.FLAG_ACTIVITY_NEW_TASK);
         inContext.startActivity(launchIntent);
         return true;
      }
      return false;
   }

   /**
    * 1. App is not an alert
    * 2. Not a URL open
    * 3. Manifest setting for com.onesignal.NotificationOpened.DEFAULT is not disabled
    * 4. App is coming from the background
    * 5. App open/resume intent exists
    */
   private static boolean shouldInitDirectSessionFromNotificationOpen(Context context, boolean fromAlert, boolean urlOpened, boolean defaultOpenActionDisabled) {
      return !fromAlert
              && !urlOpened
              && !defaultOpenActionDisabled
              && !inForeground
              && startOrResumeApp(context);
   }

   private static void notificationOpenedRESTCall(Context inContext, JSONArray dataArray) {
      for (int i = 0; i < dataArray.length(); i++) {
         try {
            JSONObject data = dataArray.getJSONObject(i);
            JSONObject customJson = new JSONObject(data.optString("custom", null));

            String notificationId = customJson.optString("i", null);
            // Prevent duplicate calls from summary notifications.
            //  Also needed if developer overrides setAutoCancel.
            if (postedOpenedNotifIds.contains(notificationId))
               continue;
            postedOpenedNotifIds.add(notificationId);

            JSONObject jsonBody = new JSONObject();
            jsonBody.put("app_id", getSavedAppId(inContext));
            jsonBody.put("player_id", getSavedUserId(inContext));
            jsonBody.put("opened", true);
            jsonBody.put("device_type", osUtils.getDeviceType());

            OneSignalRestClient.put("notifications/" + notificationId, jsonBody, new OneSignalRestClient.ResponseHandler() {
               @Override
               void  onFailure(int statusCode, String response, Throwable throwable) {
                  logHttpError("sending Notification Opened Failed", statusCode, throwable, response);
               }
            });
         }
         catch(Throwable t){ // JSONException and UnsupportedEncodingException
            Log(LOG_LEVEL.ERROR, "Failed to generate JSON to send notification opened.", t);
         }
      }
   }

   private static void saveAppId(String appId) {
      if (appContext == null)
         return;

      OneSignalPrefs.saveString(
              OneSignalPrefs.PREFS_ONESIGNAL,
              OneSignalPrefs.PREFS_GT_APP_ID,
              appId);
   }

   static String getSavedAppId() {
      return getSavedAppId(appContext);
   }

   private static String getSavedAppId(Context inContext) {
      if (inContext == null)
         return null;

      return OneSignalPrefs.getString(
              OneSignalPrefs.PREFS_ONESIGNAL,
              OneSignalPrefs.PREFS_GT_APP_ID,
              null);
   }

   static boolean getSavedUserConsentStatus() {
      return OneSignalPrefs.getBool(
              OneSignalPrefs.PREFS_ONESIGNAL,
              OneSignalPrefs.PREFS_ONESIGNAL_USER_PROVIDED_CONSENT,
              false);
   }

   static void saveUserConsentStatus(boolean consent) {
      OneSignalPrefs.saveBool(
              OneSignalPrefs.PREFS_ONESIGNAL,
              OneSignalPrefs.PREFS_ONESIGNAL_USER_PROVIDED_CONSENT,
              consent);
   }

   private static String getSavedUserId(Context inContext) {
      if (inContext == null)
         return null;

      return OneSignalPrefs.getString(
              OneSignalPrefs.PREFS_ONESIGNAL,
              OneSignalPrefs.PREFS_GT_PLAYER_ID,
              null);
   }

   static boolean hasUserId() {
      return getUserId() != null;
   }

   static String getUserId() {
      if (userId == null && appContext != null)
         userId = getSavedUserId(appContext);

      return userId;
   }

   static void saveUserId(String id) {
      userId = id;
      if (appContext == null)
         return;

      OneSignalPrefs.saveString(
              OneSignalPrefs.PREFS_ONESIGNAL,
              OneSignalPrefs.PREFS_GT_PLAYER_ID,
              userId);
   }

   static boolean hasEmailId() {
      return !TextUtils.isEmpty(emailId);
   }

   static String getEmailId() {
      if (TextUtils.isEmpty(emailId) && appContext != null) {
         emailId = OneSignalPrefs.getString(
                 OneSignalPrefs.PREFS_ONESIGNAL,
                 OneSignalPrefs.PREFS_OS_EMAIL_ID,
                 null);
      }
      return emailId;
   }

   static void saveEmailId(String id) {
      emailId = id;
      if (appContext == null)
         return;

      OneSignalPrefs.saveString(
              OneSignalPrefs.PREFS_ONESIGNAL,
              OneSignalPrefs.PREFS_OS_EMAIL_ID,
              "".equals(emailId) ? null : emailId);
   }

   // Called when a player id is returned from OneSignal
   // Updates anything else that might have been waiting for this id.
   static void updateUserIdDependents(String userId) {
      saveUserId(userId);
      fireIdsAvailableCallback();
      internalFireGetTagsCallbacks();

      getCurrentSubscriptionState(appContext).setUserId(userId);

      if (iapUpdateJob != null) {
         sendPurchases(iapUpdateJob.toReport, iapUpdateJob.newAsExisting, iapUpdateJob.restResponseHandler);
         iapUpdateJob = null;
      }

      OneSignalStateSynchronizer.refreshEmailState();

      OneSignalChromeTabAndroidFrame.setup(appId, userId, AdvertisingIdProviderGPS.getLastValue());
   }

   static void updateEmailIdDependents(String emailId) {
      saveEmailId(emailId);
      getCurrentEmailSubscriptionState(appContext).setEmailUserId(emailId);
      try {
         JSONObject updateJson = new JSONObject().put("parent_player_id", emailId);
         OneSignalStateSynchronizer.updatePushState(updateJson);
      } catch (JSONException e) {
         e.printStackTrace();
      }
   }

   static boolean getFirebaseAnalyticsEnabled() {
      return OneSignalPrefs.getBool(
              OneSignalPrefs.PREFS_ONESIGNAL,
              OneSignalPrefs.PREFS_GT_FIREBASE_TRACKING_ENABLED,
              false);
   }

   static boolean getClearGroupSummaryClick() {
      return OneSignalPrefs.getBool(
              OneSignalPrefs.PREFS_ONESIGNAL,
              OneSignalPrefs.PREFS_OS_CLEAR_GROUP_SUMMARY_CLICK,
              true);
   }


   // If true(default) - Device will always vibrate unless the device is in silent mode.
   // If false - Device will only vibrate when the device is set on it's vibrate only mode.
   /**
    * By default OneSignal always vibrates the device when a notification is displayed unless the
    * device is in a total silent mode.
    * <br/><br/>
    * <i>You can link this action to a UI button to give your user a vibration option for your notifications.</i>
    * @param enable Passing {@code false} means that the device will only vibrate lightly when the device is in it's vibrate only mode.
    */
   public static void enableVibrate(boolean enable) {
      if (appContext == null)
         return;

      OneSignalPrefs.saveBool(
              OneSignalPrefs.PREFS_ONESIGNAL,
              OneSignalPrefs.PREFS_GT_VIBRATE_ENABLED,
              enable);
   }

   static boolean getVibrate() {
      return OneSignalPrefs.getBool(
              OneSignalPrefs.PREFS_ONESIGNAL,
              OneSignalPrefs.PREFS_GT_VIBRATE_ENABLED,
              true);
   }

   // If true(default) - Sound plays when receiving notification. Vibrates when device is on vibrate only mode.
   // If false - Only vibrates unless EnableVibrate(false) was set.
   /**
    * By default OneSignal plays the system's default notification sound when the
    * device's notification system volume is turned on.
    * <br/><br/>
    * <i>You can link this action to a UI button to give your user a different sound option for your notifications.</i>
    * @param enable Passing {@code false} means that the device will only vibrate unless the device is set to a total silent mode.
    */
   public static void enableSound(boolean enable) {
      if (appContext == null)
         return;

      OneSignalPrefs.saveBool(OneSignalPrefs.PREFS_ONESIGNAL,
              OneSignalPrefs.PREFS_GT_SOUND_ENABLED,enable);
   }

   static boolean getSoundEnabled() {
      return OneSignalPrefs.getBool(
              OneSignalPrefs.PREFS_ONESIGNAL,
              OneSignalPrefs.PREFS_GT_SOUND_ENABLED,
              true);
   }

   static void setLastSessionTime(long time) {
      OneSignalPrefs.saveLong(
              OneSignalPrefs.PREFS_ONESIGNAL,
              OneSignalPrefs.PREFS_OS_LAST_SESSION_TIME,
              time);
   }

   private static long getLastSessionTime() {
      return OneSignalPrefs.getLong(
              OneSignalPrefs.PREFS_ONESIGNAL,
              OneSignalPrefs.PREFS_OS_LAST_SESSION_TIME,
              -31 * 1000L);
   }

   /**
    * Setting to control how OneSignal notifications will be shown when one is received while your app
    * is in focus.
    * <br/><br/>
    * {@link OneSignal.OSInFocusDisplayOption#Notification Notification} - native notification display while user has app in focus (can be distracting).
    * <br/>
    * {@link OneSignal.OSInFocusDisplayOption#InAppAlert In-App Alert (Default)} - native alert dialog display, which can be helpful during development.
    * <br/>
    * {@link OneSignal.OSInFocusDisplayOption#None None} - notification is silent.
    *
    * @param displayOption the {@link OneSignal.OSInFocusDisplayOption OSInFocusDisplayOption} to set
    */
   public static void setInFocusDisplaying(OSInFocusDisplayOption displayOption) {
      mDisplayOption = displayOption;
   }

   public static OSInFocusDisplayOption currentInFocusDisplayOption() {
      return mDisplayOption;
   }

   private static OSInFocusDisplayOption getInFocusDisplaying(int displayOption) {
      switch(displayOption) {
         case 0:
            return OSInFocusDisplayOption.None;
         case 1:
            return OSInFocusDisplayOption.InAppAlert;
         case 2:
            return OSInFocusDisplayOption.Notification;
      }

      if (displayOption < 0)
         return OSInFocusDisplayOption.None;
      return OSInFocusDisplayOption.Notification;
   }

   static boolean getNotificationsWhenActiveEnabled() {
      // If OneSignal hasn't been initialized yet it is best to display a normal notification.
      return mDisplayOption == OSInFocusDisplayOption.Notification;
   }

   static boolean getInAppAlertNotificationEnabled() {
      return mDisplayOption == OSInFocusDisplayOption.InAppAlert;
   }

   /**
    * You can call this method with {@code false} to opt users out of receiving all notifications through
    * OneSignal. You can pass {@code true} later to opt users back into notifications.
    * @param enable whether to subscribe the user to notifications or not
    */
   public static void setSubscription(final boolean enable) {

      //if applicable, check if the user provided privacy consent
      if (shouldLogUserPrivacyConsentErrorMessageForMethodName("setSubscription()"))
         return;

      Runnable runSetSubscription = new Runnable() {
         @Override
         public void run() {
            getCurrentSubscriptionState(appContext).setUserSubscriptionSetting(enable);
            OneSignalStateSynchronizer.setSubscription(enable);
         }
      };

      if (!initDone || shouldRunTaskThroughQueue()) {
         Log(LOG_LEVEL.ERROR, "OneSignal.init has not been called. " +
                 "Moving subscription action to a waiting task queue.");
         addTaskToQueue(new PendingTaskRunnable(runSetSubscription));
         return;
      }

      runSetSubscription.run();
   }

   public static void setLocationShared(boolean enable) {

      //if applicable, check if the user provided privacy consent
      if (shouldLogUserPrivacyConsentErrorMessageForMethodName("setLocationShared()"))
         return;

      shareLocation = enable;
      if (!enable)
         OneSignalStateSynchronizer.clearLocation();
      Log(LOG_LEVEL.DEBUG, "shareLocation:" + shareLocation);
   }

   /**
    * Use this method to manually prompt the user for location permissions.
    * This allows for geotagging so you send notifications to users based on location.
    *<br/><br/>
    * Make sure you have one of the following permission in your {@code AndroidManifest.xml} as well.
    * <br/>
    * {@code <uses-permission android:name="android.permission.ACCESS_FINE_LOCATION"/>}
    * <br/>
    * {@code <uses-permission android:name="android.permission.ACCESS_COARSE_LOCATION"/>}
    *
    * <br/><br/>Be aware of best practices regarding asking permissions on Android:
    * <a href="https://developer.android.com/guide/topics/permissions/requesting.html">
    *     Requesting Permissions | Android Developers
    * </a>
    *
    * @see <a href="https://documentation.onesignal.com/docs/permission-requests">Permission Requests | OneSignal Docs</a>
    */
   public static void promptLocation() {
      promptLocation(null, false);
   }

   static void promptLocation(@Nullable final OSPromptActionCompletionCallback callback, final boolean fallbackToSettings) {
      //if applicable, check if the user provided privacy consent
      if (shouldLogUserPrivacyConsentErrorMessageForMethodName("promptLocation()"))
         return;

      Runnable runPromptLocation = new Runnable() {
         @Override
         public void run() {
            LocationController.LocationHandler locationHandler = new LocationController.LocationPromptCompletionHandler() {
               @Override
               public LocationController.PermissionType getType() {
                  return LocationController.PermissionType.PROMPT_LOCATION;
               }
               @Override
               public void onComplete(LocationController.LocationPoint point) {
                  //if applicable, check if the user provided privacy consent
                  if (shouldLogUserPrivacyConsentErrorMessageForMethodName("promptLocation()"))
                     return;

                  if (point != null)
                     OneSignalStateSynchronizer.updateLocation(point);
               }

               @Override
               void onAnswered(OneSignal.PromptActionResult result) {
                  super.onAnswered(result);
                  if (callback != null)
                     callback.onCompleted(result);
               }
            };

            LocationController.getLocation(appContext, true, fallbackToSettings, locationHandler);
            promptedLocation = true;
         }
      };

      if (!initDone || shouldRunTaskThroughQueue()) {
         Log(LOG_LEVEL.ERROR, "OneSignal.init has not been called. " +
                 "Could not prompt for location at this time - moving this operation to a" +
                 "waiting queue.");
         addTaskToQueue(new PendingTaskRunnable(runPromptLocation));
         return;
      }

      runPromptLocation.run();
   }

   /**
    * Removes all OneSignal notifications from the Notification Shade. If you just use
    * {@link NotificationManager#cancelAll()}, OneSignal notifications will be restored when
    * your app is restarted.
    */
   public static void clearOneSignalNotifications() {
      Runnable runClearOneSignalNotifications = new Runnable() {
         @Override
         public void run() {
            NotificationManager notificationManager = OneSignalNotificationManager.getNotificationManager(appContext);

            OneSignalDbHelper dbHelper = OneSignalDbHelper.getInstance(appContext);
            Cursor cursor = null;
            try {
               SQLiteDatabase readableDb = dbHelper.getSQLiteDatabaseWithRetries();

               String[] retColumn = {OneSignalDbContract.NotificationTable.COLUMN_NAME_ANDROID_NOTIFICATION_ID};

               cursor = readableDb.query(
                       OneSignalDbContract.NotificationTable.TABLE_NAME,
                       retColumn,
                       OneSignalDbContract.NotificationTable.COLUMN_NAME_DISMISSED + " = 0 AND " +
                               OneSignalDbContract.NotificationTable.COLUMN_NAME_OPENED + " = 0",
                       null,
                       null,                                                    // group by
                       null,                                                    // filter by row groups
                       null                                                     // sort order
               );

               if (cursor.moveToFirst()) {
                  do {
                     int existingId = cursor.getInt(cursor.getColumnIndex(OneSignalDbContract.NotificationTable.COLUMN_NAME_ANDROID_NOTIFICATION_ID));
                     notificationManager.cancel(existingId);
                  } while (cursor.moveToNext());
               }


               // Mark all notifications as dismissed unless they were already opened.
               SQLiteDatabase writableDb = null;
               try {
                  writableDb = dbHelper.getSQLiteDatabaseWithRetries();
                  writableDb.beginTransaction();

                  String whereStr = NotificationTable.COLUMN_NAME_OPENED + " = 0";
                  ContentValues values = new ContentValues();
                  values.put(NotificationTable.COLUMN_NAME_DISMISSED, 1);
                  writableDb.update(NotificationTable.TABLE_NAME, values, whereStr, null);
                  writableDb.setTransactionSuccessful();
               } catch (Throwable t) {
                  OneSignal.Log(OneSignal.LOG_LEVEL.ERROR, "Error marking all notifications as dismissed! ", t);
               } finally {
                  if (writableDb != null) {
                     try {
                        writableDb.endTransaction(); // May throw if transaction was never opened or DB is full.
                     } catch (Throwable t) {
                        OneSignal.Log(OneSignal.LOG_LEVEL.ERROR, "Error closing transaction! ", t);
                     }
                  }
               }

               BadgeCountUpdater.updateCount(0, appContext);
            } catch (Throwable t) {
               OneSignal.Log(OneSignal.LOG_LEVEL.ERROR, "Error canceling all notifications! ", t);
            } finally {
               if (cursor != null)
                  cursor.close();
            }
         }
      };

      if (!initDone || shouldRunTaskThroughQueue()) {
         Log(LOG_LEVEL.ERROR, "OneSignal.init has not been called. " +
                 "Could not clear notifications at this time - moving this operation to" +
                 "a waiting task queue.");
         addTaskToQueue(new PendingTaskRunnable(runClearOneSignalNotifications));
         return;
      }

      runClearOneSignalNotifications.run();
   }

   /**
    * Cancels a single OneSignal notification based on its Android notification integer ID. Use
    * instead of Android's {@link NotificationManager#cancel(int)}, otherwise the notification will be restored
    * when your app is restarted.
    * @param id
    */
   public static void cancelNotification(final int id) {
      Runnable runCancelNotification = new Runnable() {
         @Override
         public void run() {
            OneSignalDbHelper dbHelper = OneSignalDbHelper.getInstance(appContext);
            SQLiteDatabase writableDb = null;
            try {
               writableDb = dbHelper.getSQLiteDatabaseWithRetries();
               writableDb.beginTransaction();

               String whereStr = NotificationTable.COLUMN_NAME_ANDROID_NOTIFICATION_ID + " = " + id + " AND " +
                       NotificationTable.COLUMN_NAME_OPENED + " = 0 AND " +
                       NotificationTable.COLUMN_NAME_DISMISSED + " = 0";

               ContentValues values = new ContentValues();
               values.put(NotificationTable.COLUMN_NAME_DISMISSED, 1);

               int records = writableDb.update(NotificationTable.TABLE_NAME, values, whereStr, null);

               if (records > 0)
                  NotificationSummaryManager.updatePossibleDependentSummaryOnDismiss(appContext, writableDb, id);
               BadgeCountUpdater.update(writableDb, appContext);

               writableDb.setTransactionSuccessful();
            } catch (Throwable t) {
               OneSignal.Log(OneSignal.LOG_LEVEL.ERROR, "Error marking a notification id " + id + " as dismissed! ", t);
            } finally {
               if (writableDb != null) {
                  try {
                     writableDb.endTransaction(); // May throw if transaction was never opened or DB is full.
                  } catch (Throwable t) {
                     OneSignal.Log(OneSignal.LOG_LEVEL.ERROR, "Error closing transaction! ", t);
                  }
               }
            }

            NotificationManager notificationManager = OneSignalNotificationManager.getNotificationManager(appContext);
            notificationManager.cancel(id);
         }
      };

      if (!initDone || shouldRunTaskThroughQueue()) {
         Log(LOG_LEVEL.ERROR, "OneSignal.init has not been called. " +
                 "Could not clear notification id: " + id + " at this time - moving" +
                 "this operation to a waiting task queue. The notification will still be canceled" +
                 "from NotificationManager at this time.");
         taskQueueWaitingForInit.add(runCancelNotification);
         return;
      }

      runCancelNotification.run();
   }


   public static void cancelGroupedNotifications(final String group) {

      //if applicable, check if the user provided privacy consent
      if (shouldLogUserPrivacyConsentErrorMessageForMethodName("cancelGroupedNotifications()"))
         return;

      Runnable runCancelGroupedNotifications = new Runnable() {
         @Override
         public void run() {
            NotificationManager notificationManager = OneSignalNotificationManager.getNotificationManager(appContext);

            OneSignalDbHelper dbHelper = OneSignalDbHelper.getInstance(appContext);
            Cursor cursor = null;

            try {
               SQLiteDatabase readableDb = dbHelper.getSQLiteDatabaseWithRetries();

               String[] retColumn = { NotificationTable.COLUMN_NAME_ANDROID_NOTIFICATION_ID };

               String whereStr =  NotificationTable.COLUMN_NAME_GROUP_ID + " = ? AND " +
                       NotificationTable.COLUMN_NAME_DISMISSED + " = 0 AND " +
                       NotificationTable.COLUMN_NAME_OPENED + " = 0";
               String[] whereArgs = { group };

               cursor = readableDb.query(
                       NotificationTable.TABLE_NAME,
                       retColumn,
                       whereStr,
                       whereArgs,
                       null, null, null);

               while (cursor.moveToNext()) {
                  int notifId = cursor.getInt(cursor.getColumnIndex(NotificationTable.COLUMN_NAME_ANDROID_NOTIFICATION_ID));
                  if (notifId != -1)
                     notificationManager.cancel(notifId);
               }
            }
            catch (Throwable t) {
               OneSignal.Log(OneSignal.LOG_LEVEL.ERROR, "Error getting android notifications part of group: " + group, t);
            }
            finally {
               if (cursor != null && !cursor.isClosed())
                  cursor.close();
            }

            SQLiteDatabase writableDb = null;
            try {
               writableDb = dbHelper.getSQLiteDatabaseWithRetries();
               writableDb.beginTransaction();

               String whereStr = NotificationTable.COLUMN_NAME_GROUP_ID + " = ? AND " +
                       NotificationTable.COLUMN_NAME_OPENED + " = 0 AND " +
                       NotificationTable.COLUMN_NAME_DISMISSED + " = 0";
               String[] whereArgs = { group };

               ContentValues values = new ContentValues();
               values.put(NotificationTable.COLUMN_NAME_DISMISSED, 1);

               writableDb.update(NotificationTable.TABLE_NAME, values, whereStr, whereArgs);
               BadgeCountUpdater.update(writableDb, appContext);

               writableDb.setTransactionSuccessful();
            } catch (Throwable t) {
               OneSignal.Log(OneSignal.LOG_LEVEL.ERROR, "Error marking a notifications with group " + group + " as dismissed! ", t);
            } finally {
               if (writableDb != null) {
                  try {
                     writableDb.endTransaction(); // May throw if transaction was never opened or DB is full.
                  } catch (Throwable t) {
                     OneSignal.Log(OneSignal.LOG_LEVEL.ERROR, "Error closing transaction! ", t);
                  }
               }
            }
         }
      };

      if (!initDone || shouldRunTaskThroughQueue()) {
         Log(LOG_LEVEL.ERROR, "OneSignal.init has not been called. " +
                 "Could not clear notifications part of group " + group + " - moving" +
                 "this operation to a waiting task queue.");
         addTaskToQueue(new PendingTaskRunnable(runCancelGroupedNotifications));
         return;
      }

      runCancelGroupedNotifications.run();
   }

   public static void removeNotificationWillShowInForegroundHandler() {
      notificationWillShowInForegroundHandler = null;
   }

   public static void removeNotificationOpenedHandler() {
      notificationOpenedHandler = null;
   }

   /**
    * The {@link OSPermissionObserver#onOSPermissionChanged(OSPermissionStateChanges)}
    * method will be fired on the passed-in object when a notification permission setting changes.
    * This happens when the user enables or disables notifications for your app from the system
    * settings outside of your app. Disable detection is supported on Android 4.4+
    * <br/><br/>
    * <b>Keep a reference</b> - Make sure to hold a reference to your observable at the class level,
    * otherwise it may not fire
    * <br/>
    * <b>Leak Safe</b> - OneSignal holds a weak reference to your observer so it's guaranteed not to
    * leak your {@code Activity}
    *
    * @param observer the instance of {@link OSPermissionObserver} that you want to process the permission
    *                 changes within
    */
   public static void addPermissionObserver(OSPermissionObserver observer) {

      if (appContext == null) {
         Log(LOG_LEVEL.ERROR, "OneSignal.init has not been called. Could not add permission observer");
         return;
      }

      getPermissionStateChangesObserver().addObserver(observer);

      if (getCurrentPermissionState(appContext).compare(getLastPermissionState(appContext)))
         OSPermissionChangedInternalObserver.fireChangesToPublicObserver(getCurrentPermissionState(appContext));
   }

   public static void removePermissionObserver(OSPermissionObserver observer) {
      if (appContext == null) {
         Log(LOG_LEVEL.ERROR, "OneSignal.init has not been called. Could not modify permission observer");
         return;
      }

      getPermissionStateChangesObserver().removeObserver(observer);
   }

   /**
    * The {@link OSSubscriptionObserver#onOSSubscriptionChanged(OSSubscriptionStateChanges)}
    * method will be fired on the passed-in object when a notification subscription property changes.
    *<br/><br/>
    * This includes the following events:
    * <br/>
    * - Getting a Registration ID (push token) from Google
    * <br/>
    * - Getting a player/user ID from OneSignal
    * <br/>
    * - {@link OneSignal#setSubscription(boolean)} is called
    * <br/>
    * - User disables or enables notifications
    * @param observer the instance of {@link OSSubscriptionObserver} that acts as the observer
    */
   public static void addSubscriptionObserver(OSSubscriptionObserver observer) {

      if (appContext == null) {
         Log(LOG_LEVEL.ERROR, "OneSignal.init has not been called. Could not add subscription observer");
         return;
      }

      getSubscriptionStateChangesObserver().addObserver(observer);

      if (getCurrentSubscriptionState(appContext).compare(getLastSubscriptionState(appContext)))
         OSSubscriptionChangedInternalObserver.fireChangesToPublicObserver(getCurrentSubscriptionState(appContext));
   }

   public static void removeSubscriptionObserver(OSSubscriptionObserver observer) {
      if (appContext == null) {
         Log(LOG_LEVEL.ERROR, "OneSignal.init has not been called. Could not modify subscription observer");
         return;
      }

      getSubscriptionStateChangesObserver().removeObserver(observer);
   }


   /**
    * The {@link OSEmailSubscriptionObserver#onOSEmailSubscriptionChanged(OSEmailSubscriptionStateChanges)}
    * method will be fired on the passed-in object when a email subscription property changes.
    *<br/><br/>
    * This includes the following events:
    * <br/>
    * - Email address set
    * <br/>
    * - Getting a player/user ID from OneSignal
    * @param observer the instance of {@link OSSubscriptionObserver} that acts as the observer
    */
   public static void addEmailSubscriptionObserver(@NonNull OSEmailSubscriptionObserver observer) {

      if (appContext == null) {
         Log(LOG_LEVEL.ERROR, "OneSignal.init has not been called. Could not add email subscription observer");
         return;
      }

      getEmailSubscriptionStateChangesObserver().addObserver(observer);

      if (getCurrentEmailSubscriptionState(appContext).compare(getLastEmailSubscriptionState(appContext)))
         OSEmailSubscriptionChangedInternalObserver.fireChangesToPublicObserver(getCurrentEmailSubscriptionState(appContext));
   }

   public static void removeEmailSubscriptionObserver(@NonNull OSEmailSubscriptionObserver observer) {
      if (appContext == null) {
         Log(LOG_LEVEL.ERROR, "OneSignal.init has not been called. Could not modify email subscription observer");
         return;
      }

      getEmailSubscriptionStateChangesObserver().removeObserver(observer);
   }

   /**
    * Get the current notification and permission state.
    *<br/><br/>
    * {@code permissionStatus} - {@link OSPermissionState} - Android Notification Permissions State
    * <br/>
    * {@code subscriptionStatus} - {@link OSSubscriptionState} - Google and OneSignal subscription state
    * <br/>
    * {@code emailSubscriptionStatus} - {@link OSEmailSubscriptionState} - Email subscription state
    * @return a {@link OSPermissionSubscriptionState} as described above
    */
   public static OSPermissionSubscriptionState getPermissionSubscriptionState() {

      //if applicable, check if the user provided privacy consent
      if (shouldLogUserPrivacyConsentErrorMessageForMethodName("getPermissionSubscriptionState()"))
         return null;

      if (appContext == null) {
         Log(LOG_LEVEL.ERROR, "OneSignal.init has not been called. Could not get OSPermissionSubscriptionState");
         return null;
      }

      OSPermissionSubscriptionState status = new OSPermissionSubscriptionState();
      status.subscriptionStatus = getCurrentSubscriptionState(appContext);
      status.permissionStatus = getCurrentPermissionState(appContext);
      status.emailSubscriptionStatus = getCurrentEmailSubscriptionState(appContext);

      return status;
   }

   /** In-App Message Triggers */

   /**
    * Allows you to set multiple trigger key/value pairs simultaneously with a Map
    * Triggers are used for targeting in-app messages.
    */
   public static void addTriggers(Map<String, Object> triggers) {
      OSInAppMessageController.getController().addTriggers(triggers);
   }

   /**
    * Allows you to set multiple trigger key/value pairs simultaneously with a JSON String
    * Triggers are used for targeting in-app messages.
    */
   public static void addTriggersFromJsonString(String triggersJsonString) {
      try {
         JSONObject jsonObject = new JSONObject(triggersJsonString);
         addTriggers(JSONUtils.jsonObjectToMap(jsonObject));
      } catch (JSONException e) {
         OneSignal.Log(LOG_LEVEL.ERROR, "addTriggersFromJsonString, invalid json", e);
      }
   }

   /**
    * Allows you to set an individual trigger key/value pair for in-app message targeting
    */
   public static void addTrigger(String key, Object object) {
      HashMap<String, Object> triggerMap = new HashMap<>();
      triggerMap.put(key, object);

      OSInAppMessageController.getController().addTriggers(triggerMap);
   }


   /** Removes a list/collection of triggers from their keys with a Collection of Strings */
   public static void removeTriggersForKeys(Collection<String> keys) {
      OSInAppMessageController.getController().removeTriggersForKeys(keys);
   }

   /** Removes a list/collection of triggers from their keys with a JSONArray String.
    *  Only String types are used, other types in the array will be ignored. */
   public static void removeTriggersForKeysFromJsonArrayString(@NonNull String keys) {
      try {
         JSONArray jsonArray = new JSONArray(keys);
         Collection<String> keysCollection = OSUtils.extractStringsFromCollection(
            JSONUtils.jsonArrayToList(jsonArray)
         );
         // Some keys were filtered, log as warning
         if (jsonArray.length() != keysCollection.size())
            OneSignal.Log(LOG_LEVEL.WARN, "removeTriggersForKeysFromJsonArrayString: Skipped removing non-String type keys ");
         OSInAppMessageController.getController().removeTriggersForKeys(keysCollection);
      } catch (JSONException e) {
         OneSignal.Log(LOG_LEVEL.ERROR, "removeTriggersForKeysFromJsonArrayString, invalid json", e);
      }
   }

   /** Removes a single trigger for the given key */
   public static void removeTriggerForKey(String key) {
      ArrayList<String> triggerKeys = new ArrayList<>();
      triggerKeys.add(key);

      OSInAppMessageController.getController().removeTriggersForKeys(triggerKeys);
   }

   /** Returns a single trigger value for the given key (if it exists, otherwise returns null) */
   @Nullable
   public static Object getTriggerValueForKey(String key) {
      return OSInAppMessageController.getController().getTriggerValue(key);
   }

   /***
    * Can temporarily pause in-app messaging on this device.
    * Useful if you don't want to interrupt a user while playing a match in a game.
    *
    * @param pause The boolean that pauses/resumes in-app messages
    */
   public static void pauseInAppMessages(boolean pause) {
      OSInAppMessageController.getController().setInAppMessagingEnabled(!pause);
   }

   private static boolean isDuplicateNotification(String id, Context context) {
      if (id == null || "".equals(id))
         return false;

      boolean exists = false;

      OneSignalDbHelper dbHelper = OneSignalDbHelper.getInstance(context);
      Cursor cursor = null;

      try {
         SQLiteDatabase readableDb = dbHelper.getSQLiteDatabaseWithRetries();

         String[] retColumn = {NotificationTable.COLUMN_NAME_NOTIFICATION_ID};
         String[] whereArgs = {id};

         cursor = readableDb.query(
             NotificationTable.TABLE_NAME,
             retColumn,
             NotificationTable.COLUMN_NAME_NOTIFICATION_ID + " = ?",   // Where String
             whereArgs,
             null, null, null);

         exists = cursor.moveToFirst();
      }
      catch (Throwable t) {
         OneSignal.Log(LOG_LEVEL.ERROR, "Could not check for duplicate, assuming unique.", t);
      }
      finally {
         if (cursor != null)
            cursor.close();
      }

      if (exists) {
         Log(LOG_LEVEL.DEBUG, "Duplicate FCM message received, skip processing of " + id);
         return true;
      }

      return false;
   }

   static boolean notValidOrDuplicated(Context context, JSONObject jsonPayload) {
      String id = OSNotificationFormatHelper.getOSNotificationIdFromJson(jsonPayload);
      return id == null || OneSignal.isDuplicateNotification(id, context);
   }

<<<<<<< HEAD
   static String getNotificationIdFromFCMJson(@Nullable JSONObject fcmJson) {
      if (fcmJson == null)
         return null;
      try {
         JSONObject customJSON = new JSONObject(fcmJson.getString("custom"));

         if (customJSON.has("i"))
            return customJSON.optString("i", null);
         else
            Log(LOG_LEVEL.DEBUG, "Not a OneSignal formatted FCM message. No 'i' field in custom.");
      } catch (JSONException e) {
         Log(LOG_LEVEL.DEBUG, "Not a OneSignal formatted FCM message. No 'custom' field in the JSONObject.");
      }

      return null;
   }

    static String getNotificationIdFromFCMBundle(@Nullable Bundle fcmBundle) {
        if (fcmBundle == null || fcmBundle.isEmpty())
            return null;

      try {
         if (fcmBundle.containsKey("custom")) {
            JSONObject customJSON = new JSONObject(fcmBundle.getString("custom"));

            if (customJSON.has("i"))
               return customJSON.optString("i", null);
            else
               Log(LOG_LEVEL.DEBUG, "Not a OneSignal formatted FCM message. No 'i' field in custom.");
         }
         else
            Log(LOG_LEVEL.DEBUG, "Not a OneSignal formatted FCM message. No 'custom' field in the bundle.");
      } catch (Throwable t) {
         Log(LOG_LEVEL.DEBUG, "Could not parse bundle, probably not a OneSignal notification.", t);
      }

      return null;
   }

   private static String getNotificationIdFromFCMJsonPayload(JSONObject fcmJson) {
      try {
         JSONObject customJSON = new JSONObject(fcmJson.optString("custom"));
=======
   private static String getNotificationIdFromGCMJsonPayload(JSONObject jsonPayload) {
      try {
         JSONObject customJSON = new JSONObject(jsonPayload.optString("custom"));
>>>>>>> 211cf7f3
         return customJSON.optString("i", null);
      } catch(Throwable t) {}
      return null;
   }

   static boolean isAppActive() {
      return initDone && isInForeground();
   }

   private static boolean isPastOnSessionTime() {
      return (System.currentTimeMillis() - getLastSessionTime()) >= MIN_ON_SESSION_TIME_MILLIS;
   }

   // Extra check to make sure we don't unsubscribe devices that rely on silent background notifications.
   static boolean areNotificationsEnabledForSubscribedState() {
      if (mUnsubscribeWhenNotificationsAreDisabled)
         return OSUtils.areNotificationsEnabled(appContext);
      return true;
   }

   static void handleSuccessfulEmailLogout() {
      if (emailLogoutHandler != null) {
         emailLogoutHandler.onSuccess();
         emailLogoutHandler = null;
      }
   }

   static void handleFailedEmailLogout() {
      if (emailLogoutHandler != null) {
         emailLogoutHandler.onFailure(new EmailUpdateError(EmailErrorType.NETWORK, "Failed due to network failure. Will retry on next sync."));
         emailLogoutHandler = null;
      }
   }

   static void fireEmailUpdateSuccess() {
      if (emailUpdateHandler != null) {
        emailUpdateHandler.onSuccess();
        emailUpdateHandler = null;
      }
   }

   static void fireEmailUpdateFailure() {
      if (emailUpdateHandler != null) {
         emailUpdateHandler.onFailure(new EmailUpdateError(EmailErrorType.NETWORK, "Failed due to network failure. Will retry on next sync."));
         emailUpdateHandler = null;
      }
   }

   /*
    * Start Mock Injection module
    */
   static void setTrackerFactory(OSTrackerFactory trackerFactory) {
      OneSignal.trackerFactory = trackerFactory;
   }

   static void setSessionManager(OSSessionManager sessionManager) {
      OneSignal.sessionManager = sessionManager;
   }

   static void setSharedPreferences(OSSharedPreferences preferences) {
      OneSignal.preferences = preferences;
   }

   static OSSessionManager.SessionListener getSessionListener() {
      return sessionListener;
   }
   /*
    * End Mock Injection module
    */

   /*
    * Start OneSignalOutcome module
    */
   static OSSessionManager getSessionManager() {
      return sessionManager;
   }

   static void sendClickActionOutcomes(@NonNull List<OSInAppMessageOutcome> outcomes) {
      if (outcomeEventsController == null) {
         OneSignal.Log(LOG_LEVEL.ERROR, "Make sure OneSignal.init is called first");
         return;
      }

      outcomeEventsController.sendClickActionOutcomes(outcomes);
   }

   public static void sendOutcome(@NonNull String name) {
      sendOutcome(name, null);
   }

   public static void sendOutcome(@NonNull String name, OutcomeCallback callback) {
      if (!isValidOutcomeEntry(name))
         return;

      if (outcomeEventsController == null) {
         OneSignal.Log(LOG_LEVEL.ERROR, "Make sure OneSignal.init is called first");
         return;
      }

      outcomeEventsController.sendOutcomeEvent(name, callback);
   }

   public static void sendUniqueOutcome(@NonNull String name) {
      sendUniqueOutcome(name, null);
   }

   public static void sendUniqueOutcome(@NonNull String name, OutcomeCallback callback) {
      if (!isValidOutcomeEntry(name))
         return;

      if (outcomeEventsController == null) {
         OneSignal.Log(LOG_LEVEL.ERROR, "Make sure OneSignal.init is called first");
         return;
      }

      outcomeEventsController.sendUniqueOutcomeEvent(name, callback);
   }

   public static void sendOutcomeWithValue(@NonNull String name, float value) {
      sendOutcomeWithValue(name, value, null);
   }

   public static void sendOutcomeWithValue(@NonNull String name, float value, OutcomeCallback callback) {
      if (!isValidOutcomeEntry(name) || !isValidOutcomeValue(value))
         return;

      if (outcomeEventsController == null) {
         OneSignal.Log(LOG_LEVEL.ERROR, "Make sure OneSignal.init is called first");
         return;
      }

      outcomeEventsController.sendOutcomeEventWithValue(name, value, callback);
   }

   private static boolean isValidOutcomeEntry(String name) {
      if (name == null || name.isEmpty()) {
         OneSignal.Log(LOG_LEVEL.ERROR, "Outcome name must not be empty");
         return false;
      }

      return true;
   }

   private static boolean isValidOutcomeValue(float value) {
      if (value <= 0) {
         OneSignal.Log(LOG_LEVEL.ERROR, "Outcome value must be greater than 0");
         return false;
      }

      return true;
   }

   /**
    * OutcomeEvent will be null in cases where the request was not sent:
    *    1. OutcomeEventParams cached already for re-attempt in future
    *    2. Unique OutcomeEventParams already sent for ATTRIBUTED session and notification(s)
    *    3. Unique OutcomeEventParams already sent for UNATTRIBUTED session during session
    */
   public interface OutcomeCallback {
      void onSuccess(@Nullable OutcomeEvent outcomeEvent);
   }
   // End OneSignalOutcome module

   interface OSPromptActionCompletionCallback {
      void onCompleted(PromptActionResult result);
   }

   enum PromptActionResult {
      PERMISSION_GRANTED,
      PERMISSION_DENIED,
      LOCATION_PERMISSIONS_MISSING_MANIFEST,
      ERROR;
   }
}<|MERGE_RESOLUTION|>--- conflicted
+++ resolved
@@ -528,24 +528,10 @@
       appId = newAppId;
       saveAppId(newAppId);
 
-<<<<<<< HEAD
       OneSignal.onesignalLog(LOG_LEVEL.VERBOSE, "setAppId(id) finished, checking if appContext has been set before proceeding...");
       if (appContext == null) {
          OneSignal.onesignalLog(LOG_LEVEL.WARN, "appId set, but please call setAppContext(appContext) with Application context to complete OneSignal init!");
          return;
-=======
-      if (wasAppContextNull) {
-         if (outcomeEventsFactory == null)
-            outcomeEventsFactory = new OSOutcomeEventsFactory(logger, apiClient, getDBHelperInstance(), preferences);
-
-         sessionManager.initSessionFromCache();
-         outcomeEventsController = new OSOutcomeEventsController(sessionManager, outcomeEventsFactory);
-         // Prefs require a context to save
-         // If the previous state of appContext was null, kick off write in-case it was waiting
-         OneSignalPrefs.startDelayedWrite();
-         // Cleans out old cached data to prevent over using the storage on devices
-         OneSignalCacheCleaner.cleanOldCachedData(context);
->>>>>>> 211cf7f3
       }
 
       OneSignal.onesignalLog(LOG_LEVEL.VERBOSE, "setAppId(id) successful and appContext is set, continuing OneSignal init...");
@@ -668,8 +654,11 @@
 
       // Do work here that should only happen once or at the start of a new lifecycle
       if (wasAppContextNull) {
-         sessionManager = new OSSessionManager(getNewSessionListener());
-         outcomeEventsController = new OutcomeEventsController(sessionManager, OneSignalDbHelper.getInstance(appContext));
+         if (outcomeEventsFactory == null)
+            outcomeEventsFactory = new OSOutcomeEventsFactory(logger, apiClient, getDBHelperInstance(), preferences);
+
+         sessionManager.initSessionFromCache();
+         outcomeEventsController = new OSOutcomeEventsController(sessionManager, outcomeEventsFactory);
          // Prefs require a context to save
          // If the previous state of appContext was null, kick off write in-case it was waiting
          OneSignalPrefs.startDelayedWrite();
@@ -886,19 +875,11 @@
 
       if (OSUtils.isFireOSDeviceType())
          mPushRegistrator = new PushRegistratorADM();
-<<<<<<< HEAD
-      else if (OSUtils.hasFCMLibrary())
-         mPushRegistrator = new PushRegistratorFCM();
-=======
       else if (OSUtils.isAndroidDeviceType()) {
          if (OSUtils.hasFCMLibrary())
             mPushRegistrator = new PushRegistratorFCM();
-         else
-            mPushRegistrator = new PushRegistratorGCM();
-      }
-      else
+      } else
          mPushRegistrator = new PushRegistratorHMS();
->>>>>>> 211cf7f3
 
       return mPushRegistrator;
    }
@@ -938,7 +919,7 @@
          return;
       }
 
-      OneSignalRemoteParams.makeAndroidParamsRequest(new OneSignalRemoteParams.ParamsRequestCallback() {
+      OneSignalRemoteParams.makeAndroidParamsRequest(new OneSignalRemoteParams.CallBack() {
          @Override
          public void complete(OneSignalRemoteParams.Params params) {
             remoteParams = params;
@@ -2084,6 +2065,10 @@
       runNotificationOpenedCallback(data, true, fromAlert);
    }
 
+   static OneSignalDbHelper getDBHelperInstance() {
+      return OneSignalDbHelper.getInstance(appContext);
+   }
+
    static boolean startOrResumeApp(Context inContext) {
       Intent launchIntent = inContext.getPackageManager().getLaunchIntentForPackage(inContext.getPackageName());
       // Make sure we have a launcher intent.
@@ -2997,7 +2982,6 @@
       return id == null || OneSignal.isDuplicateNotification(id, context);
    }
 
-<<<<<<< HEAD
    static String getNotificationIdFromFCMJson(@Nullable JSONObject fcmJson) {
       if (fcmJson == null)
          return null;
@@ -3040,11 +3024,6 @@
    private static String getNotificationIdFromFCMJsonPayload(JSONObject fcmJson) {
       try {
          JSONObject customJSON = new JSONObject(fcmJson.optString("custom"));
-=======
-   private static String getNotificationIdFromGCMJsonPayload(JSONObject jsonPayload) {
-      try {
-         JSONObject customJSON = new JSONObject(jsonPayload.optString("custom"));
->>>>>>> 211cf7f3
          return customJSON.optString("i", null);
       } catch(Throwable t) {}
       return null;
@@ -3206,7 +3185,9 @@
    public interface OutcomeCallback {
       void onSuccess(@Nullable OutcomeEvent outcomeEvent);
    }
-   // End OneSignalOutcome module
+   /*
+    * End OneSignalOutcome module
+    */
 
    interface OSPromptActionCompletionCallback {
       void onCompleted(PromptActionResult result);
