--- conflicted
+++ resolved
@@ -109,11 +109,7 @@
          if (androidNotifId == null)
             return cursor;
          
-<<<<<<< HEAD
-         NotificationGenerationJob notifJob = new NotificationGenerationJob(context);
-=======
          OSNotificationGenerationJob notifJob = new OSNotificationGenerationJob(context);
->>>>>>> ac6dfbe8
          notifJob.isRestoring = true;
          notifJob.shownTimeStamp = datetime;
       
