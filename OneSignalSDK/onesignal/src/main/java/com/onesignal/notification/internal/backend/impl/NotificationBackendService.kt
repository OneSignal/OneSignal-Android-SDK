--- conflicted
+++ resolved
@@ -36,25 +36,17 @@
         }
     }
 
-<<<<<<< HEAD
     override suspend fun postNotification(appId: String, json: JSONObject): JSONObject {
-        val jsonBody = JSONObject()
-        jsonBody.put("app_id", appId)
+        if (!json.has("app_id")) {
+            json.put("app_id", appId)
+        }
 
-        var response = _httpClient.post("notifications/", jsonBody)
+        var response = _httpClient.post("notifications/", json)
 
         if (!response.isSuccess) {
             throw BackendException(response.statusCode, response.payload)
         }
 
         return JSONObject(response.payload)
-=======
-    override suspend fun postNotification(appId: String, json: JSONObject): HttpResponse {
-        if (!json.has("app_id")) {
-            json.put("app_id", appId)
-        }
-
-        return _httpClient.post("notifications/", json)
->>>>>>> 7d0e6c13
     }
 }