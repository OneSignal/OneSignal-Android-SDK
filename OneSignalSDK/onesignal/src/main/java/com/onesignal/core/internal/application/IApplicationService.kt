--- conflicted
+++ resolved
@@ -3,15 +3,11 @@
 import android.app.Activity
 import android.content.Context
 
-<<<<<<< HEAD
 /**
  * The application service provides the ability to view various application-specific
  * information and subscribe to application events.
  */
-interface IApplicationService {
-=======
 internal interface IApplicationService {
->>>>>>> 7857e994
 
     /**
      * The application context
