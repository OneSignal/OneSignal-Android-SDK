package com.onesignal.core.internal.application

import android.app.Activity
import android.app.Application.ActivityLifecycleCallbacks

<<<<<<< HEAD
/**
 * Implementations of the activity lifecycle handler added via [IApplicationService.addActivityLifecycleHandler]
 * will be notified throughout the activity lifecycle.  This should be used over the Android-provided
 * [ActivityLifecycleCallbacks], it provides an abstraction more specific to the OneSignal SDK
 */
interface IActivityLifecycleHandler {

    /**
     * Called when an activity is made available to the application.
     */
=======
internal interface IActivityLifecycleHandler {
>>>>>>> 7857e994
    fun onActivityAvailable(activity: Activity)

    /**
     * Called when an activity has been stopped on an application.
     */
    fun onActivityStopped(activity: Activity)
}

/**
 * A base implementation of [IActivityLifecycleHandler] that is a no-op. Concrete implementations
 * can use this if they only want to override a subset of the callbacks that make up this interface.
 */
open class ActivityLifecycleHandlerBase : IActivityLifecycleHandler {
    override fun onActivityAvailable(activity: Activity) {}
    override fun onActivityStopped(activity: Activity) {}
}<|MERGE_RESOLUTION|>--- conflicted
+++ resolved
@@ -3,20 +3,16 @@
 import android.app.Activity
 import android.app.Application.ActivityLifecycleCallbacks
 
-<<<<<<< HEAD
 /**
  * Implementations of the activity lifecycle handler added via [IApplicationService.addActivityLifecycleHandler]
  * will be notified throughout the activity lifecycle.  This should be used over the Android-provided
  * [ActivityLifecycleCallbacks], it provides an abstraction more specific to the OneSignal SDK
  */
-interface IActivityLifecycleHandler {
+internal interface IActivityLifecycleHandler {
 
     /**
      * Called when an activity is made available to the application.
      */
-=======
-internal interface IActivityLifecycleHandler {
->>>>>>> 7857e994
     fun onActivityAvailable(activity: Activity)
 
     /**
@@ -29,7 +25,7 @@
  * A base implementation of [IActivityLifecycleHandler] that is a no-op. Concrete implementations
  * can use this if they only want to override a subset of the callbacks that make up this interface.
  */
-open class ActivityLifecycleHandlerBase : IActivityLifecycleHandler {
+internal open class ActivityLifecycleHandlerBase : IActivityLifecycleHandler {
     override fun onActivityAvailable(activity: Activity) {}
     override fun onActivityStopped(activity: Activity) {}
 }