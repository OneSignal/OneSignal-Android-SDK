package com.onesignal;

import androidx.annotation.Nullable;

import com.onesignal.OneSignalStateSynchronizer.UserStateSynchronizerType;

import org.json.JSONException;
import org.json.JSONObject;

class UserStatePushSynchronizer extends UserStateSynchronizer {

    UserStatePushSynchronizer() {
        super(UserStateSynchronizerType.PUSH);
    }

    @Override
    protected UserState newUserState(String inPersistKey, boolean load) {
        return new UserStatePush(inPersistKey, load);
    }

    @Override
    protected OneSignal.LOG_LEVEL getLogLevel() {
        return OneSignal.LOG_LEVEL.ERROR;
    }

    @Override
    boolean getSubscribed() {
        return getToSyncUserState().isSubscribed();
    }

    private static boolean serverSuccess;

    @Override
    GetTagsResult getTags(boolean fromServer) {
        if (fromServer) {
            String userId = OneSignal.getUserId();
            String appId = OneSignal.getSavedAppId();

            OneSignalRestClient.getSync("players/" + userId + "?app_id=" + appId, new OneSignalRestClient.ResponseHandler() {
                @Override
                void onSuccess(String responseStr) {
                    serverSuccess = true;

                    // This should not typically come from the server as null or empty, but due to Issue #904
                    // This check is added and will prevent further crashes
                    // https://github.com/OneSignal/OneSignal-Android-SDK/issues/904
                    if (responseStr == null || responseStr.isEmpty())
                        responseStr = "{}";

                    try {
                        JSONObject lastGetTagsResponse = new JSONObject(responseStr);
                        if (lastGetTagsResponse.has("tags")) {
                            synchronized(LOCK) {
                                JSONObject dependDiff = generateJsonDiff(currentUserState.getSyncValues().optJSONObject("tags"),
                                        getToSyncUserState().getSyncValues().optJSONObject("tags"),
                                        null, null);

                                currentUserState.putOnSyncValues("tags", lastGetTagsResponse.optJSONObject("tags"));
                                currentUserState.persistState();

                                // Allow server side tags to overwrite local tags expect for any pending changes
                                //  that haven't been successfully posted.
                                getToSyncUserState().mergeTags(lastGetTagsResponse, dependDiff);
                                getToSyncUserState().persistState();
                            }
                        }
                    } catch (JSONException e) {
                        e.printStackTrace();
                    }
                }
            }, OneSignalRestClient.CACHE_KEY_GET_TAGS);
        }

        synchronized(LOCK) {
            return new GetTagsResult(serverSuccess, JSONUtils.getJSONObjectWithoutBlankValues(toSyncUserState.getSyncValues(), "tags"));
        }
    }

    @Override
<<<<<<< HEAD
    @Nullable
    String getExternalId(boolean fromServer) {
        synchronized(syncLock) {
            return toSyncUserState.syncValues.optString("external_user_id", null);
=======
    @Nullable String getExternalId(boolean fromServer) {
        synchronized(LOCK) {
            return toSyncUserState.getSyncValues().optString("external_user_id", null);
>>>>>>> f9eb83cd
        }
    }

    @Override
    protected void scheduleSyncToServer() {
        getNetworkHandlerThread(NetworkHandlerThread.NETWORK_HANDLER_USERSTATE).runNewJobDelayed();
    }

    @Override
    void updateState(JSONObject pushState) {
        try {
            JSONObject syncUpdate = new JSONObject();
            syncUpdate.putOpt("identifier", pushState.optString("identifier", null));
            if (pushState.has("device_type"))
                syncUpdate.put("device_type", pushState.optInt("device_type"));
            syncUpdate.putOpt("parent_player_id", pushState.optString("parent_player_id", null));
            UserState userState = getUserStateForModification();
            userState.generateJsonDiffFromIntoSyncValued(syncUpdate, null);
        } catch(JSONException t) {
            t.printStackTrace();
        }

        try {
            JSONObject dependUpdate = new JSONObject();
            if (pushState.has("subscribableStatus"))
                dependUpdate.put("subscribableStatus", pushState.optInt("subscribableStatus"));
            if (pushState.has("androidPermission"))
                dependUpdate.put("androidPermission", pushState.optBoolean("androidPermission"));

            UserState userState = getUserStateForModification();
            userState.generateJsonDiffFromIntoDependValues(dependUpdate, null);
        } catch(JSONException t) {
            t.printStackTrace();
        }
    }

    void setEmail(String email, String emailAuthHash) {
        try {
            UserState userState = getUserStateForModification();

            userState.putOnDependValues("email_auth_hash", emailAuthHash);
            userState.generateJsonDiffFromIntoSyncValued(new JSONObject().put("email", email), null);
        }
        catch (JSONException e) {
            e.printStackTrace();
        }
    }

    @Override
    void setSubscription(boolean enable) {
        try {
            getUserStateForModification().putOnDependValues("userSubscribePref", enable);
        } catch (JSONException e) {
            e.printStackTrace();
        }
    }

    @Override
    public boolean getUserSubscribePreference() {
        return getToSyncUserState().getDependValues().optBoolean("userSubscribePref", true);
    }

    @Override
    public void setPermission(boolean enable) {
        try {
            getUserStateForModification().putOnDependValues("androidPermission", enable);
        } catch (JSONException e) {
            e.printStackTrace();
        }
    }

    @Override
    protected String getId() {
        return OneSignal.getUserId();
    }

    @Override
    void updateIdDependents(String id) {
        OneSignal.updateUserIdDependents(id);
    }

    @Override
    protected void addOnSessionOrCreateExtras(JSONObject jsonBody) {}

    @Override
    void logoutEmail() {
        try {
            getUserStateForModification().putOnDependValues("logoutEmail", true);
        } catch (JSONException e) {
            e.printStackTrace();
        }
    }

    @Override
    protected void fireEventsForUpdateFailure(JSONObject jsonFields) {
        if (jsonFields.has("email"))
            OneSignal.fireEmailUpdateFailure();
    }

    @Override
    protected void onSuccessfulSync(JSONObject jsonFields) {
        if (jsonFields.has("email"))
            OneSignal.fireEmailUpdateSuccess();
    }
}<|MERGE_RESOLUTION|>--- conflicted
+++ resolved
@@ -77,16 +77,9 @@
     }
 
     @Override
-<<<<<<< HEAD
-    @Nullable
-    String getExternalId(boolean fromServer) {
-        synchronized(syncLock) {
-            return toSyncUserState.syncValues.optString("external_user_id", null);
-=======
     @Nullable String getExternalId(boolean fromServer) {
         synchronized(LOCK) {
             return toSyncUserState.getSyncValues().optString("external_user_id", null);
->>>>>>> f9eb83cd
         }
     }
 
