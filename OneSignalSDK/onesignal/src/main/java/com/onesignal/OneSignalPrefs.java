/**
 * Modified MIT License
 *
 * Copyright 2018 OneSignal
 *
 * Permission is hereby granted, free of charge, to any person obtaining a copy
 * of this software and associated documentation files (the "Software"), to deal
 * in the Software without restriction, including without limitation the rights
 * to use, copy, modify, merge, publish, distribute, sublicense, and/or sell
 * copies of the Software, and to permit persons to whom the Software is
 * furnished to do so, subject to the following conditions:
 *
 * 1. The above copyright notice and this permission notice shall be included in
 * all copies or substantial portions of the Software.
 *
 * 2. All copies of substantial portions of the Software may only be used in connection
 * with services provided by OneSignal.
 *
 * THE SOFTWARE IS PROVIDED "AS IS", WITHOUT WARRANTY OF ANY KIND, EXPRESS OR
 * IMPLIED, INCLUDING BUT NOT LIMITED TO THE WARRANTIES OF MERCHANTABILITY,
 * FITNESS FOR A PARTICULAR PURPOSE AND NONINFRINGEMENT. IN NO EVENT SHALL THE
 * AUTHORS OR COPYRIGHT HOLDERS BE LIABLE FOR ANY CLAIM, DAMAGES OR OTHER
 * LIABILITY, WHETHER IN AN ACTION OF CONTRACT, TORT OR OTHERWISE, ARISING FROM,
 * OUT OF OR IN CONNECTION WITH THE SOFTWARE OR THE USE OR OTHER DEALINGS IN
 * THE SOFTWARE.
 */


package com.onesignal;

import android.content.Context;
import android.content.SharedPreferences;
import android.os.Handler;
import android.os.HandlerThread;
import android.support.annotation.NonNull;
import android.support.annotation.Nullable;

import java.util.Collection;
import java.util.HashMap;
import java.util.Set;

class OneSignalPrefs {

    // SharedPreferences Instances
    public static final String PREFS_ONESIGNAL = OneSignal.class.getSimpleName();
    public static final String PREFS_PLAYER_PURCHASES = "GTPlayerPurchases";
    public static final String PREFS_TRIGGERS = "OneSignalTriggers";

    // PREFERENCES KEYS
    public static final String PREFS_OS_LAST_LOCATION_TIME = "OS_LAST_LOCATION_TIME";
    public static final String PREFS_GT_SOUND_ENABLED = "GT_SOUND_ENABLED";
    public static final String PREFS_OS_LAST_SESSION_TIME = "OS_LAST_SESSION_TIME";
    public static final String PREFS_GT_VIBRATE_ENABLED = "GT_VIBRATE_ENABLED";
    public static final String PREFS_GT_FIREBASE_TRACKING_ENABLED = "GT_FIREBASE_TRACKING_ENABLED";
    public static final String PREFS_OS_CLEAR_GROUP_SUMMARY_CLICK = "OS_CLEAR_GROUP_SUMMARY_CLICK";
    public static final String PREFS_OS_RESTORE_TTL_FILTER = "OS_RESTORE_TTL_FILTER";
    public static final String PREFS_OS_FILTER_OTHER_GCM_RECEIVERS = "OS_FILTER_OTHER_GCM_RECEIVERS";
    public static final String PREFS_GT_APP_ID = "GT_APP_ID";
    public static final String PREFS_GT_PLAYER_ID = "GT_PLAYER_ID";
    public static final String PREFS_OS_EMAIL_ID = "OS_EMAIL_ID";
    public static final String PREFS_GT_UNSENT_ACTIVE_TIME = "GT_UNSENT_ACTIVE_TIME";
    public static final String PREFS_OS_UNSENT_ATTRIBUTED_ACTIVE_TIME = "OS_UNSENT_ATTRIBUTED_ACTIVE_TIME";
    public static final String PREFS_ONESIGNAL_USERSTATE_DEPENDVALYES_ = "ONESIGNAL_USERSTATE_DEPENDVALYES_";
    public static final String PREFS_ONESIGNAL_USERSTATE_SYNCVALYES_ = "ONESIGNAL_USERSTATE_SYNCVALYES_";
    public static final String PREFS_ONESIGNAL_ACCEPTED_NOTIFICATION_LAST = "ONESIGNAL_ACCEPTED_NOTIFICATION_LAST";
    public static final String PREFS_ONESIGNAL_SUBSCRIPTION_LAST = "ONESIGNAL_SUBSCRIPTION_LAST";
    public static final String PREFS_ONESIGNAL_PLAYER_ID_LAST = "ONESIGNAL_PLAYER_ID_LAST";
    public static final String PREFS_ONESIGNAL_PUSH_TOKEN_LAST = "ONESIGNAL_PUSH_TOKEN_LAST";
    public static final String PREFS_ONESIGNAL_PERMISSION_ACCEPTED_LAST = "ONESIGNAL_PERMISSION_ACCEPTED_LAST";
    public static final String PREFS_ONESIGNAL_EMAIL_ID_LAST = "PREFS_ONESIGNAL_EMAIL_ID_LAST";
    public static final String PREFS_ONESIGNAL_EMAIL_ADDRESS_LAST = "PREFS_ONESIGNAL_EMAIL_ADDRESS_LAST";
    public static final String PREFS_GT_DO_NOT_SHOW_MISSING_GPS = "GT_DO_NOT_SHOW_MISSING_GPS";
    public static final String PREFS_ONESIGNAL_SUBSCRIPTION = "ONESIGNAL_SUBSCRIPTION";
    public static final String PREFS_ONESIGNAL_SYNCED_SUBSCRIPTION = "ONESIGNAL_SYNCED_SUBSCRIPTION";
    public static final String PREFS_GT_REGISTRATION_ID = "GT_REGISTRATION_ID";
    public static final String PREFS_ONESIGNAL_USER_PROVIDED_CONSENT = "ONESIGNAL_USER_PROVIDED_CONSENT";
    public static final String PREFS_OS_ETAG_PREFIX = "PREFS_OS_ETAG_PREFIX_";
    public static final String PREFS_OS_HTTP_CACHE_PREFIX = "PREFS_OS_HTTP_CACHE_PREFIX_";
    public static final String PREFS_OS_CACHED_IAMS = "PREFS_OS_CACHED_IAMS";
    public static final String PREFS_OS_DISPLAYED_IAMS = "PREFS_OS_DISPLAYED_IAMS";
    public static final String PREFS_OS_IMPRESSIONED_IAMS = "PREFS_OS_IMPRESSIONED_IAMS";
    public static final String PREFS_OS_CLICKED_CLICK_IDS_IAMS = "PREFS_OS_CLICKED_CLICK_IDS_IAMS";
<<<<<<< HEAD
    public static final String PREFS_OS_RECEIVE_RECEIPTS_ENABLED = "PREFS_OS_RECEIVE_RECEIPTS_ENABLED";
=======
    public static final String PREFS_OS_LAST_ATTRIBUTED_NOTIFICATION_OPEN = "PREFS_OS_LAST_ATTRIBUTED_NOTIFICATION_OPEN";
    public static final String PREFS_OS_LAST_NOTIFICATIONS_RECEIVED = "PREFS_OS_LAST_NOTIFICATIONS_RECEIVED";
    public static final String PREFS_OS_NOTIFICATION_LIMIT = "PREFS_OS_NOTIFICATION_LIMIT";
    public static final String PREFS_OS_INDIRECT_ATTRIBUTION_WINDOW = "PREFS_OS_INDIRECT_ATTRIBUTION_WINDOW";
    public static final String PREFS_OS_DIRECT_ENABLED = "PREFS_OS_DIRECT_ENABLED";
    public static final String PREFS_OS_INDIRECT_ENABLED = "PREFS_OS_INDIRECT_ENABLED";
    public static final String PREFS_OS_UNATTRIBUTED_ENABLED = "PREFS_OS_UNATTRIBUTED_ENABLED";
    public static final String PREFS_OS_OUTCOMES_CURRENT_SESSION = "PREFS_OS_OUTCOMES_CURRENT_SESSION";
    public static final String PREFS_OS_UNIQUE_OUTCOME_EVENTS_SENT = "PREFS_OS_UNIQUE_OUTCOME_EVENTS_SENT";

>>>>>>> c2932395

    // PLAYER PURCHASE KEYS
    static final String PREFS_PURCHASE_TOKENS = "purchaseTokens";
    static final String PREFS_EXISTING_PURCHASES = "ExistingPurchases";

    // Buffered writes to apply on WritePrefHandlerThread with a short delay
    static HashMap<String, HashMap<String, Object>> prefsToApply;
    public static WritePrefHandlerThread prefsHandler;

    static {
        initializePool();
    }

    public static class WritePrefHandlerThread extends HandlerThread {
        public Handler mHandler;

        private static final int WRITE_CALL_DELAY_TO_BUFFER_MS = 200;
        private long lastSyncTime = 0L;

        WritePrefHandlerThread(String name) {
            super(name);
            start();
            mHandler = new Handler(getLooper());
        }

        void startDelayedWrite() {
            synchronized (mHandler) {
                mHandler.removeCallbacksAndMessages(null);
                if (lastSyncTime == 0)
                    lastSyncTime = System.currentTimeMillis();

                long delay = lastSyncTime - System.currentTimeMillis() + WRITE_CALL_DELAY_TO_BUFFER_MS;

                mHandler.postDelayed(getNewRunnable(), delay);
            }
        }

        private Runnable getNewRunnable() {
            return new Runnable() {
                @Override
                public void run() {
                    flushBufferToDisk();
                }
            };
        }

        private void flushBufferToDisk() {
            // A flush will be triggered later once a context is set via OneSignal.setAppContext(...)
            if (OneSignal.appContext == null)
                return;

            for (String pref : prefsToApply.keySet()) {
                SharedPreferences prefsToWrite = getSharedPrefsByName(pref);
                SharedPreferences.Editor editor = prefsToWrite.edit();
                HashMap<String, Object> prefHash = prefsToApply.get(pref);
                synchronized (prefHash) {
                    for (String key : prefHash.keySet()) {
                        Object value = prefHash.get(key);
                        if (value instanceof String)
                            editor.putString(key, (String)value);
                        else if (value instanceof Boolean)
                            editor.putBoolean(key, (Boolean)value);
                        else if (value instanceof Integer)
                            editor.putInt(key, (Integer)value);
                        else if (value instanceof Long)
                            editor.putLong(key, (Long)value);
                        else if (value instanceof Set)
                            editor.putStringSet(key, (Set<String>)value);
                    }
                    prefHash.clear();
                }
                editor.apply();
            }

            lastSyncTime = System.currentTimeMillis();
        }
    }

    public static void initializePool() {
        prefsToApply = new HashMap<>();
        prefsToApply.put(PREFS_ONESIGNAL, new HashMap<String, Object>());
        prefsToApply.put(PREFS_PLAYER_PURCHASES, new HashMap<String, Object>());
        prefsToApply.put(PREFS_TRIGGERS, new HashMap<String, Object>());

        prefsHandler = new WritePrefHandlerThread("OSH_WritePrefs");
    }

    public static void startDelayedWrite() {
       prefsHandler.startDelayedWrite();
    }

    public static void saveString(final String prefsName, final String key, final String value) {
        save(prefsName, key, value);
    }

    public static void saveStringSet(@NonNull final String prefsName, @NonNull final String key, @NonNull final Set<String> value) {
        save(prefsName, key, value);
    }

    public static void saveBool(String prefsName, String key, boolean value) {
        save(prefsName, key, value);
    }

    public static void saveInt(String prefsName, String key, int value) {
        save(prefsName, key, value);
    }

    public static void saveLong(String prefsName, String key, long value) {
        save(prefsName, key, value);
    }

    public static void saveObject(String prefsName, String key, Object value) {
        save(prefsName, key, value);
    }

    static private void save(String prefsName, String key, Object value) {
        HashMap<String, Object> pref = prefsToApply.get(prefsName);
        synchronized (pref) {
            pref.put(key, value);
        }
        startDelayedWrite();
    }

    static String getString(String prefsName, String key, String defValue) {
        return (String)get(prefsName, key, String.class, defValue);
    }

    static boolean getBool(String prefsName, String key, boolean defValue) {
        return (Boolean)get(prefsName, key, Boolean.class, defValue);
    }

    static int getInt(String prefsName, String key, int defValue) {
        return (Integer)get(prefsName, key, Integer.class, defValue);
    }

    static long getLong(String prefsName, String key, long defValue) {
        return (Long)get(prefsName, key, Long.class, defValue);
    }

    public static @Nullable Set<String> getStringSet(@NonNull String prefsName, @NonNull String key, @Nullable Set<String> defValue) {
        return (Set<String>)get(prefsName, key, Set.class, defValue);
    }

    static Object getObject(String prefsName, String key, Object defValue) {
        return get(prefsName, key, Object.class, defValue);
    }

    // If type == Object then this is a contains check
    private static @Nullable Object get(String prefsName, String key, Class type, Object defValue) {
        HashMap<String, Object> pref = prefsToApply.get(prefsName);

        synchronized (pref) {
            if (type.equals(Object.class) && pref.containsKey(key))
                return true;

            Object cachedValue = pref.get(key);
            if (cachedValue != null || pref.containsKey(key))
                return cachedValue;
        }

        SharedPreferences prefs = getSharedPrefsByName(prefsName);
        if (prefs != null ) {
            if (type.equals(String.class))
               return prefs.getString(key, (String)defValue);
            else if (type.equals(Boolean.class))
                return prefs.getBoolean(key, (Boolean)defValue);
            else if (type.equals(Integer.class))
                return prefs.getInt(key, (Integer)defValue);
            else if (type.equals(Long.class))
                return prefs.getLong(key, (Long)defValue);
            else if (type.equals(Set.class))
                return prefs.getStringSet(key, (Set<String>)defValue);
            else if (type.equals(Object.class))
                return prefs.contains(key);

            return null;
        }

        return defValue;
    }

    private static synchronized SharedPreferences getSharedPrefsByName(String prefsName) {
        if (OneSignal.appContext == null) {
            String msg = "OneSignal.appContext null, could not read " + prefsName + " from getSharedPreferences.";
            OneSignal.Log(OneSignal.LOG_LEVEL.WARN, msg, new Throwable());
            return null;
        }

        return OneSignal.appContext.getSharedPreferences(prefsName, Context.MODE_PRIVATE);
    }

}<|MERGE_RESOLUTION|>--- conflicted
+++ resolved
@@ -80,9 +80,7 @@
     public static final String PREFS_OS_DISPLAYED_IAMS = "PREFS_OS_DISPLAYED_IAMS";
     public static final String PREFS_OS_IMPRESSIONED_IAMS = "PREFS_OS_IMPRESSIONED_IAMS";
     public static final String PREFS_OS_CLICKED_CLICK_IDS_IAMS = "PREFS_OS_CLICKED_CLICK_IDS_IAMS";
-<<<<<<< HEAD
     public static final String PREFS_OS_RECEIVE_RECEIPTS_ENABLED = "PREFS_OS_RECEIVE_RECEIPTS_ENABLED";
-=======
     public static final String PREFS_OS_LAST_ATTRIBUTED_NOTIFICATION_OPEN = "PREFS_OS_LAST_ATTRIBUTED_NOTIFICATION_OPEN";
     public static final String PREFS_OS_LAST_NOTIFICATIONS_RECEIVED = "PREFS_OS_LAST_NOTIFICATIONS_RECEIVED";
     public static final String PREFS_OS_NOTIFICATION_LIMIT = "PREFS_OS_NOTIFICATION_LIMIT";
@@ -92,8 +90,6 @@
     public static final String PREFS_OS_UNATTRIBUTED_ENABLED = "PREFS_OS_UNATTRIBUTED_ENABLED";
     public static final String PREFS_OS_OUTCOMES_CURRENT_SESSION = "PREFS_OS_OUTCOMES_CURRENT_SESSION";
     public static final String PREFS_OS_UNIQUE_OUTCOME_EVENTS_SENT = "PREFS_OS_UNIQUE_OUTCOME_EVENTS_SENT";
-
->>>>>>> c2932395
 
     // PLAYER PURCHASE KEYS
     static final String PREFS_PURCHASE_TOKENS = "purchaseTokens";
