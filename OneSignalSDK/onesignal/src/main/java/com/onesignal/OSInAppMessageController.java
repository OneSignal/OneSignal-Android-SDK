--- conflicted
+++ resolved
@@ -25,6 +25,7 @@
 
 class OSInAppMessageController implements OSDynamicTriggerControllerObserver, OSSystemConditionController.OSSystemConditionObserver {
 
+    private static final Object LOCK = new Object();
     private static final String OS_SAVE_IN_APP_MESSAGE = "OS_SAVE_IN_APP_MESSAGE";
     public static final String IN_APP_MESSAGES_JSON_KEY = "in_app_messages";
     private static ArrayList<String> PREFERRED_VARIANT_ORDER = new ArrayList<String>() {{
@@ -33,13 +34,6 @@
         add("all");
     }};
 
-<<<<<<< HEAD
-=======
-    public static final String IN_APP_MESSAGES_JSON_KEY = "in_app_messages";
-    private static final String OS_SAVE_IN_APP_MESSAGE = "OS_SAVE_IN_APP_MESSAGE";
-    private static final Object LOCK = new Object();
-
->>>>>>> 3ccd6839
     OSTriggerController triggerController;
     private OSSystemConditionController systemConditionController;
     private OSInAppMessageRepository inAppMessageRepository;
@@ -175,7 +169,6 @@
                 json.toString());
 
         resetRedisplayMessagesBySession();
-
         processInAppMessageJson(json);
     }
 
@@ -796,16 +789,10 @@
      * - At least one Trigger has changed
      */
     private void makeRedisplayMessagesAvailableWithTriggers(Collection<String> newTriggersKeys) {
-<<<<<<< HEAD
-        for (OSInAppMessage message : redisplayedInAppMessages) {
-            if (!message.isTriggerChanged() && triggerController.isTriggerOnMessage(message, newTriggersKeys)) {
-                logger.debug("Trigger changed for message: " + message.toString());
-=======
         for (OSInAppMessage message : messages) {
             if (!message.isTriggerChanged() && redisplayedInAppMessages.contains(message) &&
                     triggerController.isTriggerOnMessage(message, newTriggersKeys)) {
-                OneSignal.onesignalLog(OneSignal.LOG_LEVEL.DEBUG, "Trigger changed for message: " + message.toString());
->>>>>>> 3ccd6839
+                logger.debug("Trigger changed for message: " + message.toString());
                 message.setTriggerChanged(true);
             }
         }
@@ -818,24 +805,15 @@
      * re-evaluate messages to see if we should display/redisplay a message now that the trigger
      * conditions have changed.
      */
-<<<<<<< HEAD
     void addTriggers(@NonNull Map<String, Object> newTriggers) {
         logger.debug("Triggers added: " + newTriggers.toString());
-=======
-    void addTriggers(Map<String, Object> newTriggers) {
-        OneSignal.onesignalLog(OneSignal.LOG_LEVEL.DEBUG, "Add trigger called with: " + newTriggers.toString());
->>>>>>> 3ccd6839
         triggerController.addTriggers(newTriggers);
         makeRedisplayMessagesAvailableWithTriggers(newTriggers.keySet());
         evaluateInAppMessages();
     }
 
     void removeTriggersForKeys(Collection<String> keys) {
-<<<<<<< HEAD
         logger.debug("Triggers key to remove: " + keys.toString());
-=======
-        OneSignal.onesignalLog(OneSignal.LOG_LEVEL.DEBUG, "Remove trigger called with keys: " + keys);
->>>>>>> 3ccd6839
         triggerController.removeTriggersForKeys(keys);
         makeRedisplayMessagesAvailableWithTriggers(keys);
         evaluateInAppMessages();
