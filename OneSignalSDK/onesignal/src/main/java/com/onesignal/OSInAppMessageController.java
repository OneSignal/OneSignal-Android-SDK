--- conflicted
+++ resolved
@@ -70,28 +70,7 @@
     Date lastTimeInAppDismissed = null;
     private int htmlNetworkRequestAttemptCount = 0;
 
-<<<<<<< HEAD
-    @Nullable
-    private static OSInAppMessageController sharedInstance;
-
-    public static synchronized OSInAppMessageController getController(OSLogger logger) {
-        OneSignalDbHelper dbHelper = OneSignalDbHelper.getInstance(OneSignal.appContext);
-
-        // Make sure only Android 4.4 devices and higher can use IAMs
-        if (Build.VERSION.SDK_INT <= Build.VERSION_CODES.JELLY_BEAN_MR2) {
-            sharedInstance = new OSInAppMessageDummyController(null, logger);
-        }
-
-        if (sharedInstance == null)
-            sharedInstance = new OSInAppMessageController(dbHelper, logger);
-
-        return sharedInstance;
-    }
-
     protected OSInAppMessageController(OneSignalDbHelper dbHelper, OSLogger logger) {
-=======
-    protected OSInAppMessageController(OneSignalDbHelper dbHelper) {
->>>>>>> cfb5574b
         messages = new ArrayList<>();
         dismissedMessages = OSUtils.newConcurrentSet();
         messageDisplayQueue = new ArrayList<>();
@@ -228,11 +207,7 @@
         }
     }
 
-<<<<<<< HEAD
     private @Nullable String variantIdForMessage(@NonNull OSInAppMessage message) {
-=======
-    private static @Nullable String variantIdForMessage(@NonNull OSInAppMessage message) {
->>>>>>> cfb5574b
         String languageIdentifier = OSUtils.getCorrectedLanguage();
 
         for (String variant : PREFERRED_VARIANT_ORDER) {
@@ -806,15 +781,9 @@
      * - At least one Trigger has changed
      */
     private void makeRedisplayMessagesAvailableWithTriggers(Collection<String> newTriggersKeys) {
-<<<<<<< HEAD
-        for (OSInAppMessage message : messages) {
-            if (redisplayedInAppMessages.contains(message) &&
-                    triggerController.isTriggerOnMessage(message, newTriggersKeys)) {
-                logger.debug("Trigger changed for message: " + message.toString());
-=======
         for (OSInAppMessage message : redisplayedInAppMessages) {
             if (!message.isTriggerChanged() && triggerController.isTriggerOnMessage(message, newTriggersKeys)) {
->>>>>>> cfb5574b
+                logger.debug("Trigger changed for message: " + message.toString());
                 message.setTriggerChanged(true);
             }
         }
