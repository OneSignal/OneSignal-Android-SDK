package com.onesignal;

import android.app.AlertDialog;
import android.content.DialogInterface;
import android.os.Build;
import android.os.Process;

import androidx.annotation.NonNull;
import androidx.annotation.Nullable;

import com.onesignal.OSDynamicTriggerController.OSDynamicTriggerControllerObserver;
import com.onesignal.OneSignalRestClient.ResponseHandler;

import org.json.JSONArray;
import org.json.JSONException;
import org.json.JSONObject;

import java.util.ArrayList;
import java.util.Collection;
import java.util.Date;
import java.util.HashMap;
import java.util.List;
import java.util.Map;
import java.util.Set;

class OSInAppMessageController implements OSDynamicTriggerControllerObserver, OSSystemConditionController.OSSystemConditionObserver {

    private static ArrayList<String> PREFERRED_VARIANT_ORDER = new ArrayList<String>() {{
        add("android");
        add("app");
        add("all");
    }};

    public static final String IN_APP_MESSAGES_JSON_KEY = "in_app_messages";
    private static final String OS_SAVE_IN_APP_MESSAGE = "OS_SAVE_IN_APP_MESSAGE";

    OSTriggerController triggerController;
    private OSSystemConditionController systemConditionController;
    private OSInAppMessageRepository inAppMessageRepository;

    // IAMs loaded remotely from on_session
    //   If on_session won't be called this will be loaded from cache
    @NonNull
    private ArrayList<OSInAppMessage> messages;
    // IAMs that have been dismissed by the user
    //   This mean they have already displayed to the user
    @NonNull
    final private Set<String> dismissedMessages;
    // IAMs that have been displayed to the user
    //   This means their impression has been successfully posted to our backend and should not be counted again
    @NonNull
    final private Set<String> impressionedMessages;
    // IAM clicks that have been successfully posted to our backend and should not be counted again
    @NonNull
    final private Set<String> clickedClickIds;
    // Ordered IAMs queued to display, includes the message currently displaying, if any.
    @NonNull
    final private ArrayList<OSInAppMessage> messageDisplayQueue;
    // IAMs displayed with last displayed time and quantity of displays data
    // This is retrieved from a DB Table that take care of each object to be unique
    @NonNull
    private List<OSInAppMessage> redisplayedInAppMessages;

    private OSInAppMessagePrompt currentPrompt = null;
    private boolean inAppMessagingEnabled = true;
    private boolean inAppMessageShowing = false;

    @Nullable
    Date lastTimeInAppDismissed;
    private int htmlNetworkRequestAttemptCount = 0;

<<<<<<< HEAD
    @Nullable private static OSInAppMessageController sharedInstance;
    public static OSInAppMessageController getController() {
        OneSignalDbHelper dbHelper = OneSignalDbHelper.getInstance(OneSignal.appContext);
=======
    @Nullable
    private static OSInAppMessageController sharedInstance;

    public static synchronized OSInAppMessageController getController() {
        OneSignalDbHelper dbHelper = OneSignal.getDBHelperInstance();
>>>>>>> 211cf7f3

        // Make sure only Android 4.4 devices and higher can use IAMs
        if (Build.VERSION.SDK_INT <= Build.VERSION_CODES.JELLY_BEAN_MR2) {
            sharedInstance = new OSInAppMessageDummyController(null);
        }

        if (sharedInstance == null)
            sharedInstance = new OSInAppMessageController(dbHelper);

        return sharedInstance;
    }

    protected OSInAppMessageController(OneSignalDbHelper dbHelper) {
        messages = new ArrayList<>();
        dismissedMessages = OSUtils.newConcurrentSet();
        messageDisplayQueue = new ArrayList<>();
        impressionedMessages = OSUtils.newConcurrentSet();
        clickedClickIds = OSUtils.newConcurrentSet();
        triggerController = new OSTriggerController(this);
        systemConditionController = new OSSystemConditionController(this);

        Set<String> tempDismissedSet = OneSignalPrefs.getStringSet(
                OneSignalPrefs.PREFS_ONESIGNAL,
                OneSignalPrefs.PREFS_OS_DISMISSED_IAMS,
                null
        );
        if (tempDismissedSet != null)
            dismissedMessages.addAll(tempDismissedSet);

        Set<String> tempImpressionsSet = OneSignalPrefs.getStringSet(
                OneSignalPrefs.PREFS_ONESIGNAL,
                OneSignalPrefs.PREFS_OS_IMPRESSIONED_IAMS,
                null
        );
        if (tempImpressionsSet != null)
            impressionedMessages.addAll(tempImpressionsSet);

        Set<String> tempClickedMessageIdsSet = OneSignalPrefs.getStringSet(
                OneSignalPrefs.PREFS_ONESIGNAL,
                OneSignalPrefs.PREFS_OS_CLICKED_CLICK_IDS_IAMS,
                null
        );
        if (tempClickedMessageIdsSet != null)
            clickedClickIds.addAll(tempClickedMessageIdsSet);

        initRedisplayData(dbHelper);
    }

    OSInAppMessageRepository getInAppMessageRepository(OneSignalDbHelper dbHelper) {
        if (inAppMessageRepository == null)
            inAppMessageRepository = new OSInAppMessageRepository(dbHelper);

        return inAppMessageRepository;
    }

    protected void initRedisplayData(OneSignalDbHelper dbHelper) {
        inAppMessageRepository = getInAppMessageRepository(dbHelper);
        redisplayedInAppMessages = inAppMessageRepository.getCachedInAppMessages();

        OneSignal.Log(OneSignal.LOG_LEVEL.DEBUG, "redisplayedInAppMessages: " + redisplayedInAppMessages.toString());
    }

    // Normally we wait until on_session call to download the latest IAMs
    //    however an on session won't happen
    void initWithCachedInAppMessages() {
        // Do not reload from cache if already loaded.
        if (!messages.isEmpty())
            return;

        String cachedIamsStr = OneSignalPrefs.getString(
                OneSignalPrefs.PREFS_ONESIGNAL,
                OneSignalPrefs.PREFS_OS_CACHED_IAMS,
                null
        );
        OneSignal.Log(OneSignal.LOG_LEVEL.DEBUG, "initWithCachedInAppMessages: " + cachedIamsStr);

        if (cachedIamsStr == null)
            return;

        try {
            processInAppMessageJson(new JSONArray(cachedIamsStr));
        } catch (JSONException e) {
            e.printStackTrace();
        }
    }

    /**
     * Called after the device is registered from UserStateSynchronizer
     * which is the REST call to create the player record on_session
     */
    void receivedInAppMessageJson(@NonNull JSONArray json) throws JSONException {
        // Cache copy for quick cold starts
        OneSignalPrefs.saveString(
                OneSignalPrefs.PREFS_ONESIGNAL,
                OneSignalPrefs.PREFS_OS_CACHED_IAMS,
                json.toString());

        resetRedisplayMessagesBySession();
        processInAppMessageJson(json);
    }

    private void resetRedisplayMessagesBySession() {
        for (OSInAppMessage redisplayInAppMessage : redisplayedInAppMessages) {
            redisplayInAppMessage.setDisplayedInSession(false);
        }
    }

    private void processInAppMessageJson(@NonNull JSONArray json) throws JSONException {
        ArrayList<OSInAppMessage> newMessages = new ArrayList<>();
        for (int i = 0; i < json.length(); i++) {
            JSONObject messageJson = json.getJSONObject(i);
            OSInAppMessage message = new OSInAppMessage(messageJson);
            newMessages.add(message);
        }
        messages = newMessages;

        evaluateInAppMessages();
    }

    private void evaluateInAppMessages() {
        for (OSInAppMessage message : messages) {
            setDataForRedisplay(message);
            if (!dismissedMessages.contains(message.messageId) && triggerController.evaluateMessageTriggers(message))
                queueMessageForDisplay(message);
        }
    }

    private static @Nullable
    String variantIdForMessage(@NonNull OSInAppMessage message) {
        String languageIdentifier = OSUtils.getCorrectedLanguage();

        for (String variant : PREFERRED_VARIANT_ORDER) {
            if (!message.variants.containsKey(variant))
                continue;

            HashMap<String, String> variantMap = message.variants.get(variant);
            if (variantMap.containsKey(languageIdentifier))
                return variantMap.get(languageIdentifier);
            return variantMap.get("default");
        }

        return null;
    }

    private static void printHttpSuccessForInAppMessageRequest(String requestType, String response) {
        OneSignal.onesignalLog(OneSignal.LOG_LEVEL.DEBUG, "Successful post for in-app message " + requestType + " request: " + response);
    }

    private static void printHttpErrorForInAppMessageRequest(String requestType, int statusCode, String response) {
        OneSignal.onesignalLog(OneSignal.LOG_LEVEL.ERROR, "Encountered a " + statusCode + " error while attempting in-app message " + requestType + " request: " + response);
    }

    void onMessageWasShown(@NonNull final OSInAppMessage message) {
        if (message.isPreview)
            return;

        // Check that the messageId is in impressionedMessages so we return early without a second post being made
        if (impressionedMessages.contains(message.messageId))
            return;

        // Add the messageId to impressionedMessages so no second request is made
        impressionedMessages.add(message.messageId);

        final String variantId = variantIdForMessage(message);
        if (variantId == null)
            return;

        try {
            JSONObject json = new JSONObject() {{
                put("app_id", OneSignal.appId);
                put("player_id", OneSignal.getUserId());
                put("variant_id", variantId);
                put("device_type", new OSUtils().getDeviceType());
                put("first_impression", true);
            }};

            OneSignalRestClient.post("in_app_messages/" + message.messageId + "/impression", json, new ResponseHandler() {
                @Override
                void onSuccess(String response) {
                    printHttpSuccessForInAppMessageRequest("impression", response);
                    OneSignalPrefs.saveStringSet(
                            OneSignalPrefs.PREFS_ONESIGNAL,
                            OneSignalPrefs.PREFS_OS_IMPRESSIONED_IAMS,
                            // Post success, store impressioned messageId to disk
                            impressionedMessages);
                }

                @Override
                void onFailure(int statusCode, String response, Throwable throwable) {
                    printHttpErrorForInAppMessageRequest("impression", statusCode, response);
                    // Post failed, impressionedMessage should be removed and this way another post can be attempted
                    impressionedMessages.remove(message.messageId);
                }
            });
        } catch (JSONException e) {
            e.printStackTrace();
            OneSignal.onesignalLog(OneSignal.LOG_LEVEL.ERROR, "Unable to execute in-app message impression HTTP request due to invalid JSON");
        }
    }

    void onMessageActionOccurredOnMessage(@NonNull final OSInAppMessage message, @NonNull final JSONObject actionJson) throws JSONException {
        final OSInAppMessageAction action = new OSInAppMessageAction(actionJson);
        action.firstClick = message.takeActionAsUnique();

        firePublicClickHandler(message.messageId, action);
        beginProcessingPrompts(message, action.prompts);
        fireClickAction(action);
        fireRESTCallForClick(message, action);
        fireTagCallForClick(action);
        fireOutcomesForClick(message.messageId, action.outcomes);
    }

    void onMessageActionOccurredOnPreview(@NonNull final OSInAppMessage message, @NonNull final JSONObject actionJson) throws JSONException {
        final OSInAppMessageAction action = new OSInAppMessageAction(actionJson);
        action.firstClick = message.takeActionAsUnique();

        firePublicClickHandler(message.messageId, action);
        beginProcessingPrompts(message, action.prompts);
        fireClickAction(action);
        logInAppMessagePreviewActions(action);
    }

    private void logInAppMessagePreviewActions(final OSInAppMessageAction action) {
        if (action.tags != null)
            OneSignal.onesignalLog(OneSignal.LOG_LEVEL.DEBUG, "Tags detected inside of the action click payload, ignoring because action came from IAM preview:: " + action.tags.toString());

        if (action.outcomes.size() > 0)
            OneSignal.onesignalLog(OneSignal.LOG_LEVEL.DEBUG, "Outcomes detected inside of the action click payload, ignoring because action came from IAM preview: " + action.outcomes.toString());

        // TODO: Add more action payload preview logs here in future
    }

    private void beginProcessingPrompts(OSInAppMessage message, final List<OSInAppMessagePrompt> prompts) {
        if (prompts.size() > 0) {
            OneSignal.onesignalLog(OneSignal.LOG_LEVEL.DEBUG, "IAM showing prompts from IAM: " + message.toString());
            // TODO until we don't fix the activity going forward or back dismissing the IAM, we need to auto dismiss
            WebViewManager.dismissCurrentInAppMessage();
            showMultiplePrompts(message, prompts);
        }
    }

    private void showMultiplePrompts(final OSInAppMessage inAppMessage, final List<OSInAppMessagePrompt> prompts) {
        for (OSInAppMessagePrompt prompt : prompts) {
            // Don't show prompt twice
            if (!prompt.hasPrompted()) {
                currentPrompt = prompt;
                break;
            }
        }

        if (currentPrompt != null) {
            OneSignal.onesignalLog(OneSignal.LOG_LEVEL.DEBUG, "IAM prompt to handle: " + currentPrompt.toString());
            currentPrompt.setPrompted(true);
            currentPrompt.handlePrompt(new OneSignal.OSPromptActionCompletionCallback() {
                @Override
                public void onCompleted(OneSignal.PromptActionResult result) {
                    currentPrompt = null;
                    OneSignal.onesignalLog(OneSignal.LOG_LEVEL.DEBUG, "IAM prompt to handle finished with result: " + result);

                    // On preview mode we show informative alert dialogs
                    if (inAppMessage.isPreview && result == OneSignal.PromptActionResult.LOCATION_PERMISSIONS_MISSING_MANIFEST)
                        showAlertDialogMessage(inAppMessage, prompts);
                    else
                        showMultiplePrompts(inAppMessage, prompts);
                }
            });
        } else {
            OneSignal.onesignalLog(OneSignal.LOG_LEVEL.DEBUG, "No IAM prompt to handle, dismiss message: " + inAppMessage.messageId);
            messageWasDismissed(inAppMessage);
        }
    }

    private void showAlertDialogMessage(final OSInAppMessage inAppMessage, final List<OSInAppMessagePrompt> prompts) {
        final String messageTitle = OneSignal.appContext.getString(R.string.location_not_available_title);
        final String message = OneSignal.appContext.getString(R.string.location_not_available_message);
        new AlertDialog.Builder(ActivityLifecycleHandler.curActivity)
                .setTitle(messageTitle)
                .setMessage(message)
                .setPositiveButton(android.R.string.ok, new DialogInterface.OnClickListener() {
                    public void onClick(DialogInterface dialog, int which) {
                        showMultiplePrompts(inAppMessage, prompts);
                    }
                })
                .show();
    }

    private void fireOutcomesForClick(String messageId, @NonNull final List<OSInAppMessageOutcome> outcomes) {
        OneSignal.getSessionManager().onDirectInfluenceFromIAMClick(messageId);
        OneSignal.sendClickActionOutcomes(outcomes);
    }

    private void fireTagCallForClick(@NonNull final OSInAppMessageAction action) {
        if (action.tags != null) {
            OSInAppMessageTag tags = action.tags;

            if (tags.getTagsToAdd() != null)
                OneSignal.sendTags(tags.getTagsToAdd());
            if (tags.getTagsToRemove() != null)
                OneSignal.deleteTags(tags.getTagsToRemove(), null);
        }
    }

<<<<<<< HEAD
    private void firePublicClickHandler(@NonNull final OSInAppMessageAction action) {
        if (OneSignal.inAppMessageClickHandler == null)
=======
    private void firePublicClickHandler(@NonNull final String messageId, @NonNull final OSInAppMessageAction action) {
        if (OneSignal.mInitBuilder.mInAppMessageClickHandler == null)
>>>>>>> 211cf7f3
            return;

        OSUtils.runOnMainUIThread(new Runnable() {
            @Override
            public void run() {
<<<<<<< HEAD
                OneSignal.inAppMessageClickHandler.inAppMessageClicked(action);
=======
                // Send public outcome from handler
                // Send public outcome not from handler
                // Check that only on the handler
                // Any outcome sent on this callback should count as DIRECT from this IAM
                OneSignal.getSessionManager().onDirectInfluenceFromIAMClick(messageId);
                OneSignal.mInitBuilder.mInAppMessageClickHandler.inAppMessageClicked(action);
>>>>>>> 211cf7f3
            }
        });
    }

    private void fireClickAction(@NonNull final OSInAppMessageAction action) {
        if (action.clickUrl != null && !action.clickUrl.isEmpty()) {
            if (action.urlTarget == OSInAppMessageAction.OSInAppMessageActionUrlType.BROWSER)
                OSUtils.openURLInBrowser(action.clickUrl);
            else if (action.urlTarget == OSInAppMessageAction.OSInAppMessageActionUrlType.IN_APP_WEBVIEW)
                OneSignalChromeTab.open(action.clickUrl, true);
        }
    }

    private void fireRESTCallForClick(@NonNull final OSInAppMessage message, @NonNull final OSInAppMessageAction action) {
        final String variantId = variantIdForMessage(message);
        if (variantId == null)
            return;

        final String clickId = action.clickId;
        // If IAM has redisplay the clickId may be available
        boolean clickAvailableByRedisplay = message.getRedisplayStats().isRedisplayEnabled() && message.isClickAvailable(clickId);

        // Never count multiple clicks for the same click UUID unless that click is from an IAM with redisplay
        if (!clickAvailableByRedisplay && clickedClickIds.contains(clickId))
            return;

        clickedClickIds.add(clickId);
        // Track clickId per IAM
        message.addClickId(clickId);

        try {
            JSONObject json = new JSONObject() {{
                put("app_id", OneSignal.getSavedAppId());
                put("device_type", new OSUtils().getDeviceType());
                put("player_id", OneSignal.getUserId());
                put("click_id", clickId);
                put("variant_id", variantId);
                if (action.firstClick)
                    put("first_click", true);
            }};

            OneSignalRestClient.post("in_app_messages/" + message.messageId + "/click", json, new ResponseHandler() {
                @Override
                void onSuccess(String response) {
                    printHttpSuccessForInAppMessageRequest("engagement", response);
                    // Persist success click to disk. Id already added to set before making the network call
                    OneSignalPrefs.saveStringSet(
                            OneSignalPrefs.PREFS_ONESIGNAL,
                            OneSignalPrefs.PREFS_OS_CLICKED_CLICK_IDS_IAMS,
                            clickedClickIds
                    );
                }

                @Override
                void onFailure(int statusCode, String response, Throwable throwable) {
                    printHttpErrorForInAppMessageRequest("engagement", statusCode, response);
                    clickedClickIds.remove(action.clickId);
                }
            });
        } catch (JSONException e) {
            e.printStackTrace();
            OneSignal.onesignalLog(OneSignal.LOG_LEVEL.ERROR, "Unable to execute in-app message action HTTP request due to invalid JSON");
        }
    }

    /**
     * Part of redisplay logic
     * <p>
     * In order to redisplay an IAM, the following conditions must be satisfied:
     * 1. IAM has redisplay property
     * 2. Time delay between redisplay satisfied
     * 3. Has more redisplays
     * 4. An IAM trigger was satisfied
     * <p>
     * For redisplay, the message need to be removed from the arrays that track the display/impression
     * For click counting, every message has it click id array
     */
    private void setDataForRedisplay(OSInAppMessage message) {
        boolean messageDismissed = dismissedMessages.contains(message.messageId);
        int index = redisplayedInAppMessages.indexOf(message);

        if (messageDismissed && index != -1) {
            OneSignal.onesignalLog(OneSignal.LOG_LEVEL.DEBUG, "setDataForRedisplay: " + message.messageId);

            OSInAppMessage savedIAM = redisplayedInAppMessages.get(index);
            message.getRedisplayStats().setDisplayStats(savedIAM.getRedisplayStats());

            // Message that don't have triggers should display only once per session
            boolean triggerHasChanged = message.isTriggerChanged() || (!savedIAM.isDisplayedInSession() && message.triggers.isEmpty());
            // Check if conditions are correct for redisplay
            if (triggerHasChanged &&
                    message.getRedisplayStats().isDelayTimeSatisfied() &&
                    message.getRedisplayStats().shouldDisplayAgain()) {
                dismissedMessages.remove(message.messageId);
                impressionedMessages.remove(message.messageId);
                message.clearClickIds();
            }
        }
    }

    /**
     * Message has passed triggers and de-duplication logic.
     * Display message now or add it to the queue to be displayed.
     */
    private void queueMessageForDisplay(@NonNull OSInAppMessage message) {
        synchronized (messageDisplayQueue) {
            // Make sure no message is ever added to the queue more than once
            if (!messageDisplayQueue.contains(message)) {
                messageDisplayQueue.add(message);
                OneSignal.onesignalLog(OneSignal.LOG_LEVEL.DEBUG, "In app message with id, " + message.messageId + ", added to the queue");
            }

            attemptToShowInAppMessage();
        }
    }

    private void attemptToShowInAppMessage() {
        synchronized (messageDisplayQueue) {
            // We need to wait for system conditions to be the correct ones
            if (!systemConditionController.systemConditionsAvailable()) {
                OneSignal.onesignalLog(OneSignal.LOG_LEVEL.WARN, "In app message not showing due to system condition not correct");
                return;
            }

            OneSignal.onesignalLog(OneSignal.LOG_LEVEL.DEBUG, "displayFirstIAMOnQueue: " + messageDisplayQueue);
            // If there are IAMs in the queue and nothing showing, show first in the queue
            if (messageDisplayQueue.size() > 0 && !isInAppMessageShowing()) {
                OneSignal.onesignalLog(OneSignal.LOG_LEVEL.DEBUG, "No IAM showing currently, showing first item in the queue!");
                displayMessage(messageDisplayQueue.get(0));
                return;
            }

            OneSignal.onesignalLog(OneSignal.LOG_LEVEL.DEBUG, "In app message is currently showing or there are no IAMs left in the queue!");
        }
    }

    boolean isInAppMessageShowing() {
        return inAppMessageShowing;
    }

    @Nullable
    OSInAppMessage getCurrentDisplayedInAppMessage() {
        // When in app messaging is paused, the messageDisplayQueue might have IAMs, so return null
        return inAppMessageShowing ? messageDisplayQueue.get(0) : null;
    }

    /**
     * Called after an In-App message is closed and it's dismiss animation has completed
     */
    void messageWasDismissed(@NonNull OSInAppMessage message) {
        messageWasDismissed(message, false);
    }

    void messageWasDismissed(@NonNull OSInAppMessage message, boolean failed) {
        // Remove DIRECT influence due to ClickHandler of ClickAction outcomes
        OneSignal.getSessionManager().onDirectInfluenceFromIAMClickFinished();

        if (!message.isPreview) {
            dismissedMessages.add(message.messageId);
            // If failed we will retry on next session
            if (!failed) {
                OneSignalPrefs.saveStringSet(
                        OneSignalPrefs.PREFS_ONESIGNAL,
                        OneSignalPrefs.PREFS_OS_DISMISSED_IAMS,
                        dismissedMessages);

                // Don't keep track of last displayed time for a preview
                lastTimeInAppDismissed = new Date();
                // Only increase IAM display quantity if IAM was truly displayed
                persistInAppMessage(message);
            }
            OneSignal.onesignalLog(OneSignal.LOG_LEVEL.DEBUG, "OSInAppMessageController messageWasDismissed dismissedMessages: " + dismissedMessages.toString());
        }

        dismissCurrentMessage(message);
    }

    /**
     * Removes first item from the queue and attempts to show the next IAM in the queue
     *
     * @param message The message dismissed, preview messages are null
     */
    private void dismissCurrentMessage(@Nullable OSInAppMessage message) {
        if (currentPrompt != null) {
            OneSignal.onesignalLog(OneSignal.LOG_LEVEL.DEBUG, "Stop evaluateMessageDisplayQueue because prompt is currently displayed");
            return;
        }

        inAppMessageShowing = false;
        synchronized (messageDisplayQueue) {
            if (messageDisplayQueue.size() > 0) {
                if (message != null && !messageDisplayQueue.contains(message)) {
                    OneSignal.onesignalLog(OneSignal.LOG_LEVEL.DEBUG, "Message already removed from the queue!");
                    return;
                } else {
                    String removedMessageId = messageDisplayQueue.remove(0).messageId;
                    OneSignal.onesignalLog(OneSignal.LOG_LEVEL.DEBUG, "In app message with id, " + removedMessageId + ", dismissed (removed) from the queue!");
                }
            }

            // Display the next message in the queue, or attempt to add more IAMs to the queue
            if (messageDisplayQueue.size() > 0) {
                OneSignal.onesignalLog(OneSignal.LOG_LEVEL.DEBUG, "In app message on queue available: " + messageDisplayQueue.get(0).messageId);
                displayMessage(messageDisplayQueue.get(0));
            } else {
                OneSignal.onesignalLog(OneSignal.LOG_LEVEL.DEBUG, "In app message dismissed evaluating messages");
                evaluateInAppMessages();
            }
        }
    }

    private void persistInAppMessage(final OSInAppMessage message) {
        long displayTimeSeconds = System.currentTimeMillis() / 1000;
        message.getRedisplayStats().setLastDisplayTime(displayTimeSeconds);
        message.getRedisplayStats().incrementDisplayQuantity();
        message.setTriggerChanged(false);
        message.setDisplayedInSession(true);

        new Thread(new Runnable() {
            @Override
            public void run() {
                Thread.currentThread().setPriority(Process.THREAD_PRIORITY_BACKGROUND);
                inAppMessageRepository.saveInAppMessage(message);
            }
        }, OS_SAVE_IN_APP_MESSAGE).start();

        // Update the data to enable future re displays
        // Avoid calling the repository data again
        int index = redisplayedInAppMessages.indexOf(message);
        if (index != -1) {
            redisplayedInAppMessages.set(index, message);
        } else {
            redisplayedInAppMessages.add(message);
        }

        OneSignal.onesignalLog(OneSignal.LOG_LEVEL.DEBUG, "persistInAppMessageForRedisplay: " + message.toString() + " with msg array data: " + redisplayedInAppMessages.toString());
    }

    private static @Nullable
    String htmlPathForMessage(OSInAppMessage message) {
        String variantId = variantIdForMessage(message);

        if (variantId == null) {
            OneSignal.onesignalLog(OneSignal.LOG_LEVEL.ERROR, "Unable to find a variant for in-app message " + message.messageId);
            return null;
        }

        return "in_app_messages/" + message.messageId + "/variants/" + variantId + "/html?app_id=" + OneSignal.appId;
    }

    private void displayMessage(@NonNull final OSInAppMessage message) {
        if (!inAppMessagingEnabled) {
            OneSignal.onesignalLog(OneSignal.LOG_LEVEL.VERBOSE, "In app messaging is currently paused, iam will not be shown!");
            return;
        }

        inAppMessageShowing = true;

        String htmlPath = htmlPathForMessage(message);
        OneSignalRestClient.get(htmlPath, new ResponseHandler() {
            @Override
            void onFailure(int statusCode, String response, Throwable throwable) {
                inAppMessageShowing = false;

                printHttpErrorForInAppMessageRequest("html", statusCode, response);

                if (!OSUtils.shouldRetryNetworkRequest(statusCode) || htmlNetworkRequestAttemptCount >= OSUtils.MAX_NETWORK_REQUEST_ATTEMPT_COUNT) {
                    // Failure limit reached, reset
                    htmlNetworkRequestAttemptCount = 0;
                    messageWasDismissed(message, true);
                    return;
                }

                // Failure limit not reached, increment by 1
                htmlNetworkRequestAttemptCount++;
                // Retry displaying the same IAM
                // Using the queueMessageForDisplay method follows safety checks to prevent issues
                // like having 2 IAMs showing at once or duplicate IAMs in the queue
                queueMessageForDisplay(message);
            }

            @Override
            void onSuccess(String response) {
                // Successful request, reset count
                htmlNetworkRequestAttemptCount = 0;

                try {
                    JSONObject jsonResponse = new JSONObject(response);
                    String htmlStr = jsonResponse.getString("html");

                    double displayDuration = jsonResponse.optDouble("display_duration");
                    message.setDisplayDuration(displayDuration);

                    OneSignal.getSessionManager().onInAppMessageReceived(message.messageId);
                    WebViewManager.showHTMLString(message, htmlStr);
                } catch (JSONException e) {
                    e.printStackTrace();
                }
            }
        }, null);
    }

    void displayPreviewMessage(@NonNull String previewUUID) {
        inAppMessageShowing = true;

        String htmlPath = "in_app_messages/device_preview?preview_id=" + previewUUID + "&app_id=" + OneSignal.appId;
        OneSignalRestClient.get(htmlPath, new ResponseHandler() {
            @Override
            void onFailure(int statusCode, String response, Throwable throwable) {
                printHttpErrorForInAppMessageRequest("html", statusCode, response);

                dismissCurrentMessage(null);
            }

            @Override
            void onSuccess(String response) {
                try {
                    JSONObject jsonResponse = new JSONObject(response);
                    String htmlStr = jsonResponse.getString("html");

                    OSInAppMessage message = new OSInAppMessage(true);

                    double displayDuration = jsonResponse.optDouble("display_duration");
                    message.setDisplayDuration(displayDuration);

                    WebViewManager.showHTMLString(message, htmlStr);
                } catch (JSONException e) {
                    e.printStackTrace();
                }
            }
        }, null);
    }

    @Override
    public void messageTriggerConditionChanged() {
        // This method is called when a time-based trigger timer fires, meaning the message can
        //  probably be shown now. So the current message conditions should be re-evaluated
        evaluateInAppMessages();
    }

    /**
     * If this method is called a system condition has changed to success
     * - Keyboard is down
     * - No DialogFragment visible
     * - Activity is on focus, this mean no prompt permissions visible
     */
    @Override
    public void systemConditionChanged() {
        attemptToShowInAppMessage();
    }

    /**
     * Part of redisplay logic
     * <p>
     * Make all messages with redisplay available if:
     * - Already displayed
     * - At least one Trigger has changed
     */
    private void makeRedisplayMessagesAvailableWithTriggers(Collection<String> newTriggersKeys) {
        for (OSInAppMessage message : messages) {
            if (redisplayedInAppMessages.contains(message) &&
                    triggerController.isTriggerOnMessage(message, newTriggersKeys)) {
                message.setTriggerChanged(true);
            }
        }
    }

    /**
     * Trigger logic
     * <p>
     * These methods mostly pass data to the Trigger Controller, but also cause the SDK to
     * re-evaluate messages to see if we should display/redisplay a message now that the trigger
     * conditions have changed.
     */
    void addTriggers(Map<String, Object> newTriggers) {
        triggerController.addTriggers(newTriggers);
        makeRedisplayMessagesAvailableWithTriggers(newTriggers.keySet());
        evaluateInAppMessages();
    }

    void removeTriggersForKeys(Collection<String> keys) {
        triggerController.removeTriggersForKeys(keys);
        makeRedisplayMessagesAvailableWithTriggers(keys);
        evaluateInAppMessages();
    }

    void setInAppMessagingEnabled(boolean enabled) {
        inAppMessagingEnabled = enabled;
        if (enabled)
            evaluateInAppMessages();
    }

    @Nullable
    Object getTriggerValue(String key) {
        return triggerController.getTriggerValue(key);
    }

    @NonNull
    public ArrayList<OSInAppMessage> getInAppMessageDisplayQueue() {
        return messageDisplayQueue;
    }

    @NonNull
    public List<OSInAppMessage> getRedisplayedInAppMessages() {
        return redisplayedInAppMessages;
    }
}<|MERGE_RESOLUTION|>--- conflicted
+++ resolved
@@ -69,17 +69,11 @@
     Date lastTimeInAppDismissed;
     private int htmlNetworkRequestAttemptCount = 0;
 
-<<<<<<< HEAD
-    @Nullable private static OSInAppMessageController sharedInstance;
-    public static OSInAppMessageController getController() {
-        OneSignalDbHelper dbHelper = OneSignalDbHelper.getInstance(OneSignal.appContext);
-=======
     @Nullable
     private static OSInAppMessageController sharedInstance;
 
     public static synchronized OSInAppMessageController getController() {
         OneSignalDbHelper dbHelper = OneSignal.getDBHelperInstance();
->>>>>>> 211cf7f3
 
         // Make sure only Android 4.4 devices and higher can use IAMs
         if (Build.VERSION.SDK_INT <= Build.VERSION_CODES.JELLY_BEAN_MR2) {
@@ -382,28 +376,19 @@
         }
     }
 
-<<<<<<< HEAD
-    private void firePublicClickHandler(@NonNull final OSInAppMessageAction action) {
+    private void firePublicClickHandler(@NonNull final String messageId, @NonNull final OSInAppMessageAction action) {
         if (OneSignal.inAppMessageClickHandler == null)
-=======
-    private void firePublicClickHandler(@NonNull final String messageId, @NonNull final OSInAppMessageAction action) {
-        if (OneSignal.mInitBuilder.mInAppMessageClickHandler == null)
->>>>>>> 211cf7f3
             return;
 
         OSUtils.runOnMainUIThread(new Runnable() {
             @Override
             public void run() {
-<<<<<<< HEAD
-                OneSignal.inAppMessageClickHandler.inAppMessageClicked(action);
-=======
                 // Send public outcome from handler
                 // Send public outcome not from handler
                 // Check that only on the handler
                 // Any outcome sent on this callback should count as DIRECT from this IAM
                 OneSignal.getSessionManager().onDirectInfluenceFromIAMClick(messageId);
-                OneSignal.mInitBuilder.mInAppMessageClickHandler.inAppMessageClicked(action);
->>>>>>> 211cf7f3
+                OneSignal.inAppMessageClickHandler.inAppMessageClicked(action);
             }
         });
     }
