--- conflicted
+++ resolved
@@ -44,15 +44,9 @@
                     currentTimeInterval = new Date().getTime() - sessionLaunchTime.getTime();
                     break;
                 case TIME_SINCE_LAST_IN_APP:
-<<<<<<< HEAD
-                    if (OSInAppMessageController.getController(OneSignal.getLogger()).isInAppMessageShowing())
-                        return false;
-                    Date lastTimeAppDismissed = OSInAppMessageController.getController(OneSignal.getLogger()).lastTimeInAppDismissed;
-=======
                     if (OneSignal.getInAppMessageController().isInAppMessageShowing())
                         return false;
                     Date lastTimeAppDismissed = OneSignal.getInAppMessageController().lastTimeInAppDismissed;
->>>>>>> cfb5574b
                     if (lastTimeAppDismissed == null)
                         currentTimeInterval = DEFAULT_LAST_IN_APP_TIME_AGO;
                     else
