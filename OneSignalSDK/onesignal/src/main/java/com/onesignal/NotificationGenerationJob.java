/**
 * Modified MIT License
 *
 * Copyright 2017 OneSignal
 *
 * Permission is hereby granted, free of charge, to any person obtaining a copy
 * of this software and associated documentation files (the "Software"), to deal
 * in the Software without restriction, including without limitation the rights
 * to use, copy, modify, merge, publish, distribute, sublicense, and/or sell
 * copies of the Software, and to permit persons to whom the Software is
 * furnished to do so, subject to the following conditions:
 *
 * 1. The above copyright notice and this permission notice shall be included in
 * all copies or substantial portions of the Software.
 *
 * 2. All copies of substantial portions of the Software may only be used in connection
 * with services provided by OneSignal.
 *
 * THE SOFTWARE IS PROVIDED "AS IS", WITHOUT WARRANTY OF ANY KIND, EXPRESS OR
 * IMPLIED, INCLUDING BUT NOT LIMITED TO THE WARRANTIES OF MERCHANTABILITY,
 * FITNESS FOR A PARTICULAR PURPOSE AND NONINFRINGEMENT. IN NO EVENT SHALL THE
 * AUTHORS OR COPYRIGHT HOLDERS BE LIABLE FOR ANY CLAIM, DAMAGES OR OTHER
 * LIABILITY, WHETHER IN AN ACTION OF CONTRACT, TORT OR OTHERWISE, ARISING FROM,
 * OUT OF OR IN CONNECTION WITH THE SOFTWARE OR THE USE OR OTHER DEALINGS IN
 * THE SOFTWARE.
 */

package com.onesignal;


import android.content.Context;
import android.net.Uri;

import org.json.JSONObject;

import java.security.SecureRandom;

class NotificationGenerationJob {
   Context context;
   JSONObject jsonPayload;
   boolean restoring;
   boolean isInAppPreviewPush;
   
   boolean showAsAlert;
   
   Long shownTimeStamp;
   
   CharSequence overriddenBodyFromExtender;
   CharSequence overriddenTitleFromExtender;
   Uri overriddenSound;
   Integer overriddenFlags;
   Integer orgFlags;
   Uri orgSound;
   
   NotificationGenerationJob(Context context) {
      this.context = context;
   }
   
   NotificationExtenderService.OverrideSettings overrideSettings;
   
   CharSequence getTitle() {
      if (overriddenTitleFromExtender != null)
         return overriddenTitleFromExtender;
      return jsonPayload.optString("title", null);
   }
   
   CharSequence getBody() {
      if (overriddenBodyFromExtender != null)
         return overriddenBodyFromExtender;
      return jsonPayload.optString("alert", null);
   }
   
   Integer getAndroidId() {
      if (overrideSettings == null)
         overrideSettings = new NotificationExtenderService.OverrideSettings();
      if (overrideSettings.androidNotificationId == null)
         overrideSettings.androidNotificationId = new SecureRandom().nextInt();
      
      return overrideSettings.androidNotificationId;
   }

   int getAndroidIdWithoutCreate() {
      if (overrideSettings == null || overrideSettings.androidNotificationId == null)
         return -1;

      return overrideSettings.androidNotificationId;
   }

   /**
    * If notificationId is -1 then the notification is a silent one
    */
   boolean isNotificationToDisplay() {
      return getAndroidIdWithoutCreate() != -1;
   }

   String getApiNotificationId() {
<<<<<<< HEAD
      return OneSignal.getNotificationIdFromFCMJson(jsonPayload);
=======
      return OSNotificationFormatHelper.getOSNotificationIdFromJson(jsonPayload);
>>>>>>> 0cccc6b8
   }

   void setAndroidIdWithOutOverriding(Integer id) {
      if (id == null)
         return;

      if (overrideSettings != null && overrideSettings.androidNotificationId != null)
         return;

      if (overrideSettings == null)
         overrideSettings = new NotificationExtenderService.OverrideSettings();
      overrideSettings.androidNotificationId = id;
   }

   boolean hasExtender() {
      return overrideSettings != null && overrideSettings.extender != null;
   }

}<|MERGE_RESOLUTION|>--- conflicted
+++ resolved
@@ -94,11 +94,7 @@
    }
 
    String getApiNotificationId() {
-<<<<<<< HEAD
-      return OneSignal.getNotificationIdFromFCMJson(jsonPayload);
-=======
       return OSNotificationFormatHelper.getOSNotificationIdFromJson(jsonPayload);
->>>>>>> 0cccc6b8
    }
 
    void setAndroidIdWithOutOverriding(Integer id) {
