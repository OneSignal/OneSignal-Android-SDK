/**
 * Modified MIT License
 * Copyright 2016 OneSignal
 *
 * Internals Copyright (C) 2012 The Android Open Source Project
 *     Licensed under the Apache License, Version 2.0 (the "License");
 *
 * Permission is hereby granted, free of charge, to any person obtaining a copy
 * of this software and associated documentation files (the "Software"), to deal
 * in the Software without restriction, including without limitation the rights
 * to use, copy, modify, merge, publish, distribute, sublicense, and/or sell
 * copies of the Software, and to permit persons to whom the Software is
 * furnished to do so, subject to the following conditions:
 *
 * 1. The above copyright notice and this permission notice shall be included in
 * all copies or substantial portions of the Software.
 *
 * 2. All copies of substantial portions of the Software may only be used in connection
 * with services provided by OneSignal.
 *
 * THE SOFTWARE IS PROVIDED "AS IS", WITHOUT WARRANTY OF ANY KIND, EXPRESS OR
 * IMPLIED, INCLUDING BUT NOT LIMITED TO THE WARRANTIES OF MERCHANTABILITY,
 * FITNESS FOR A PARTICULAR PURPOSE AND NONINFRINGEMENT. IN NO EVENT SHALL THE
 * AUTHORS OR COPYRIGHT HOLDERS BE LIABLE FOR ANY CLAIM, DAMAGES OR OTHER
 * LIABILITY, WHETHER IN AN ACTION OF CONTRACT, TORT OR OTHERWISE, ARISING FROM,
 * OUT OF OR IN CONNECTION WITH THE SOFTWARE OR THE USE OR OTHER DEALINGS IN
 * THE SOFTWARE.
 */

package com.onesignal;

import android.annotation.TargetApi;
import android.app.Activity;
import android.content.Context;
import android.content.pm.PackageManager;
import android.os.Build;
<<<<<<< HEAD
import androidx.annotation.NonNull;
=======
import android.support.annotation.NonNull;
import android.support.v4.app.ActivityCompat;
>>>>>>> 0cccc6b8
import android.util.Log;

// Designed as a compat for use of Android Support v4 revision 23.+ methods when an older revision of the library is included with the app developer's project.
class AndroidSupportV4Compat {

   static class ContextCompat {
      static int checkSelfPermission(@NonNull Context context, @NonNull String permission) {
         // Catch for rare "Unknown exception code: 1 msg null" exception
         // See https://github.com/one-signal/OneSignal-Android-SDK/issues/48 for more details.
         try {
            return context.checkPermission(permission, android.os.Process.myPid(), android.os.Process.myUid());
         } catch (Throwable t) {
            Log.e("OneSignal", "checkSelfPermission failed, returning PERMISSION_DENIED");
            return PackageManager.PERMISSION_DENIED;
         }
      }

      static int getColor(Context context, int id) {
         if (Build.VERSION.SDK_INT > 22)
            return context.getColor(id);
         return context.getResources().getColor(id);
      }
   }

   interface RequestPermissionsRequestCodeValidator {
      void validateRequestPermissionsRequestCode(int requestCode);
   }

   static class ActivityCompat {
      static void requestPermissions(final @NonNull Activity activity, final @NonNull String[] permissions, final int requestCode) {
         // OneSignal SDK code already checks that device is Android M, omit else code from the support library.
         ActivityCompatApi23.requestPermissions(activity, permissions, requestCode);
      }

      static boolean shouldShowRequestPermissionRationale(Activity activity, String permission) {
         return ActivityCompatApi23.shouldShowRequestPermissionRationale(activity, permission);
      }
   }

   @TargetApi(23)
   static class ActivityCompatApi23 {
      static void requestPermissions(Activity activity, String[] permissions, int requestCode) {
         if (activity instanceof RequestPermissionsRequestCodeValidator)
            ((RequestPermissionsRequestCodeValidator) activity).validateRequestPermissionsRequestCode(requestCode);
         activity.requestPermissions(permissions, requestCode);
      }

      static boolean shouldShowRequestPermissionRationale(Activity activity, String permission) {
         return android.support.v4.app.ActivityCompat.shouldShowRequestPermissionRationale(activity, permission);
      }
   }
}<|MERGE_RESOLUTION|>--- conflicted
+++ resolved
@@ -34,13 +34,9 @@
 import android.content.Context;
 import android.content.pm.PackageManager;
 import android.os.Build;
-<<<<<<< HEAD
+import android.util.Log;
+
 import androidx.annotation.NonNull;
-=======
-import android.support.annotation.NonNull;
-import android.support.v4.app.ActivityCompat;
->>>>>>> 0cccc6b8
-import android.util.Log;
 
 // Designed as a compat for use of Android Support v4 revision 23.+ methods when an older revision of the library is included with the app developer's project.
 class AndroidSupportV4Compat {
@@ -88,7 +84,7 @@
       }
 
       static boolean shouldShowRequestPermissionRationale(Activity activity, String permission) {
-         return android.support.v4.app.ActivityCompat.shouldShowRequestPermissionRationale(activity, permission);
+         return androidx.core.app.ActivityCompat.shouldShowRequestPermissionRationale(activity, permission);
       }
    }
 }