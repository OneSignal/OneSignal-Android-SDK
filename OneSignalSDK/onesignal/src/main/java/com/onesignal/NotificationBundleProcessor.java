/**
 * Modified MIT License
 * 
 * Copyright 2019 OneSignal
 *
 * Permission is hereby granted, free of charge, to any person obtaining a copy
 * of this software and associated documentation files (the "Software"), to deal
 * in the Software without restriction, including without limitation the rights
 * to use, copy, modify, merge, publish, distribute, sublicense, and/or sell
 * copies of the Software, and to permit persons to whom the Software is
 * furnished to do so, subject to the following conditions:
 * 
 * 1. The above copyright notice and this permission notice shall be included in
 * all copies or substantial portions of the Software.
 * 
 * 2. All copies of substantial portions of the Software may only be used in connection
 * with services provided by OneSignal.
 * 
 * THE SOFTWARE IS PROVIDED "AS IS", WITHOUT WARRANTY OF ANY KIND, EXPRESS OR
 * IMPLIED, INCLUDING BUT NOT LIMITED TO THE WARRANTIES OF MERCHANTABILITY,
 * FITNESS FOR A PARTICULAR PURPOSE AND NONINFRINGEMENT. IN NO EVENT SHALL THE
 * AUTHORS OR COPYRIGHT HOLDERS BE LIABLE FOR ANY CLAIM, DAMAGES OR OTHER
 * LIABILITY, WHETHER IN AN ACTION OF CONTRACT, TORT OR OTHERWISE, ARISING FROM,
 * OUT OF OR IN CONNECTION WITH THE SOFTWARE OR THE USE OR OTHER DEALINGS IN
 * THE SOFTWARE.
 */

package com.onesignal;

import org.json.JSONArray;
import org.json.JSONException;
import org.json.JSONObject;

import com.onesignal.OneSignalDbContract.NotificationTable;

import android.content.ContentValues;
import android.content.Context;
import android.content.Intent;
import android.database.Cursor;
import android.database.sqlite.SQLiteDatabase;
import android.os.Build;
import android.os.Bundle;
import android.os.SystemClock;
import androidx.annotation.NonNull;
import androidx.annotation.Nullable;

import java.util.ArrayList;
import java.util.Set;

import static com.onesignal.GenerateNotification.BUNDLE_KEY_ACTION_ID;
import static com.onesignal.GenerateNotification.BUNDLE_KEY_ANDROID_NOTIFICATION_ID;
import static com.onesignal.NotificationExtenderService.EXTENDER_SERVICE_JOB_ID;

/** Processes the Bundle received from a push.
 * This class handles both processing bundles from a BroadcastReceiver or from a Service
 *   - Entry points are processBundleFromReceiver or ProcessFromFCMIntentService respectively
 * NOTE: Could split up this class since it does a number of different things
 * */
class NotificationBundleProcessor {

   private static final String PUSH_ADDITIONAL_DATA_KEY = "a";

   public static final String PUSH_MINIFIED_BUTTONS_LIST = "o";
   public static final String PUSH_MINIFIED_BUTTON_ID = "i";
   public static final String PUSH_MINIFIED_BUTTON_TEXT = "n";
   public static final String PUSH_MINIFIED_BUTTON_ICON = "p";

   private static final String IAM_PREVIEW_KEY = "os_in_app_message_preview_id";
   static final String DEFAULT_ACTION = "__DEFAULT__";


   static void ProcessFromFCMIntentService(Context context, BundleCompat bundle, NotificationExtenderService.OverrideSettings overrideSettings) {
      OneSignal.setAppContext(context);
      try {
         String jsonStrPayload = bundle.getString("json_payload");
         if (jsonStrPayload == null) {
            OneSignal.Log(OneSignal.LOG_LEVEL.ERROR, "json_payload key is nonexistent from mBundle passed to ProcessFromFCMIntentService: " + bundle);
            return;
         }
   
         NotificationGenerationJob notifJob = new NotificationGenerationJob(context);
         notifJob.restoring = bundle.getBoolean("restoring", false);
         notifJob.shownTimeStamp = bundle.getLong("timestamp");
         notifJob.jsonPayload = new JSONObject(jsonStrPayload);
         notifJob.isInAppPreviewPush = inAppPreviewPushUUID(notifJob.jsonPayload) != null;

         if (!notifJob.restoring &&
             !notifJob.isInAppPreviewPush &&
             OneSignal.notValidOrDuplicated(context, notifJob.jsonPayload))
            return;

         if (bundle.containsKey("android_notif_id")) {
            if (overrideSettings == null)
               overrideSettings = new NotificationExtenderService.OverrideSettings();
            overrideSettings.androidNotificationId = bundle.getInt("android_notif_id");
         }
         
         notifJob.overrideSettings = overrideSettings;
         ProcessJobForDisplay(notifJob);

         // Delay to prevent CPU spikes.
         //    Normally more than one notification is restored at a time.
         if (notifJob.restoring)
            OSUtils.sleep(100);
      } catch (JSONException e) {
         e.printStackTrace();
      }
   }

   static int ProcessJobForDisplay(NotificationGenerationJob notifJob) {
      notifJob.showAsAlert = OneSignal.getInAppAlertNotificationEnabled() && OneSignal.isAppActive();
      processCollapseKey(notifJob);

      boolean doDisplay = shouldDisplayNotif(notifJob);
      if (doDisplay)
            GenerateNotification.fromJsonPayload(notifJob);

      if (!notifJob.restoring && !notifJob.isInAppPreviewPush) {
         processNotification(notifJob, false);
         try {
            JSONObject jsonObject = new JSONObject(notifJob.jsonPayload.toString());
            jsonObject.put(BUNDLE_KEY_ANDROID_NOTIFICATION_ID, notifJob.getAndroidId());
            OneSignal.handleNotificationReceived(newJsonArray(jsonObject), true, notifJob.showAsAlert);
         } catch(Throwable t) {}
      }

      return notifJob.getAndroidId();
   }

   private static boolean shouldDisplayNotif(NotificationGenerationJob notifJob) {
      // Validate that the current Android device is Android 4.4 or higher and the current job is a
      //    preview push
      if (notifJob.isInAppPreviewPush && Build.VERSION.SDK_INT <= Build.VERSION_CODES.JELLY_BEAN_MR2)
         return false;

      // Otherwise, this is a normal notification and should be shown
      return notifJob.hasExtender() ||
              shouldDisplay(notifJob.jsonPayload.optString("alert"));
   }

   private static JSONArray bundleAsJsonArray(Bundle bundle) {
      JSONArray jsonArray = new JSONArray();
      jsonArray.put(bundleAsJSONObject(bundle));
      return jsonArray;
   }

   private static void saveAndProcessNotification(Context context, Bundle bundle, boolean opened, int notificationId) {
      NotificationGenerationJob notifJob = new NotificationGenerationJob(context);
      notifJob.jsonPayload = bundleAsJSONObject(bundle);
      notifJob.overrideSettings = new NotificationExtenderService.OverrideSettings();
      notifJob.overrideSettings.androidNotificationId = notificationId;

      processNotification(notifJob, opened);
   }

   /**
    * Save notification, updates Outcomes, and sends Received Receipt if they are enabled.
    */
   static void processNotification(NotificationGenerationJob notifiJob, boolean opened) {
      saveNotification(notifiJob, opened);

      if (!notifiJob.isNotificationToDisplay())
         return;
      String notificationId = notifiJob.getApiNotificationId();
      OutcomesUtils.markLastNotificationReceived(notificationId);
      OSReceiveReceiptController.getInstance().sendReceiveReceipt(notificationId);
   }

   // Saving the notification provides the following:
   //   * Prevent duplicates
   //   * Build summary notifications
   //   * Collapse key / id support - Used to lookup the android notification id later
   //   * Redisplay notifications after reboot, upgrade of app, or cold boot after a force kill.
   //   * Future - Public API to get a list of notifications
   private static void saveNotification(NotificationGenerationJob notifiJob, boolean opened) {
      Context context = notifiJob.context;
      JSONObject jsonPayload = notifiJob.jsonPayload;
      
      try {
         JSONObject customJSON = getCustomJSONObject(notifiJob.jsonPayload);
   
         OneSignalDbHelper dbHelper = OneSignalDbHelper.getInstance(notifiJob.context);
         SQLiteDatabase writableDb = null;

         try {
            writableDb = dbHelper.getSQLiteDatabaseWithRetries();
   
            writableDb.beginTransaction();
            
            // Count any notifications with duplicated android notification ids as dismissed.
            // -1 is used to note never displayed
            if (notifiJob.isNotificationToDisplay()) {
               String whereStr = NotificationTable.COLUMN_NAME_ANDROID_NOTIFICATION_ID + " = " + notifiJob.getAndroidIdWithoutCreate();
   
               ContentValues values = new ContentValues();
               values.put(NotificationTable.COLUMN_NAME_DISMISSED, 1);
   
               writableDb.update(NotificationTable.TABLE_NAME, values, whereStr, null);
               BadgeCountUpdater.update(writableDb, context);
            }

            // Save just received notification to DB
            ContentValues values = new ContentValues();
            values.put(NotificationTable.COLUMN_NAME_NOTIFICATION_ID, customJSON.optString("i"));
            if (jsonPayload.has("grp"))
               values.put(NotificationTable.COLUMN_NAME_GROUP_ID, jsonPayload.optString("grp"));
            if (jsonPayload.has("collapse_key") && !"do_not_collapse".equals(jsonPayload.optString("collapse_key")))
               values.put(NotificationTable.COLUMN_NAME_COLLAPSE_ID, jsonPayload.optString("collapse_key"));

            values.put(NotificationTable.COLUMN_NAME_OPENED, opened ? 1 : 0);
            if (!opened)
               values.put(NotificationTable.COLUMN_NAME_ANDROID_NOTIFICATION_ID, notifiJob.getAndroidIdWithoutCreate());
            
            if (notifiJob.getTitle() != null)
               values.put(NotificationTable.COLUMN_NAME_TITLE, notifiJob.getTitle().toString());
            if (notifiJob.getBody() != null)
               values.put(NotificationTable.COLUMN_NAME_MESSAGE, notifiJob.getBody().toString());

            // Set expire_time
            long sentTime = jsonPayload.optLong("google.sent_time", SystemClock.currentThreadTimeMillis()) / 1_000L;
            int ttl = jsonPayload.optInt("google.ttl", NotificationRestorer.DEFAULT_TTL_IF_NOT_IN_PAYLOAD);
            long expireTime = sentTime + ttl;
            values.put(NotificationTable.COLUMN_NAME_EXPIRE_TIME, expireTime);

            values.put(NotificationTable.COLUMN_NAME_FULL_DATA, jsonPayload.toString());

            writableDb.insertOrThrow(NotificationTable.TABLE_NAME, null, values);

            if (!opened)
               BadgeCountUpdater.update(writableDb, context);
            writableDb.setTransactionSuccessful();
         } catch (Exception e) {
            OneSignal.Log(OneSignal.LOG_LEVEL.ERROR, "Error saving notification record! ", e);
         } finally {
            if (writableDb != null) {
               try {
                  writableDb.endTransaction(); // May throw if transaction was never opened or DB is full.
               } catch (Throwable t) {
                  OneSignal.Log(OneSignal.LOG_LEVEL.ERROR, "Error closing transaction! ", t);
               }
            }
         }
      } catch (JSONException e) {
         e.printStackTrace();
      }
   }

   static void markRestoredNotificationAsDismissed(NotificationGenerationJob notifiJob) {
      if (notifiJob.getAndroidIdWithoutCreate() == -1)
         return;

      String whereStr = NotificationTable.COLUMN_NAME_ANDROID_NOTIFICATION_ID + " = " + notifiJob.getAndroidIdWithoutCreate();

      OneSignalDbHelper dbHelper = OneSignalDbHelper.getInstance(notifiJob.context);
      SQLiteDatabase writableDb = null;

      try {
         writableDb = dbHelper.getSQLiteDatabaseWithRetries();
         writableDb.beginTransaction();

         ContentValues values = new ContentValues();
         values.put(NotificationTable.COLUMN_NAME_DISMISSED, 1);

         writableDb.update(NotificationTable.TABLE_NAME, values, whereStr, null);
         BadgeCountUpdater.update(writableDb, notifiJob.context);

         writableDb.setTransactionSuccessful();

      } catch (Exception e) {
         OneSignal.Log(OneSignal.LOG_LEVEL.ERROR, "Error saving notification record! ", e);
      } finally {
         if (writableDb != null) {
            try {
               writableDb.endTransaction(); // May throw if transaction was never opened or DB is full.
            } catch (Throwable t) {
               OneSignal.Log(OneSignal.LOG_LEVEL.ERROR, "Error closing transaction! ", t);
            }
         }
      }
   }

   static @NonNull JSONObject bundleAsJSONObject(Bundle bundle) {
      JSONObject json = new JSONObject();
      Set<String> keys = bundle.keySet();

      for (String key : keys) {
         try {
            json.put(key, bundle.get(key));
         } catch (JSONException e) {
            OneSignal.Log(OneSignal.LOG_LEVEL.ERROR, "bundleAsJSONObject error for key: " + key, e);
         }
      }

      return json;
   }

<<<<<<< HEAD
   // Format our short keys into more readable ones.
   private static void maximizeBundle(Bundle fcmBundle) {
      if (!fcmBundle.containsKey("o"))
=======
   // Format our short keys used for buttons into more readable ones.
   private static void unMinifyButtonsFromBundle(Bundle gcmBundle) {
      if (!gcmBundle.containsKey(PUSH_MINIFIED_BUTTONS_LIST))
>>>>>>> 0cccc6b8
         return;
      
      try {
         JSONObject customJSON = new JSONObject(fcmBundle.getString("custom"));
         JSONObject additionalDataJSON;

         if (customJSON.has(PUSH_ADDITIONAL_DATA_KEY))
            additionalDataJSON = customJSON.getJSONObject(PUSH_ADDITIONAL_DATA_KEY);
         else
            additionalDataJSON = new JSONObject();

<<<<<<< HEAD
         JSONArray buttons = new JSONArray(fcmBundle.getString("o"));
         fcmBundle.remove("o");
=======
         JSONArray buttons = new JSONArray(gcmBundle.getString(PUSH_MINIFIED_BUTTONS_LIST));
         gcmBundle.remove(PUSH_MINIFIED_BUTTONS_LIST);

>>>>>>> 0cccc6b8
         for (int i = 0; i < buttons.length(); i++) {
            JSONObject button = buttons.getJSONObject(i);

            String buttonText = button.getString(PUSH_MINIFIED_BUTTON_TEXT);
            button.remove(PUSH_MINIFIED_BUTTON_TEXT);

            String buttonId;
            if (button.has(PUSH_MINIFIED_BUTTON_ID)) {
               buttonId = button.getString(PUSH_MINIFIED_BUTTON_ID);
               button.remove(PUSH_MINIFIED_BUTTON_ID);
            } else
               buttonId = buttonText;

            button.put("id", buttonId);
            button.put("text", buttonText);

            if (button.has(PUSH_MINIFIED_BUTTON_ICON)) {
               button.put("icon", button.getString(PUSH_MINIFIED_BUTTON_ICON));
               button.remove(PUSH_MINIFIED_BUTTON_ICON);
            }
         }

         additionalDataJSON.put("actionButtons", buttons);
         additionalDataJSON.put(BUNDLE_KEY_ACTION_ID, DEFAULT_ACTION);
         if (!customJSON.has(PUSH_ADDITIONAL_DATA_KEY))
            customJSON.put(PUSH_ADDITIONAL_DATA_KEY, additionalDataJSON);

         fcmBundle.putString("custom", customJSON.toString());
      } catch (JSONException e) {
         e.printStackTrace();
      }
   }

   static OSNotificationPayload OSNotificationPayloadFrom(JSONObject currentJsonPayload) {
      OSNotificationPayload notification = new OSNotificationPayload();
      try {
         JSONObject customJson = getCustomJSONObject(currentJsonPayload);
         notification.notificationID = customJson.optString("i");
         notification.templateId = customJson.optString("ti");
         notification.templateName = customJson.optString("tn");
         notification.rawPayload = currentJsonPayload.toString();
         notification.additionalData = customJson.optJSONObject(PUSH_ADDITIONAL_DATA_KEY);
         notification.launchURL = customJson.optString("u", null);

         notification.body = currentJsonPayload.optString("alert", null);
         notification.title = currentJsonPayload.optString("title", null);
         notification.smallIcon = currentJsonPayload.optString("sicon", null);
         notification.bigPicture = currentJsonPayload.optString("bicon", null);
         notification.largeIcon = currentJsonPayload.optString("licon", null);
         notification.sound = currentJsonPayload.optString("sound", null);
         notification.groupKey = currentJsonPayload.optString("grp", null);
         notification.groupMessage = currentJsonPayload.optString("grp_msg", null);
         notification.smallIconAccentColor = currentJsonPayload.optString("bgac", null);
         notification.ledColor = currentJsonPayload.optString("ledc", null);
         String visibility = currentJsonPayload.optString("vis", null);
         if (visibility != null)
            notification.lockScreenVisibility = Integer.parseInt(visibility);
         notification.fromProjectNumber = currentJsonPayload.optString("from", null);
         notification.priority = currentJsonPayload.optInt("pri", 0);
         String collapseKey = currentJsonPayload.optString("collapse_key", null);
         if (!"do_not_collapse".equals(collapseKey))
            notification.collapseId = collapseKey;

         try {
            setActionButtons(notification);
         } catch (Throwable t) {
            OneSignal.Log(OneSignal.LOG_LEVEL.ERROR, "Error assigning OSNotificationPayload.actionButtons values!", t);
         }

         try {
            setBackgroundImageLayout(notification, currentJsonPayload);
         } catch (Throwable t) {
            OneSignal.Log(OneSignal.LOG_LEVEL.ERROR, "Error assigning OSNotificationPayload.backgroundImageLayout values!", t);
         }
      } catch (Throwable t) {
         OneSignal.Log(OneSignal.LOG_LEVEL.ERROR, "Error assigning OSNotificationPayload values!", t);
      }

      return notification;
   }


   private static void setActionButtons(OSNotificationPayload notification) throws Throwable {
      if (notification.additionalData != null && notification.additionalData.has("actionButtons")) {
         JSONArray jsonActionButtons = notification.additionalData.getJSONArray("actionButtons");
         notification.actionButtons = new ArrayList<>();

         for (int i = 0; i < jsonActionButtons.length(); i++) {
            JSONObject jsonActionButton = jsonActionButtons.getJSONObject(i);
            OSNotificationPayload.ActionButton actionButton = new OSNotificationPayload.ActionButton();
            actionButton.id = jsonActionButton.optString("id", null);
            actionButton.text = jsonActionButton.optString("text", null);
            actionButton.icon = jsonActionButton.optString("icon", null);
            notification.actionButtons.add(actionButton);
         }
         notification.additionalData.remove(BUNDLE_KEY_ACTION_ID);
         notification.additionalData.remove("actionButtons");
      }
   }

   private static void setBackgroundImageLayout(OSNotificationPayload notification, JSONObject currentJsonPayload) throws Throwable {
      String jsonStrBgImage = currentJsonPayload.optString("bg_img", null);
      if (jsonStrBgImage != null) {
         JSONObject jsonBgImage = new JSONObject(jsonStrBgImage);
         notification.backgroundImageLayout = new OSNotificationPayload.BackgroundImageLayout();
         notification.backgroundImageLayout.image = jsonBgImage.optString("img");
         notification.backgroundImageLayout.titleTextColor = jsonBgImage.optString("tc");
         notification.backgroundImageLayout.bodyTextColor = jsonBgImage.optString("bc");
      }
   }

   private static void processCollapseKey(NotificationGenerationJob notifJob) {
      if (notifJob.restoring)
         return;
      if (!notifJob.jsonPayload.has("collapse_key") || "do_not_collapse".equals(notifJob.jsonPayload.optString("collapse_key")))
         return;
      String collapse_id = notifJob.jsonPayload.optString("collapse_key");


      OneSignalDbHelper dbHelper = OneSignalDbHelper.getInstance(notifJob.context);
      Cursor cursor = null;

      try {
         SQLiteDatabase readableDb = dbHelper.getSQLiteDatabaseWithRetries();
         cursor = readableDb.query(
               NotificationTable.TABLE_NAME,
               new String[]{NotificationTable.COLUMN_NAME_ANDROID_NOTIFICATION_ID}, // retColumn
               NotificationTable.COLUMN_NAME_COLLAPSE_ID + " = ? AND " +
                     NotificationTable.COLUMN_NAME_DISMISSED + " = 0 AND " +
                     NotificationTable.COLUMN_NAME_OPENED + " = 0 ",
               new String[] {collapse_id},
               null, null, null);

         if (cursor.moveToFirst()) {
            int androidNotificationId = cursor.getInt(cursor.getColumnIndex(NotificationTable.COLUMN_NAME_ANDROID_NOTIFICATION_ID));
            notifJob.setAndroidIdWithOutOverriding(androidNotificationId);
         }
      } catch (Throwable t) {
         OneSignal.Log(OneSignal.LOG_LEVEL.ERROR, "Could not read DB to find existing collapse_key!", t);
      }
      finally {
         if (cursor != null && !cursor.isClosed())
            cursor.close();
      }
   }

   //  Process bundle passed from fcm / adm broadcast receiver.
   static @NonNull ProcessedBundleResult processBundleFromReceiver(Context context, final Bundle bundle) {
      ProcessedBundleResult result = new ProcessedBundleResult();
      
<<<<<<< HEAD
      // Not a OneSignal FCM message
      if (OneSignal.getNotificationIdFromFCMBundle(bundle) == null)
         return result;
      result.isOneSignalPayload = true;

      maximizeBundle(bundle);
=======
      // Not a OneSignal GCM message
      if (!OSNotificationFormatHelper.isOneSignalBundle(bundle))
         return result;
      result.isOneSignalPayload = true;

      unMinifyButtonsFromBundle(bundle);
>>>>>>> 0cccc6b8

      JSONObject pushPayloadJson = bundleAsJSONObject(bundle);

      // Show In-App message preview it is in the payload & the app is in focus
      String previewUUID = inAppPreviewPushUUID(pushPayloadJson);
      if (previewUUID != null) {
         // If app is in focus display the IAMs preview now
         if (OneSignal.isAppActive()) {
            result.inAppPreviewShown = true;
            OSInAppMessageController.getController().displayPreviewMessage(previewUUID);
         }
         // Return early, we don't want the extender service or etc. to fire for IAM previews
         return result;
      }

      if (startExtenderService(context, bundle, result))
         return result;

      // We already ran a getNotificationIdFromFCMBundle == null check above so this will only be true for dups
      result.isDup = OneSignal.notValidOrDuplicated(context, pushPayloadJson);
      if (result.isDup)
         return result;

      String alert = bundle.getString("alert");

      // Save as a opened notification to prevent duplicates.
      if (!shouldDisplay(alert)) {
         saveAndProcessNotification(context, bundle, true, -1);
         // Current thread is meant to be short lived.
         //    Make a new thread to do our OneSignal work on.
         new Thread(new Runnable() {
            public void run() {
               OneSignal.handleNotificationReceived(bundleAsJsonArray(bundle), false, false);
            }
         }, "OS_PROC_BUNDLE").start();
      }
      
      return result;
   }

   static @Nullable String inAppPreviewPushUUID(JSONObject payload) {
      JSONObject osCustom;
      try {
         osCustom = getCustomJSONObject(payload);
      } catch (JSONException e) {
         return null;
      }

      if (!osCustom.has(PUSH_ADDITIONAL_DATA_KEY))
         return null;

      JSONObject additionalData = osCustom.optJSONObject(PUSH_ADDITIONAL_DATA_KEY);
      if (additionalData.has(IAM_PREVIEW_KEY))
         return additionalData.optString(IAM_PREVIEW_KEY);
      return null;
   }

   // NotificationExtenderService still makes additional checks such as notValidOrDuplicated
   private static boolean startExtenderService(Context context, Bundle bundle, ProcessedBundleResult result) {
      Intent intent = NotificationExtenderService.getIntent(context);
      if (intent == null)
         return false;

      intent.putExtra("json_payload", bundleAsJSONObject(bundle).toString());
      intent.putExtra("timestamp", System.currentTimeMillis() / 1000L);

      boolean isHighPriority = Integer.parseInt(bundle.getString("pri", "0")) > 9;

      if (Build.VERSION.SDK_INT >= Build.VERSION_CODES.LOLLIPOP)
         NotificationExtenderService.enqueueWork(
            context,
            intent.getComponent(),
            EXTENDER_SERVICE_JOB_ID,
            intent,
            isHighPriority
         );
      else
         context.startService(intent);

      result.hasExtenderService = true;
      return true;
   }

   static boolean shouldDisplay(String body) {
      boolean hasBody = body != null && !"".equals(body);
      boolean showAsAlert = OneSignal.getInAppAlertNotificationEnabled();
      boolean isActive = OneSignal.isAppActive();
      return hasBody &&
                (OneSignal.getNotificationsWhenActiveEnabled()
              || showAsAlert
              || !isActive);
   }

   static @NonNull JSONArray newJsonArray(JSONObject jsonObject) {
      return new JSONArray().put(jsonObject);
   }

   static JSONObject getCustomJSONObject(JSONObject jsonObject) throws JSONException {
      return new JSONObject(jsonObject.optString("custom"));
   }
   
   static boolean hasRemoteResource(Bundle bundle) {
      return isBuildKeyRemote(bundle, "licon")
          || isBuildKeyRemote(bundle, "bicon")
          || bundle.getString("bg_img", null) != null;
   }
   
   private static boolean isBuildKeyRemote(Bundle bundle, String key) {
      String value = bundle.getString(key, "").trim();
      return value.startsWith("http://") || value.startsWith("https://");
   }
   
   static class ProcessedBundleResult {
      boolean isOneSignalPayload;
      boolean hasExtenderService;
      boolean isDup;
      boolean inAppPreviewShown;
      
      boolean processed() {
         return !isOneSignalPayload || hasExtenderService || isDup || inAppPreviewShown;
      }
   }
}<|MERGE_RESOLUTION|>--- conflicted
+++ resolved
@@ -294,15 +294,9 @@
       return json;
    }
 
-<<<<<<< HEAD
    // Format our short keys into more readable ones.
-   private static void maximizeBundle(Bundle fcmBundle) {
+   private static void maximizeButtonsFromBundle(Bundle fcmBundle) {
       if (!fcmBundle.containsKey("o"))
-=======
-   // Format our short keys used for buttons into more readable ones.
-   private static void unMinifyButtonsFromBundle(Bundle gcmBundle) {
-      if (!gcmBundle.containsKey(PUSH_MINIFIED_BUTTONS_LIST))
->>>>>>> 0cccc6b8
          return;
       
       try {
@@ -314,14 +308,8 @@
          else
             additionalDataJSON = new JSONObject();
 
-<<<<<<< HEAD
-         JSONArray buttons = new JSONArray(fcmBundle.getString("o"));
-         fcmBundle.remove("o");
-=======
-         JSONArray buttons = new JSONArray(gcmBundle.getString(PUSH_MINIFIED_BUTTONS_LIST));
-         gcmBundle.remove(PUSH_MINIFIED_BUTTONS_LIST);
-
->>>>>>> 0cccc6b8
+         JSONArray buttons = new JSONArray(fcmBundle.getString(PUSH_MINIFIED_BUTTONS_LIST));
+         fcmBundle.remove(PUSH_MINIFIED_BUTTONS_LIST);
          for (int i = 0; i < buttons.length(); i++) {
             JSONObject button = buttons.getJSONObject(i);
 
@@ -472,21 +460,12 @@
    static @NonNull ProcessedBundleResult processBundleFromReceiver(Context context, final Bundle bundle) {
       ProcessedBundleResult result = new ProcessedBundleResult();
       
-<<<<<<< HEAD
-      // Not a OneSignal FCM message
-      if (OneSignal.getNotificationIdFromFCMBundle(bundle) == null)
-         return result;
-      result.isOneSignalPayload = true;
-
-      maximizeBundle(bundle);
-=======
       // Not a OneSignal GCM message
       if (!OSNotificationFormatHelper.isOneSignalBundle(bundle))
          return result;
       result.isOneSignalPayload = true;
 
-      unMinifyButtonsFromBundle(bundle);
->>>>>>> 0cccc6b8
+      maximizeButtonsFromBundle(bundle);
 
       JSONObject pushPayloadJson = bundleAsJSONObject(bundle);
 
