/**
 * Modified MIT License
 * 
 * Copyright 2019 OneSignal
 *
 * Permission is hereby granted, free of charge, to any person obtaining a copy
 * of this software and associated documentation files (the "Software"), to deal
 * in the Software without restriction, including without limitation the rights
 * to use, copy, modify, merge, publish, distribute, sublicense, and/or sell
 * copies of the Software, and to permit persons to whom the Software is
 * furnished to do so, subject to the following conditions:
 * 
 * 1. The above copyright notice and this permission notice shall be included in
 * all copies or substantial portions of the Software.
 * 
 * 2. All copies of substantial portions of the Software may only be used in connection
 * with services provided by OneSignal.
 * 
 * THE SOFTWARE IS PROVIDED "AS IS", WITHOUT WARRANTY OF ANY KIND, EXPRESS OR
 * IMPLIED, INCLUDING BUT NOT LIMITED TO THE WARRANTIES OF MERCHANTABILITY,
 * FITNESS FOR A PARTICULAR PURPOSE AND NONINFRINGEMENT. IN NO EVENT SHALL THE
 * AUTHORS OR COPYRIGHT HOLDERS BE LIABLE FOR ANY CLAIM, DAMAGES OR OTHER
 * LIABILITY, WHETHER IN AN ACTION OF CONTRACT, TORT OR OTHERWISE, ARISING FROM,
 * OUT OF OR IN CONNECTION WITH THE SOFTWARE OR THE USE OR OTHER DEALINGS IN
 * THE SOFTWARE.
 */

package com.onesignal;

import org.json.JSONArray;
import org.json.JSONException;
import org.json.JSONObject;

import com.onesignal.OneSignalDbContract.NotificationTable;

import android.content.ContentValues;
import android.content.Context;
import android.content.Intent;
import android.database.Cursor;
import android.database.sqlite.SQLiteDatabase;
import android.os.Build;
import android.os.Bundle;
import android.os.SystemClock;
import android.support.annotation.NonNull;
import android.support.annotation.Nullable;

import java.util.ArrayList;
import java.util.Set;
import static com.onesignal.NotificationExtenderService.EXTENDER_SERVICE_JOB_ID;

/** Processes the Bundle received from a push.
 * This class handles both processing bundles from a BroadcastReceiver or from a Service
 *   - Entry points are processBundleFromReceiver or ProcessFromGCMIntentService respectively
 * NOTE: Could split up this class since it does a number of different things
 * */
class NotificationBundleProcessor {

   private static final String PUSH_ADDITIONAL_DATE_KEY = "a";
   private static final String IAM_PREVIEW_KEY = "os_in_app_message_preview_id";
   static final String DEFAULT_ACTION = "__DEFAULT__";


   static void ProcessFromGCMIntentService(Context context, BundleCompat bundle, NotificationExtenderService.OverrideSettings overrideSettings) {
      OneSignal.setAppContext(context);
      try {
         String jsonStrPayload = bundle.getString("json_payload");
         if (jsonStrPayload == null) {
            OneSignal.Log(OneSignal.LOG_LEVEL.ERROR, "json_payload key is nonexistent from mBundle passed to ProcessFromGCMIntentService: " + bundle);
            return;
         }
   
         NotificationGenerationJob notifJob = new NotificationGenerationJob(context);
         notifJob.restoring = bundle.getBoolean("restoring", false);
         notifJob.shownTimeStamp = bundle.getLong("timestamp");
         notifJob.jsonPayload = new JSONObject(jsonStrPayload);
         notifJob.isInAppPreviewPush = inAppPreviewPushUUID(notifJob.jsonPayload) != null;

         if (!notifJob.restoring &&
             !notifJob.isInAppPreviewPush &&
             OneSignal.notValidOrDuplicated(context, notifJob.jsonPayload))
            return;

         if (bundle.containsKey("android_notif_id")) {
            if (overrideSettings == null)
               overrideSettings = new NotificationExtenderService.OverrideSettings();
            overrideSettings.androidNotificationId = bundle.getInt("android_notif_id");
         }
         
         notifJob.overrideSettings = overrideSettings;
         ProcessJobForDisplay(notifJob);

         // Delay to prevent CPU spikes.
         //    Normally more than one notification is restored at a time.
         if (notifJob.restoring)
            OSUtils.sleep(100);
      } catch (JSONException e) {
         e.printStackTrace();
      }
   }

   static int ProcessJobForDisplay(NotificationGenerationJob notifJob) {
      notifJob.showAsAlert = OneSignal.getInAppAlertNotificationEnabled() && OneSignal.isAppActive();
      processCollapseKey(notifJob);

      boolean doDisplay = shouldDisplayNotif(notifJob);
      if (doDisplay)
            GenerateNotification.fromJsonPayload(notifJob);

      if (!notifJob.restoring && !notifJob.isInAppPreviewPush) {
         processNotification(notifJob, false);
         try {
            JSONObject jsonObject = new JSONObject(notifJob.jsonPayload.toString());
            jsonObject.put("notificationId", notifJob.getAndroidId());
            OneSignal.handleNotificationReceived(newJsonArray(jsonObject), true, notifJob.showAsAlert);
         } catch(Throwable t) {}
      }

      return notifJob.getAndroidId();
   }

   private static boolean shouldDisplayNotif(NotificationGenerationJob notifJob) {
      // Validate that the current Android device is Android 4.4 or higher and the current job is a
      //    preview push
      if (notifJob.isInAppPreviewPush && Build.VERSION.SDK_INT <= Build.VERSION_CODES.JELLY_BEAN_MR2)
         return false;

      // Otherwise, this is a normal notification and should be shown
      return notifJob.hasExtender() ||
              shouldDisplay(notifJob.jsonPayload.optString("alert"));
   }

   private static JSONArray bundleAsJsonArray(Bundle bundle) {
      JSONArray jsonArray = new JSONArray();
      jsonArray.put(bundleAsJSONObject(bundle));
      return jsonArray;
   }

<<<<<<< HEAD

=======
>>>>>>> c2932395
   private static void saveAndProcessNotification(Context context, Bundle bundle, boolean opened, int notificationId) {
      NotificationGenerationJob notifJob = new NotificationGenerationJob(context);
      notifJob.jsonPayload = bundleAsJSONObject(bundle);
      notifJob.overrideSettings = new NotificationExtenderService.OverrideSettings();
      notifJob.overrideSettings.androidNotificationId = notificationId;

      processNotification(notifJob, opened);
<<<<<<< HEAD
   }

   /**
    * Must call this method instead of saveNotification
    *
    * This send receive receipt call
    */
   static void processNotification(NotificationGenerationJob notifiJob, boolean opened) {
      saveNotification(notifiJob, opened);
      OSReceiveReceiptController controller = new OSReceiveReceiptController();
      controller.sendReceiveReceipt(notifiJob.getApiNotificationId());
=======
>>>>>>> c2932395
   }

   /**
    * Must call this method instead of saveNotification
    *
    * This method save the last notification that might influence session
    */
   static void processNotification(NotificationGenerationJob notifiJob, boolean opened) {
      saveNotification(notifiJob, opened);
      if (notifiJob.isNotificationToDisplay()) {
         OutcomesUtils.markLastNotificationReceived(notifiJob.getApiNotificationId());
      }
   }

   // Saving the notification provides the following:
   //   * Prevent duplicates
   //   * Build summary notifications
   //   * Collapse key / id support - Used to lookup the android notification id later
   //   * Redisplay notifications after reboot, upgrade of app, or cold boot after a force kill.
   //   * Future - Public API to get a list of notifications
   private static void saveNotification(NotificationGenerationJob notifiJob, boolean opened) {
      Context context = notifiJob.context;
      JSONObject jsonPayload = notifiJob.jsonPayload;
      
      try {
         JSONObject customJSON = getCustomJSONObject(notifiJob.jsonPayload);
   
         OneSignalDbHelper dbHelper = OneSignalDbHelper.getInstance(notifiJob.context);
         SQLiteDatabase writableDb = null;

         try {
            writableDb = dbHelper.getWritableDbWithRetries();
   
            writableDb.beginTransaction();
            
            deleteOldNotifications(writableDb);
            
            // Count any notifications with duplicated android notification ids as dismissed.
            // -1 is used to note never displayed
            if (notifiJob.isNotificationToDisplay()) {
               String whereStr = NotificationTable.COLUMN_NAME_ANDROID_NOTIFICATION_ID + " = " + notifiJob.getAndroidIdWithoutCreate();
   
               ContentValues values = new ContentValues();
               values.put(NotificationTable.COLUMN_NAME_DISMISSED, 1);
   
               writableDb.update(NotificationTable.TABLE_NAME, values, whereStr, null);
               BadgeCountUpdater.update(writableDb, context);
            }

            // Save just received notification to DB
            ContentValues values = new ContentValues();
            values.put(NotificationTable.COLUMN_NAME_NOTIFICATION_ID, customJSON.optString("i"));
            if (jsonPayload.has("grp"))
               values.put(NotificationTable.COLUMN_NAME_GROUP_ID, jsonPayload.optString("grp"));
            if (jsonPayload.has("collapse_key") && !"do_not_collapse".equals(jsonPayload.optString("collapse_key")))
               values.put(NotificationTable.COLUMN_NAME_COLLAPSE_ID, jsonPayload.optString("collapse_key"));

            values.put(NotificationTable.COLUMN_NAME_OPENED, opened ? 1 : 0);
            if (!opened)
               values.put(NotificationTable.COLUMN_NAME_ANDROID_NOTIFICATION_ID, notifiJob.getAndroidIdWithoutCreate());
            
            if (notifiJob.getTitle() != null)
               values.put(NotificationTable.COLUMN_NAME_TITLE, notifiJob.getTitle().toString());
            if (notifiJob.getBody() != null)
               values.put(NotificationTable.COLUMN_NAME_MESSAGE, notifiJob.getBody().toString());

            // Set expire_time
            long sentTime = jsonPayload.optLong("google.sent_time", SystemClock.currentThreadTimeMillis()) / 1_000L;
            int ttl = jsonPayload.optInt("google.ttl", NotificationRestorer.DEFAULT_TTL_IF_NOT_IN_PAYLOAD);
            long expireTime = sentTime + ttl;
            values.put(NotificationTable.COLUMN_NAME_EXPIRE_TIME, expireTime);

            values.put(NotificationTable.COLUMN_NAME_FULL_DATA, jsonPayload.toString());

            writableDb.insertOrThrow(NotificationTable.TABLE_NAME, null, values);

            if (!opened)
               BadgeCountUpdater.update(writableDb, context);
            writableDb.setTransactionSuccessful();
         } catch (Exception e) {
            OneSignal.Log(OneSignal.LOG_LEVEL.ERROR, "Error saving notification record! ", e);
         } finally {
            if (writableDb != null) {
               try {
                  writableDb.endTransaction(); // May throw if transaction was never opened or DB is full.
               } catch (Throwable t) {
                  OneSignal.Log(OneSignal.LOG_LEVEL.ERROR, "Error closing transaction! ", t);
               }
            }
         }
      } catch (JSONException e) {
         e.printStackTrace();
      }
   }

   static void markRestoredNotificationAsDismissed(NotificationGenerationJob notifiJob) {
      if (notifiJob.getAndroidIdWithoutCreate() == -1)
         return;

      String whereStr = NotificationTable.COLUMN_NAME_ANDROID_NOTIFICATION_ID + " = " + notifiJob.getAndroidIdWithoutCreate();

      OneSignalDbHelper dbHelper = OneSignalDbHelper.getInstance(notifiJob.context);
      SQLiteDatabase writableDb = null;

      try {
         writableDb = dbHelper.getWritableDbWithRetries();
         writableDb.beginTransaction();

         ContentValues values = new ContentValues();
         values.put(NotificationTable.COLUMN_NAME_DISMISSED, 1);

         writableDb.update(NotificationTable.TABLE_NAME, values, whereStr, null);
         BadgeCountUpdater.update(writableDb, notifiJob.context);

         writableDb.setTransactionSuccessful();

      } catch (Exception e) {
         OneSignal.Log(OneSignal.LOG_LEVEL.ERROR, "Error saving notification record! ", e);
      } finally {
         if (writableDb != null) {
            try {
               writableDb.endTransaction(); // May throw if transaction was never opened or DB is full.
            } catch (Throwable t) {
               OneSignal.Log(OneSignal.LOG_LEVEL.ERROR, "Error closing transaction! ", t);
            }
         }
      }
   }

   // Clean up old records after 1 week.
   static void deleteOldNotifications(SQLiteDatabase writableDb) {
      writableDb.delete(NotificationTable.TABLE_NAME,
          NotificationTable.COLUMN_NAME_CREATED_TIME + " < " + ((System.currentTimeMillis() / 1_000L) - 604_800L),
          null);
   }

   static @NonNull JSONObject bundleAsJSONObject(Bundle bundle) {
      JSONObject json = new JSONObject();
      Set<String> keys = bundle.keySet();

      for (String key : keys) {
         try {
            json.put(key, bundle.get(key));
         } catch (JSONException e) {
            OneSignal.Log(OneSignal.LOG_LEVEL.ERROR, "bundleAsJSONObject error for key: " + key, e);
         }
      }

      return json;
   }

   // Format our short keys into more readable ones.
   private static void unMinifyBundle(Bundle gcmBundle) {
      if (!gcmBundle.containsKey("o"))
         return;
      
      try {
         JSONObject customJSON = new JSONObject(gcmBundle.getString("custom"));
         JSONObject additionalDataJSON;

         if (customJSON.has(PUSH_ADDITIONAL_DATE_KEY))
            additionalDataJSON = customJSON.getJSONObject(PUSH_ADDITIONAL_DATE_KEY);
         else
            additionalDataJSON = new JSONObject();

         JSONArray buttons = new JSONArray(gcmBundle.getString("o"));
         gcmBundle.remove("o");
         for (int i = 0; i < buttons.length(); i++) {
            JSONObject button = buttons.getJSONObject(i);

            String buttonText = button.getString("n");
            button.remove("n");
            String buttonId;
            if (button.has("i")) {
               buttonId = button.getString("i");
               button.remove("i");
            } else
               buttonId = buttonText;

            button.put("id", buttonId);
            button.put("text", buttonText);

            if (button.has("p")) {
               button.put("icon", button.getString("p"));
               button.remove("p");
            }
         }

         additionalDataJSON.put("actionButtons", buttons);
         additionalDataJSON.put("actionSelected", DEFAULT_ACTION);
         if (!customJSON.has(PUSH_ADDITIONAL_DATE_KEY))
            customJSON.put(PUSH_ADDITIONAL_DATE_KEY, additionalDataJSON);

         gcmBundle.putString("custom", customJSON.toString());
      } catch (JSONException e) {
         e.printStackTrace();
      }
   }

   static OSNotificationPayload OSNotificationPayloadFrom(JSONObject currentJsonPayload) {
      OSNotificationPayload notification = new OSNotificationPayload();
      try {
         JSONObject customJson = getCustomJSONObject(currentJsonPayload);
         notification.notificationID = customJson.optString("i");
         notification.templateId = customJson.optString("ti");
         notification.templateName = customJson.optString("tn");
         notification.rawPayload = currentJsonPayload.toString();
         notification.additionalData = customJson.optJSONObject(PUSH_ADDITIONAL_DATE_KEY);
         notification.launchURL = customJson.optString("u", null);

         notification.body = currentJsonPayload.optString("alert", null);
         notification.title = currentJsonPayload.optString("title", null);
         notification.smallIcon = currentJsonPayload.optString("sicon", null);
         notification.bigPicture = currentJsonPayload.optString("bicon", null);
         notification.largeIcon = currentJsonPayload.optString("licon", null);
         notification.sound = currentJsonPayload.optString("sound", null);
         notification.groupKey = currentJsonPayload.optString("grp", null);
         notification.groupMessage = currentJsonPayload.optString("grp_msg", null);
         notification.smallIconAccentColor = currentJsonPayload.optString("bgac", null);
         notification.ledColor = currentJsonPayload.optString("ledc", null);
         String visibility = currentJsonPayload.optString("vis", null);
         if (visibility != null)
            notification.lockScreenVisibility = Integer.parseInt(visibility);
         notification.fromProjectNumber = currentJsonPayload.optString("from", null);
         notification.priority = currentJsonPayload.optInt("pri", 0);
         String collapseKey = currentJsonPayload.optString("collapse_key", null);
         if (!"do_not_collapse".equals(collapseKey))
            notification.collapseId = collapseKey;

         try {
            setActionButtons(notification);
         } catch (Throwable t) {
            OneSignal.Log(OneSignal.LOG_LEVEL.ERROR, "Error assigning OSNotificationPayload.actionButtons values!", t);
         }

         try {
            setBackgroundImageLayout(notification, currentJsonPayload);
         } catch (Throwable t) {
            OneSignal.Log(OneSignal.LOG_LEVEL.ERROR, "Error assigning OSNotificationPayload.backgroundImageLayout values!", t);
         }
      } catch (Throwable t) {
         OneSignal.Log(OneSignal.LOG_LEVEL.ERROR, "Error assigning OSNotificationPayload values!", t);
      }

      return notification;
   }


   private static void setActionButtons(OSNotificationPayload notification) throws Throwable {
      if (notification.additionalData != null && notification.additionalData.has("actionButtons")) {
         JSONArray jsonActionButtons = notification.additionalData.getJSONArray("actionButtons");
         notification.actionButtons = new ArrayList<>();

         for (int i = 0; i < jsonActionButtons.length(); i++) {
            JSONObject jsonActionButton = jsonActionButtons.getJSONObject(i);
            OSNotificationPayload.ActionButton actionButton = new OSNotificationPayload.ActionButton();
            actionButton.id = jsonActionButton.optString("id", null);
            actionButton.text = jsonActionButton.optString("text", null);
            actionButton.icon = jsonActionButton.optString("icon", null);
            notification.actionButtons.add(actionButton);
         }
         notification.additionalData.remove("actionSelected");
         notification.additionalData.remove("actionButtons");
      }
   }

   private static void setBackgroundImageLayout(OSNotificationPayload notification, JSONObject currentJsonPayload) throws Throwable {
      String jsonStrBgImage = currentJsonPayload.optString("bg_img", null);
      if (jsonStrBgImage != null) {
         JSONObject jsonBgImage = new JSONObject(jsonStrBgImage);
         notification.backgroundImageLayout = new OSNotificationPayload.BackgroundImageLayout();
         notification.backgroundImageLayout.image = jsonBgImage.optString("img");
         notification.backgroundImageLayout.titleTextColor = jsonBgImage.optString("tc");
         notification.backgroundImageLayout.bodyTextColor = jsonBgImage.optString("bc");
      }
   }

   private static void processCollapseKey(NotificationGenerationJob notifJob) {
      if (notifJob.restoring)
         return;
      if (!notifJob.jsonPayload.has("collapse_key") || "do_not_collapse".equals(notifJob.jsonPayload.optString("collapse_key")))
         return;
      String collapse_id = notifJob.jsonPayload.optString("collapse_key");


      OneSignalDbHelper dbHelper = OneSignalDbHelper.getInstance(notifJob.context);
      Cursor cursor = null;

      try {
         SQLiteDatabase readableDb = dbHelper.getReadableDbWithRetries();
         cursor = readableDb.query(
               NotificationTable.TABLE_NAME,
               new String[]{NotificationTable.COLUMN_NAME_ANDROID_NOTIFICATION_ID}, // retColumn
               NotificationTable.COLUMN_NAME_COLLAPSE_ID + " = ? AND " +
                     NotificationTable.COLUMN_NAME_DISMISSED + " = 0 AND " +
                     NotificationTable.COLUMN_NAME_OPENED + " = 0 ",
               new String[] {collapse_id},
               null, null, null);

         if (cursor.moveToFirst()) {
            int androidNotificationId = cursor.getInt(cursor.getColumnIndex(NotificationTable.COLUMN_NAME_ANDROID_NOTIFICATION_ID));
            notifJob.setAndroidIdWithOutOverriding(androidNotificationId);
         }
      } catch (Throwable t) {
         OneSignal.Log(OneSignal.LOG_LEVEL.ERROR, "Could not read DB to find existing collapse_key!", t);
      }
      finally {
         if (cursor != null && !cursor.isClosed())
            cursor.close();
      }
   }

   //  Process bundle passed from gcm / adm broadcast receiver.
   static @NonNull ProcessedBundleResult processBundleFromReceiver(Context context, final Bundle bundle) {
      ProcessedBundleResult result = new ProcessedBundleResult();
      
      // Not a OneSignal GCM message
      if (OneSignal.getNotificationIdFromGCMBundle(bundle) == null)
         return result;
      result.isOneSignalPayload = true;

      unMinifyBundle(bundle);

      JSONObject pushPayloadJson = bundleAsJSONObject(bundle);

      // Show In-App message preview it is in the payload & the app is in focus
      String previewUUID = inAppPreviewPushUUID(pushPayloadJson);
      if (previewUUID != null) {
         // If app is in focus display the IAMs preview now
         if (OneSignal.isAppActive()) {
            result.inAppPreviewShown = true;
            OSInAppMessageController.getController().displayPreviewMessage(previewUUID);
         }
         // Return early, we don't want the extender service or etc. to fire for IAM previews
         return result;
      }

      if (startExtenderService(context, bundle, result))
         return result;

      // We already ran a getNotificationIdFromGCMBundle == null check above so this will only be true for dups
      result.isDup = OneSignal.notValidOrDuplicated(context, pushPayloadJson);
      if (result.isDup)
         return result;

      String alert = bundle.getString("alert");

      // Save as a opened notification to prevent duplicates.
      if (!shouldDisplay(alert)) {
         saveAndProcessNotification(context, bundle, true, -1);
         // Current thread is meant to be short lived.
         //    Make a new thread to do our OneSignal work on.
         new Thread(new Runnable() {
            public void run() {
               OneSignal.handleNotificationReceived(bundleAsJsonArray(bundle), false, false);
            }
         }, "OS_PROC_BUNDLE").start();
      }
      
      return result;
   }

   static @Nullable String inAppPreviewPushUUID(JSONObject payload) {
      JSONObject osCustom;
      try {
         osCustom = getCustomJSONObject(payload);
      } catch (JSONException e) {
         return null;
      }

      if (!osCustom.has(PUSH_ADDITIONAL_DATE_KEY))
         return null;

      JSONObject additionalData = osCustom.optJSONObject(PUSH_ADDITIONAL_DATE_KEY);
      if (additionalData.has(IAM_PREVIEW_KEY))
         return additionalData.optString(IAM_PREVIEW_KEY);
      return null;
   }

   // NotificationExtenderService still makes additional checks such as notValidOrDuplicated
   private static boolean startExtenderService(Context context, Bundle bundle, ProcessedBundleResult result) {
      Intent intent = NotificationExtenderService.getIntent(context);
      if (intent == null)
         return false;

      intent.putExtra("json_payload", bundleAsJSONObject(bundle).toString());
      intent.putExtra("timestamp", System.currentTimeMillis() / 1000L);

      boolean isHighPriority = Integer.parseInt(bundle.getString("pri", "0")) > 9;

      if (Build.VERSION.SDK_INT >= Build.VERSION_CODES.LOLLIPOP)
         NotificationExtenderService.enqueueWork(
            context,
            intent.getComponent(),
            EXTENDER_SERVICE_JOB_ID,
            intent,
            isHighPriority
         );
      else
         context.startService(intent);

      result.hasExtenderService = true;
      return true;
   }

   static boolean shouldDisplay(String body) {
      boolean hasBody = body != null && !"".equals(body);
      boolean showAsAlert = OneSignal.getInAppAlertNotificationEnabled();
      boolean isActive = OneSignal.isAppActive();
      return hasBody &&
                (OneSignal.getNotificationsWhenActiveEnabled()
              || showAsAlert
              || !isActive);
   }

   static @NonNull JSONArray newJsonArray(JSONObject jsonObject) {
      return new JSONArray().put(jsonObject);
   }

   static JSONObject getCustomJSONObject(JSONObject jsonObject) throws JSONException {
      return new JSONObject(jsonObject.optString("custom"));
   }
   
   static boolean hasRemoteResource(Bundle bundle) {
      return isBuildKeyRemote(bundle, "licon")
          || isBuildKeyRemote(bundle, "bicon")
          || bundle.getString("bg_img", null) != null;
   }
   
   private static boolean isBuildKeyRemote(Bundle bundle, String key) {
      String value = bundle.getString(key, "").trim();
      return value.startsWith("http://") || value.startsWith("https://");
   }
   
   static class ProcessedBundleResult {
      boolean isOneSignalPayload;
      boolean hasExtenderService;
      boolean isDup;
      boolean inAppPreviewShown;
      
      boolean processed() {
         return !isOneSignalPayload || hasExtenderService || isDup || inAppPreviewShown;
      }
   }
}<|MERGE_RESOLUTION|>--- conflicted
+++ resolved
@@ -135,10 +135,6 @@
       return jsonArray;
    }
 
-<<<<<<< HEAD
-
-=======
->>>>>>> c2932395
    private static void saveAndProcessNotification(Context context, Bundle bundle, boolean opened, int notificationId) {
       NotificationGenerationJob notifJob = new NotificationGenerationJob(context);
       notifJob.jsonPayload = bundleAsJSONObject(bundle);
@@ -146,7 +142,6 @@
       notifJob.overrideSettings.androidNotificationId = notificationId;
 
       processNotification(notifJob, opened);
-<<<<<<< HEAD
    }
 
    /**
@@ -158,8 +153,6 @@
       saveNotification(notifiJob, opened);
       OSReceiveReceiptController controller = new OSReceiveReceiptController();
       controller.sendReceiveReceipt(notifiJob.getApiNotificationId());
-=======
->>>>>>> c2932395
    }
 
    /**
