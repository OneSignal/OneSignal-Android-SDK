--- conflicted
+++ resolved
@@ -78,11 +78,7 @@
             return;
          }
    
-<<<<<<< HEAD
-         NotificationGenerationJob notifJob = new NotificationGenerationJob(context);
-=======
          OSNotificationGenerationJob notifJob = new OSNotificationGenerationJob(context);
->>>>>>> ac6dfbe8
          notifJob.isRestoring = bundle.getBoolean("restoring", false);
          notifJob.shownTimeStamp = bundle.getLong("timestamp");
          notifJob.jsonPayload = new JSONObject(jsonStrPayload);
@@ -111,9 +107,6 @@
       }
    }
 
-<<<<<<< HEAD
-   static int ProcessJobForDisplay(NotificationGenerationJob notifJob) {
-=======
    /**
     * Recommended method to process notification before displaying
     * Only use the {@link NotificationBundleProcessor#ProcessJobForDisplay(OSNotificationGenerationJob, boolean, boolean)}
@@ -124,7 +117,6 @@
    }
 
    static int ProcessJobForDisplay(OSNotificationGenerationJob notifJob, boolean opened, boolean displayed) {
->>>>>>> ac6dfbe8
       processCollapseKey(notifJob);
 
       boolean doDisplay = shouldDisplayNotif(notifJob);
@@ -132,17 +124,8 @@
          OneSignal.fireNotificationWillShowInForegroundHandlers(notifJob);
 
       if (!notifJob.isRestoring && !notifJob.isIamPreview) {
-<<<<<<< HEAD
-         processNotification(notifJob, false);
-         try {
-            JSONObject jsonObject = new JSONObject(notifJob.jsonPayload.toString());
-            jsonObject.put(BUNDLE_KEY_ANDROID_NOTIFICATION_ID, notifJob.getAndroidId());
-             OneSignal.handleNotificationReceived(newJsonArray(jsonObject), true);
-         } catch(Throwable t) {}
-=======
          processNotification(notifJob, opened);
          OneSignal.handleNotificationReceived(notifJob, displayed);
->>>>>>> ac6dfbe8
       }
 
       return notifJob.getAndroidIdWithoutCreate();
@@ -444,11 +427,7 @@
       }
    }
 
-<<<<<<< HEAD
-   private static void processCollapseKey(NotificationGenerationJob notifJob) {
-=======
    private static void processCollapseKey(OSNotificationGenerationJob notifJob) {
->>>>>>> ac6dfbe8
       if (notifJob.isRestoring)
          return;
       if (!notifJob.jsonPayload.has("collapse_key") || "do_not_collapse".equals(notifJob.jsonPayload.optString("collapse_key")))
@@ -524,19 +503,8 @@
       // Process and save as a opened notification to prevent duplicates.
       String alert = bundle.getString("alert");
       if (!shouldDisplay(alert)) {
-<<<<<<< HEAD
-         saveAndProcessNotification(context, bundle, true, -1);
-         // Current thread is meant to be short lived.
-         //    Make a new thread to do our OneSignal work on.
-         new Thread(new Runnable() {
-            public void run() {
-               OneSignal.handleNotificationReceived(bundleAsJsonArray(bundle), false);
-            }
-         }, "OS_PROC_BUNDLE").start();
-=======
          notifJob.overrideSettings.androidNotificationId = -1;
          NotificationBundleProcessor.ProcessJobForDisplay(notifJob, true, false);
->>>>>>> ac6dfbe8
       }
       else {
          NotificationBundleProcessor.ProcessJobForDisplay(notifJob);
@@ -589,11 +557,7 @@
    }
 
    static boolean shouldDisplay(String body) {
-<<<<<<< HEAD
-      return body != null && !"".equals(body);
-=======
       return !TextUtils.isEmpty(body);
->>>>>>> ac6dfbe8
    }
 
    static @NonNull JSONArray newJsonArray(JSONObject jsonObject) {
