/**
 * Modified MIT License
 *
 * Copyright 2017 OneSignal
 *
 * Permission is hereby granted, free of charge, to any person obtaining a copy
 * of this software and associated documentation files (the "Software"), to deal
 * in the Software without restriction, including without limitation the rights
 * to use, copy, modify, merge, publish, distribute, sublicense, and/or sell
 * copies of the Software, and to permit persons to whom the Software is
 * furnished to do so, subject to the following conditions:
 *
 * 1. The above copyright notice and this permission notice shall be included in
 * all copies or substantial portions of the Software.
 *
 * 2. All copies of substantial portions of the Software may only be used in connection
 * with services provided by OneSignal.
 *
 * THE SOFTWARE IS PROVIDED "AS IS", WITHOUT WARRANTY OF ANY KIND, EXPRESS OR
 * IMPLIED, INCLUDING BUT NOT LIMITED TO THE WARRANTIES OF MERCHANTABILITY,
 * FITNESS FOR A PARTICULAR PURPOSE AND NONINFRINGEMENT. IN NO EVENT SHALL THE
 * AUTHORS OR COPYRIGHT HOLDERS BE LIABLE FOR ANY CLAIM, DAMAGES OR OTHER
 * LIABILITY, WHETHER IN AN ACTION OF CONTRACT, TORT OR OTHERWISE, ARISING FROM,
 * OUT OF OR IN CONNECTION WITH THE SOFTWARE OR THE USE OR OTHER DEALINGS IN
 * THE SOFTWARE.
 */

package com.onesignal;

import android.app.NotificationManager;
import android.content.ContentValues;
import android.content.Context;
import android.content.Intent;
import android.database.Cursor;
import android.database.sqlite.SQLiteDatabase;
import androidx.annotation.NonNull;
import android.os.Build;
import androidx.core.app.NotificationManagerCompat;

import com.onesignal.OneSignalDbContract.NotificationTable;

import org.json.JSONArray;
import org.json.JSONObject;

import static com.onesignal.GenerateNotification.BUNDLE_KEY_ANDROID_NOTIFICATION_ID;
import static com.onesignal.GenerateNotification.BUNDLE_KEY_ONESIGNAL_DATA;

// Process both notifications opens and dismisses.
class NotificationOpenedProcessor {

   private static final String TAG = NotificationOpenedProcessor.class.getCanonicalName();

   static void processFromContext(Context context, Intent intent) {
      if (!isOneSignalIntent(intent))
         return;

      OneSignal.setAppContext(context);

      handleDismissFromActionButtonPress(context, intent);

      processIntent(context, intent);
   }

   private static boolean isOneSignalIntent(Intent intent) {
      return intent.hasExtra(BUNDLE_KEY_ONESIGNAL_DATA) || intent.hasExtra("summary") || intent.hasExtra(BUNDLE_KEY_ANDROID_NOTIFICATION_ID);
   }

   private static void handleDismissFromActionButtonPress(Context context, Intent intent) {
      // Pressed an action button, need to clear the notification and close the notification area manually.
      if (intent.getBooleanExtra("action_button", false)) {
         NotificationManagerCompat.from(context).cancel(intent.getIntExtra(BUNDLE_KEY_ANDROID_NOTIFICATION_ID, 0));
         context.sendBroadcast(new Intent(Intent.ACTION_CLOSE_SYSTEM_DIALOGS));
      }
   }

   static void processIntent(Context context, Intent intent) {
      String summaryGroup = intent.getStringExtra("summary");

      boolean dismissed = intent.getBooleanExtra("dismissed", false);

      JSONArray dataArray = null;
      JSONObject jsonData = null;
      if (!dismissed) {
         try {
            jsonData = new JSONObject(intent.getStringExtra(BUNDLE_KEY_ONESIGNAL_DATA));

            if (handleIAMPreviewOpen(context, jsonData))
               return;

            jsonData.put(BUNDLE_KEY_ANDROID_NOTIFICATION_ID, intent.getIntExtra(BUNDLE_KEY_ANDROID_NOTIFICATION_ID, 0));
            intent.putExtra(BUNDLE_KEY_ONESIGNAL_DATA, jsonData.toString());
            dataArray = NotificationBundleProcessor.newJsonArray(new JSONObject(intent.getStringExtra(BUNDLE_KEY_ONESIGNAL_DATA)));
         } catch (Throwable t) {
            t.printStackTrace();
         }
      }

      OneSignalDbHelper dbHelper = OneSignalDbHelper.getInstance(context);
      SQLiteDatabase writableDb = null;

      try {
         writableDb = dbHelper.getSQLiteDatabaseWithRetries();
         writableDb.beginTransaction();

         // We just opened a summary notification.
         if (!dismissed && summaryGroup != null)
            addChildNotifications(dataArray, summaryGroup, writableDb);

         markNotificationsConsumed(context, intent, writableDb, dismissed);

         // Notification is not a summary type but a single notification part of a group.
         if (summaryGroup == null) {
            String group = intent.getStringExtra("grp");
            if (group != null)
               NotificationSummaryManager.updateSummaryNotificationAfterChildRemoved(context, writableDb, group, dismissed);
         }
         writableDb.setTransactionSuccessful();
      } catch (Exception e) {
         OneSignal.Log(OneSignal.LOG_LEVEL.ERROR, "Error processing notification open or dismiss record! ", e);
      } finally {
         if (writableDb != null) {
            try {
               writableDb.endTransaction(); // May throw if transaction was never opened or DB is full.
            } catch (Throwable t) {
               OneSignal.Log(OneSignal.LOG_LEVEL.ERROR, "Error closing transaction! ", t);
            }
         }
      }

      if (!dismissed)
         OneSignal.handleNotificationOpen(context, dataArray,
<<<<<<< HEAD
                 intent.getBooleanExtra("from_alert", false), OneSignal.getNotificationIdFromFCMJson(jsonData));
=======
                 intent.getBooleanExtra("from_alert", false), OSNotificationFormatHelper.getOSNotificationIdFromJson(jsonData));
>>>>>>> 0cccc6b8
   }

   static boolean handleIAMPreviewOpen(@NonNull Context context, @NonNull JSONObject jsonData) {
      String previewUUID = NotificationBundleProcessor.inAppPreviewPushUUID(jsonData);
      if (previewUUID == null)
         return false;

      OneSignal.startOrResumeApp(context);
      OSInAppMessageController.getController().displayPreviewMessage(previewUUID);
      return true;
   }

   private static void addChildNotifications(JSONArray dataArray, String summaryGroup, SQLiteDatabase writableDb) {
      String[] retColumn = { NotificationTable.COLUMN_NAME_FULL_DATA };
      String[] whereArgs = { summaryGroup };

      Cursor cursor = writableDb.query(
            NotificationTable.TABLE_NAME,
            retColumn,
            NotificationTable.COLUMN_NAME_GROUP_ID + " = ? AND " +   // Where String
                  NotificationTable.COLUMN_NAME_DISMISSED + " = 0 AND " +
                  NotificationTable.COLUMN_NAME_OPENED + " = 0 AND " +
                  NotificationTable.COLUMN_NAME_IS_SUMMARY + " = 0",
            whereArgs,
            null, null, null);

      if (cursor.getCount() > 1) {
         cursor.moveToFirst();
         do {
            try {
               String jsonStr = cursor.getString(cursor.getColumnIndex(NotificationTable.COLUMN_NAME_FULL_DATA));
               dataArray.put(new JSONObject(jsonStr));
            } catch (Throwable t) {
               OneSignal.Log(OneSignal.LOG_LEVEL.ERROR, "Could not parse JSON of sub notification in group: " + summaryGroup);
            }
         } while (cursor.moveToNext());
      }

      cursor.close();
   }

   private static void markNotificationsConsumed(Context context, Intent intent, SQLiteDatabase writableDb, boolean dismissed) {
      String summaryGroup = intent.getStringExtra("summary");
      String whereStr;
      String[] whereArgs = null;

      if (summaryGroup != null) {
         boolean isGroupless = summaryGroup.equals(OneSignalNotificationManager.getGrouplessSummaryKey());
         if (isGroupless)
            whereStr = NotificationTable.COLUMN_NAME_GROUP_ID + " IS NULL";
         else {
            whereStr = NotificationTable.COLUMN_NAME_GROUP_ID + " = ?";
            whereArgs = new String[]{ summaryGroup };
         }

         if (!dismissed) {
            // Make sure when a notification is not being dismissed it is handled through the dashboard setting
            boolean shouldDismissAll = OneSignal.getClearGroupSummaryClick();
            if (!shouldDismissAll) {
               /* If the open event shouldn't clear all summary notifications then the SQL query
                * will look for the most recent notification instead of all grouped notifs */
               String mostRecentId = String.valueOf(OneSignalNotificationManager.getMostRecentNotifIdFromGroup(writableDb, summaryGroup, isGroupless));
               whereStr += " AND " + NotificationTable.COLUMN_NAME_ANDROID_NOTIFICATION_ID + " = ?";
               whereArgs = isGroupless ?
                       new String[]{ mostRecentId } :
                       new String[]{ summaryGroup, mostRecentId };
            }
         }
      } else
         whereStr = NotificationTable.COLUMN_NAME_ANDROID_NOTIFICATION_ID + " = " + intent.getIntExtra(BUNDLE_KEY_ANDROID_NOTIFICATION_ID, 0);


      clearStatusBarNotifications(context, writableDb, summaryGroup);
      writableDb.update(NotificationTable.TABLE_NAME, newContentValuesWithConsumed(intent), whereStr, whereArgs);
      BadgeCountUpdater.update(writableDb, context);
   }

   /**
    * Handles clearing the status bar notifications when opened
    */
   private static void clearStatusBarNotifications(Context context, SQLiteDatabase writableDb, String summaryGroup) {
      // Handling for clearing the notification when opened
      if (summaryGroup != null)
         NotificationSummaryManager.clearNotificationOnSummaryClick(context, writableDb, summaryGroup);
      else {
         if (Build.VERSION.SDK_INT >= Build.VERSION_CODES.M) {
            // The summary group is null, represents the last notification in the groupless group
            // Check that no more groupless notifications exist in the group and cancel the group
            int grouplessCount = OneSignalNotificationManager.getGrouplessNotifsCount(context);
            if (grouplessCount < 1) {
               int groupId = OneSignalNotificationManager.getGrouplessSummaryId();
               NotificationManager notificationManager = OneSignalNotificationManager.getNotificationManager(context);
               notificationManager.cancel(groupId);
            }
         }
      }
   }

   private static ContentValues newContentValuesWithConsumed(Intent intent) {
      ContentValues values = new ContentValues();

      boolean dismissed = intent.getBooleanExtra("dismissed", false);

      if (dismissed)
         values.put(NotificationTable.COLUMN_NAME_DISMISSED, 1);
      else
         values.put(NotificationTable.COLUMN_NAME_OPENED, 1);

      return values;
   }

}<|MERGE_RESOLUTION|>--- conflicted
+++ resolved
@@ -129,11 +129,7 @@
 
       if (!dismissed)
          OneSignal.handleNotificationOpen(context, dataArray,
-<<<<<<< HEAD
-                 intent.getBooleanExtra("from_alert", false), OneSignal.getNotificationIdFromFCMJson(jsonData));
-=======
                  intent.getBooleanExtra("from_alert", false), OSNotificationFormatHelper.getOSNotificationIdFromJson(jsonData));
->>>>>>> 0cccc6b8
    }
 
    static boolean handleIAMPreviewOpen(@NonNull Context context, @NonNull JSONObject jsonData) {
