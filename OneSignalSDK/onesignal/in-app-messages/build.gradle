--- conflicted
+++ resolved
@@ -101,22 +101,6 @@
     testImplementation("com.tdunning:json:$tdunningJsonForTest")
 }
 
-<<<<<<< HEAD
-ktlint {
-    version = "$ktlintVersion"
-    additionalEditorconfig = [
-        "max_line_length": "500",
-    ]
-}
-
-detekt {
-    config = files("$rootDir/detekt/detekt-config.yml")
-    baseline = file("$rootDir/detekt/detekt-baseline-in-app-messages.xml")
-    buildUponDefaultConfig = true
-    allRules = false
-}
-
-=======
+apply from: '../detekt.gradle'
 apply from: '../spotless.gradle'
->>>>>>> 51a1b8b4
 apply from: '../maven-push.gradle'