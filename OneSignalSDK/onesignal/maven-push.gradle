--- conflicted
+++ resolved
@@ -32,11 +32,7 @@
     static def POM_NAME = 'OneSignal'
     static def POM_ARTIFACT_ID = 'OneSignal'
     static def POM_PACKAGING = 'aar'
-<<<<<<< HEAD
-    static def VERSION_NAME = '4.7.1.1'
-=======
     static def VERSION_NAME = '4.8.5'
->>>>>>> 5f4eb7b5
 
     static def GROUP_ID = 'com.onesignal'
     static def POM_DESCRIPTION = 'OneSignal Android SDK'
