--- conflicted
+++ resolved
@@ -449,8 +449,6 @@
       assertEquals(0, postedNotifs.size());
    }
 
-<<<<<<< HEAD
-=======
    @Test
    @Config(sdk = Build.VERSION_CODES.N, shadows = { ShadowGenerateNotification.class })
    public void testIndividualGrouplessSummaryNotificationDismissal() throws Exception {
@@ -479,7 +477,6 @@
       assertEquals(4, postedNotifs.size());
    }
 
->>>>>>> 1d27d82e
     @Test
     @Config(sdk = Build.VERSION_CODES.LOLLIPOP, shadows = { ShadowGenerateNotification.class })
     public void testNotifDismissAllOnGroupSummaryClickForAndroidUnderM() throws Exception {
