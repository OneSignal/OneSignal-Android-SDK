--- conflicted
+++ resolved
@@ -103,19 +103,14 @@
 import java.util.Iterator;
 import java.util.Map;
 
-<<<<<<< HEAD
-import static com.onesignal.OneSignalPackagePrivateHelper.NotificationBundleProcessor_ProcessFromFCMIntentService;
-import static com.onesignal.OneSignalPackagePrivateHelper.NotificationBundleProcessor_ProcessFromFCMIntentService_NoWrap;
-=======
 import static com.onesignal.OneSignalPackagePrivateHelper.GenerateNotification.BUNDLE_KEY_ONESIGNAL_DATA;
 import static com.onesignal.OneSignalPackagePrivateHelper.NotificationBundleProcessor.PUSH_MINIFIED_BUTTONS_LIST;
 import static com.onesignal.OneSignalPackagePrivateHelper.NotificationBundleProcessor.PUSH_MINIFIED_BUTTON_ID;
 import static com.onesignal.OneSignalPackagePrivateHelper.NotificationBundleProcessor.PUSH_MINIFIED_BUTTON_TEXT;
 import static com.onesignal.OneSignalPackagePrivateHelper.GenerateNotification.BUNDLE_KEY_ACTION_ID;
 import static com.onesignal.OneSignalPackagePrivateHelper.GenerateNotification.BUNDLE_KEY_ANDROID_NOTIFICATION_ID;
-import static com.onesignal.OneSignalPackagePrivateHelper.NotificationBundleProcessor_ProcessFromGCMIntentService;
-import static com.onesignal.OneSignalPackagePrivateHelper.NotificationBundleProcessor_ProcessFromGCMIntentService_NoWrap;
->>>>>>> 0cccc6b8
+import static com.onesignal.OneSignalPackagePrivateHelper.NotificationBundleProcessor_ProcessFromFCMIntentService;
+import static com.onesignal.OneSignalPackagePrivateHelper.NotificationBundleProcessor_ProcessFromFCMIntentService_NoWrap;
 import static com.onesignal.OneSignalPackagePrivateHelper.NotificationOpenedProcessor_processFromContext;
 import static com.onesignal.OneSignalPackagePrivateHelper.NotificationSummaryManager_updateSummaryNotificationAfterChildRemoved;
 import static com.onesignal.OneSignalPackagePrivateHelper.createInternalPayloadBundle;
@@ -377,7 +372,7 @@
         OneSignal.setAppContext(blankActivity);
         threadAndTaskWait();
 
-        SQLiteDatabase readableDb = OneSignalPackagePrivateHelper.OneSignal_getSQLiteDatabase(RuntimeEnvironment.application);
+        SQLiteDatabase readableDb = OneSignalPackagePrivateHelper.OneSignal_getSQLiteDatabase(blankActivity);
 
         postNotificationsAndSimulateSummaryClick(true, "test1");
 
@@ -394,7 +389,7 @@
         OneSignal.setAppContext(blankActivity);
         threadAndTaskWait();
 
-        SQLiteDatabase readableDb = OneSignalPackagePrivateHelper.OneSignal_getSQLiteDatabase(RuntimeEnvironment.application);
+        SQLiteDatabase readableDb = OneSignalPackagePrivateHelper.OneSignal_getSQLiteDatabase(blankActivity);
 
         postNotificationsAndSimulateSummaryClick(false, "test1");
 
@@ -411,7 +406,7 @@
       OneSignal.setAppContext(blankActivity);
       threadAndTaskWait();
 
-      SQLiteDatabase readableDb = OneSignalPackagePrivateHelper.OneSignal_getSQLiteDatabase(RuntimeEnvironment.application);
+      SQLiteDatabase readableDb = OneSignalPackagePrivateHelper.OneSignal_getSQLiteDatabase(blankActivity);
 
       postNotificationsAndSimulateSummaryClick(true, "test1");
 
@@ -428,7 +423,7 @@
       OneSignal.setAppContext(blankActivity);
       threadAndTaskWait();
 
-      SQLiteDatabase readableDb = OneSignalPackagePrivateHelper.OneSignal_getSQLiteDatabase(RuntimeEnvironment.application);
+      SQLiteDatabase readableDb = OneSignalPackagePrivateHelper.OneSignal_getSQLiteDatabase(blankActivity);
 
       postNotificationsAndSimulateSummaryClick(false, "test1");
 
@@ -445,7 +440,7 @@
       OneSignal.setAppContext(blankActivity);
       threadAndTaskWait();
 
-      SQLiteDatabase readableDb = OneSignalPackagePrivateHelper.OneSignal_getSQLiteDatabase(RuntimeEnvironment.application);
+      SQLiteDatabase readableDb = OneSignalPackagePrivateHelper.OneSignal_getSQLiteDatabase(blankActivity);
 
       postNotificationsAndSimulateSummaryClick(true, null);
 
@@ -462,7 +457,7 @@
       OneSignal.setAppContext(blankActivity);
       threadAndTaskWait();
 
-      SQLiteDatabase readableDb = OneSignalPackagePrivateHelper.OneSignal_getSQLiteDatabase(RuntimeEnvironment.application);
+      SQLiteDatabase readableDb = OneSignalPackagePrivateHelper.OneSignal_getSQLiteDatabase(blankActivity);
 
       postNotificationsAndSimulateSummaryClick(false, null);
 
@@ -494,7 +489,6 @@
       TestOneSignalPrefs.saveBool(TestOneSignalPrefs.PREFS_ONESIGNAL, TestOneSignalPrefs.PREFS_OS_CLEAR_GROUP_SUMMARY_CLICK, shouldDismissAll);
    }
 
-
    @Test
    @Config(sdk = Build.VERSION_CODES.N)
    public void testGrouplessSummaryKeyReassignmentAtFourOrMoreNotification() throws Exception {
@@ -517,7 +511,7 @@
       count = OneSignalNotificationManagerPackageHelper.getActiveNotifications(blankActivity).length;
       assertEquals(5, count);
 
-      SQLiteDatabase readableDb = OneSignalPackagePrivateHelper.OneSignal_getSQLiteDatabase(RuntimeEnvironment.application);
+      SQLiteDatabase readableDb = OneSignalPackagePrivateHelper.OneSignal_getSQLiteDatabase(blankActivity);
       // Validate no DB changes occurred and this is only a runtime change to the groupless notifs
       // Check for 4 null group id notifs
       int nullGroupCount = queryNotificationCountFromGroup(readableDb, null, true);
@@ -775,7 +769,7 @@
       assertEquals(1, ShadowBadgeCountUpdater.lastCount);
 
       // Should have 1 DB record with the correct time stamp
-      SQLiteDatabase readableDb = OneSignalPackagePrivateHelper.OneSignal_getSQLiteDatabase(RuntimeEnvironment.application);
+      SQLiteDatabase readableDb = OneSignalPackagePrivateHelper.OneSignal_getSQLiteDatabase(blankActivity);
       Cursor cursor = readableDb.query(NotificationTable.TABLE_NAME, new String[] { "created_time" }, null, null, null, null, null);
       assertEquals(1, cursor.getCount());
       // Time stamp should be set and within a small range.
@@ -793,13 +787,8 @@
       cursor.close();
 
       // Should not display a duplicate notification, count should still be 1
-<<<<<<< HEAD
-      NotificationBundleProcessor_ProcessFromFCMIntentService(blankActivity, bundle, null);
-      readableDb = OneSignalDbHelper.getInstance(blankActivity).getReadableDatabase();
-=======
-      NotificationBundleProcessor_ProcessFromGCMIntentService(blankActivity, bundle, null);
-      readableDb = OneSignalPackagePrivateHelper.OneSignal_getSQLiteDatabase(RuntimeEnvironment.application);
->>>>>>> 0cccc6b8
+      NotificationBundleProcessor_ProcessFromFCMIntentService(blankActivity, bundle, null);
+      readableDb = OneSignalPackagePrivateHelper.OneSignal_getSQLiteDatabase(blankActivity);
       cursor = readableDb.query(NotificationTable.TABLE_NAME, null, null, null, null, null, null);
       assertEquals(1, cursor.getCount());
       assertEquals(0, ShadowBadgeCountUpdater.lastCount);
@@ -821,13 +810,8 @@
       // Should of been added for a total of 2 records now.
       // First opened should of been cleaned up, 1 week old non opened notification should stay, and one new record.
       bundle = getBaseNotifBundle("UUID3");
-<<<<<<< HEAD
-      NotificationBundleProcessor_ProcessFromFCMIntentService(blankActivity, bundle, null);
-      readableDb = OneSignalDbHelper.getInstance(blankActivity).getReadableDatabase();
-=======
-      NotificationBundleProcessor_ProcessFromGCMIntentService(blankActivity, bundle, null);
-      readableDb = OneSignalPackagePrivateHelper.OneSignal_getSQLiteDatabase(RuntimeEnvironment.application);
->>>>>>> 0cccc6b8
+      NotificationBundleProcessor_ProcessFromFCMIntentService(blankActivity, bundle, null);
+      readableDb = OneSignalPackagePrivateHelper.OneSignal_getSQLiteDatabase(blankActivity);
       cursor = readableDb.query(NotificationTable.TABLE_NAME, new String[] { }, null, null, null, null, null);
 
       assertEquals(1, cursor.getCount());
@@ -995,7 +979,7 @@
    
    @Test
    public void shouldHandleOpeningInAppAlertWithGroupKeySet() {
-      SQLiteDatabase writableDb = OneSignalPackagePrivateHelper.OneSignal_getSQLiteDatabase(RuntimeEnvironment.application);
+      SQLiteDatabase writableDb = OneSignalPackagePrivateHelper.OneSignal_getSQLiteDatabase(blankActivity);
       NotificationSummaryManager_updateSummaryNotificationAfterChildRemoved(blankActivity, writableDb, "some_group", false);
    }
    
@@ -1014,7 +998,7 @@
       NotificationBundleProcessor_ProcessFromFCMIntentService(blankActivity, bundle, null);
    
       // Test1 - Manually trigger a refresh on grouped notification.
-      SQLiteDatabase writableDb = OneSignalPackagePrivateHelper.OneSignal_getSQLiteDatabase(RuntimeEnvironment.application);
+      SQLiteDatabase writableDb = OneSignalPackagePrivateHelper.OneSignal_getSQLiteDatabase(blankActivity);
       NotificationSummaryManager_updateSummaryNotificationAfterChildRemoved(blankActivity, writableDb, "test1", false);
       assertEquals(0, ShadowRoboNotificationManager.notifications.size());
    
@@ -1025,7 +1009,7 @@
       NotificationBundleProcessor_ProcessFromFCMIntentService(blankActivity, bundle, null);
    
       // Test2 - Manually trigger a refresh on grouped notification.
-      writableDb = OneSignalPackagePrivateHelper.OneSignal_getSQLiteDatabase(RuntimeEnvironment.application);
+      writableDb = OneSignalPackagePrivateHelper.OneSignal_getSQLiteDatabase(blankActivity);
       NotificationSummaryManager_updateSummaryNotificationAfterChildRemoved(blankActivity, writableDb, "test1", false);
       assertEquals(0, ShadowRoboNotificationManager.notifications.size());
    }
@@ -1070,13 +1054,8 @@
       intent.setAction("com.google.android.c2dm.intent.RECEIVE");
       intent.putExtra("message_type", "gcm");
       Bundle bundle = getBaseNotifBundle();
-<<<<<<< HEAD
-      bundle.putString("o", "[{\"n\": \"text1\", \"i\": \"id1\"}]");
+      addButtonsToReceivedPayload(bundle);
       intent.putExtras(bundle);
-=======
-      addButtonsToReceivedPayload(bundle);
-      intentGcm.putExtras(bundle);
->>>>>>> 0cccc6b8
 
       FCMBroadcastReceiver broadcastReceiver = new FCMBroadcastReceiver();
       broadcastReceiver.onReceive(blankActivity, intent);
@@ -1115,7 +1094,6 @@
       assertEquals(0, ShadowRoboNotificationManager.getLastNotif().defaults);
    }
 
-   // TODO: Fails because of no appId being set because manifest placeholders removed
    @Test
    public void shouldAddDefaultButtonToAlertDialog() throws Exception {
       OneSignal.setInFocusDisplaying(OneSignal.OSInFocusDisplayOption.InAppAlert);
@@ -1131,32 +1109,6 @@
       Button button = alert.getButton(AlertDialog.BUTTON_NEUTRAL);
       assertEquals(button.getText(), "Ok");
    }
-<<<<<<< HEAD
-=======
-   
-   @Test
-   @Config(shadows = {ShadowGcmBroadcastReceiver.class})
-   public void shouldPreventOtherGCMReceiversWhenSettingEnabled() throws Exception {
-      OneSignal.setInFocusDisplaying(OneSignal.OSInFocusDisplayOption.InAppAlert);
-      OneSignal.startInit(blankActivity).filterOtherGCMReceivers(true).init();
-      threadAndTaskWait();
-      
-      
-      Intent intentGcm = new Intent();
-      intentGcm.setAction("com.google.android.c2dm.intent.RECEIVE");
-      intentGcm.putExtra("message_type", "gcm");
-      Bundle bundle = getBaseNotifBundle();
-      addButtonsToReceivedPayload(bundle);
-      intentGcm.putExtras(bundle);
-      
-      GcmBroadcastReceiver gcmBroadcastReceiver = new GcmBroadcastReceiver();
-      gcmBroadcastReceiver.onReceive(blankActivity, intentGcm);
-      
-      assertEquals(Activity.RESULT_OK, (int)ShadowGcmBroadcastReceiver.lastResultCode);
-      assertTrue(ShadowGcmBroadcastReceiver.calledAbortBroadcast);
-   }
-
->>>>>>> 0cccc6b8
 
    @Test
    public void shouldSetExpireTimeCorrectlyFromGoogleTTL() {
@@ -1191,13 +1143,8 @@
       Bundle bundle = getBaseNotifBundle();
       bundle.putString("pri", "10");
       bundle.putString("licon", "http://domain.com/image.jpg");
-<<<<<<< HEAD
-      bundle.putString("o", "[{\"n\": \"text1\", \"i\": \"id1\"}]");
+      addButtonsToReceivedPayload(bundle);
       intentFCM.putExtras(bundle);
-=======
-      addButtonsToReceivedPayload(bundle);
-      intentGcm.putExtras(bundle);
->>>>>>> 0cccc6b8
       
       FCMBroadcastReceiver broadcastReceiver = new FCMBroadcastReceiver();
       broadcastReceiver.onReceive(blankActivity, intentFCM);
@@ -1300,7 +1247,6 @@
             lastNotificationReceived = notification;
          }
       });
-      OneSignal.setNotificationOpenedHandler(null);
       threadAndTaskWait();
 
       startNotificationExtender(createInternalPayloadBundle(getBaseNotifBundle()),
@@ -1515,7 +1461,7 @@
       bundle.putString("sicon", "small_icon");
       bundle.putString("sound", "test_sound");
       bundle.putString("grp_msg", "You test $[notif_count] MSGs!");
-      bundle.putString("collapse_key", "a_key"); // GCM sets this to 'do_not_collapse' when not set. TODO: Does this apply to FCM too?
+      bundle.putString("collapse_key", "a_key"); // FCM sets this to 'do_not_collapse' when not set.
       bundle.putString("bg_img", "{\"img\": \"test_image_url\"," +
                                   "\"tc\": \"FF000000\"," +
                                   "\"bc\": \"FFFFFFFF\"}");
