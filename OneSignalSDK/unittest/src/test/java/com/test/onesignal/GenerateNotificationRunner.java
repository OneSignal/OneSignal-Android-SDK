/**
 * Modified MIT License
 *
 * Copyright 2018 OneSignal
 *
 * Permission is hereby granted, free of charge, to any person obtaining a copy
 * of this software and associated documentation files (the "Software"), to deal
 * in the Software without restriction, including without limitation the rights
 * to use, copy, modify, merge, publish, distribute, sublicense, and/or sell
 * copies of the Software, and to permit persons to whom the Software is
 * furnished to do so, subject to the following conditions:
 *
 * 1. The above copyright notice and this permission notice shall be included in
 * all copies or substantial portions of the Software.
 *
 * 2. All copies of substantial portions of the Software may only be used in connection
 * with services provided by OneSignal.
 *
 * THE SOFTWARE IS PROVIDED "AS IS", WITHOUT WARRANTY OF ANY KIND, EXPRESS OR
 * IMPLIED, INCLUDING BUT NOT LIMITED TO THE WARRANTIES OF MERCHANTABILITY,
 * FITNESS FOR A PARTICULAR PURPOSE AND NONINFRINGEMENT. IN NO EVENT SHALL THE
 * AUTHORS OR COPYRIGHT HOLDERS BE LIABLE FOR ANY CLAIM, DAMAGES OR OTHER
 * LIABILITY, WHETHER IN AN ACTION OF CONTRACT, TORT OR OTHERWISE, ARISING FROM,
 * OUT OF OR IN CONNECTION WITH THE SOFTWARE OR THE USE OR OTHER DEALINGS IN
 * THE SOFTWARE.
 */

package com.test.onesignal;

import android.app.Activity;
import android.app.Notification;
import android.app.NotificationManager;
import android.app.job.JobScheduler;
import android.content.ComponentName;
import android.content.Context;
import android.content.Intent;
import android.database.Cursor;
import android.database.sqlite.SQLiteDatabase;
import android.net.Uri;
import android.os.Build;
import android.os.Bundle;
import android.os.SystemClock;
import android.util.Log;

import androidx.annotation.NonNull;
import androidx.annotation.Nullable;
import androidx.core.app.NotificationCompat;
import androidx.test.core.app.ApplicationProvider;

import com.onesignal.BundleCompat;
import com.onesignal.FCMBroadcastReceiver;
import com.onesignal.MockOSTimeImpl;
import com.onesignal.MockOneSignalDBHelper;
import com.onesignal.OSMutableNotification;
import com.onesignal.OSNotification;
import com.onesignal.OSNotificationOpenedResult;
import com.onesignal.OSNotificationReceivedEvent;
import com.onesignal.OneSignal;
import com.onesignal.OneSignalNotificationManagerPackageHelper;
import com.onesignal.OneSignalPackagePrivateHelper;
import com.onesignal.OneSignalPackagePrivateHelper.NotificationTable;
import com.onesignal.OneSignalPackagePrivateHelper.OSNotificationRestoreWorkManager;
import com.onesignal.OneSignalPackagePrivateHelper.TestOneSignalPrefs;
import com.onesignal.OneSignalShadowPackageManager;
import com.onesignal.ShadowBadgeCountUpdater;
import com.onesignal.ShadowCustomTabsClient;
import com.onesignal.ShadowCustomTabsSession;
import com.onesignal.ShadowFCMBroadcastReceiver;
import com.onesignal.ShadowGenerateNotification;
import com.onesignal.ShadowNotificationManagerCompat;
import com.onesignal.ShadowOSUtils;
import com.onesignal.ShadowOSViewUtils;
import com.onesignal.ShadowOSWebView;
import com.onesignal.ShadowOneSignal;
import com.onesignal.ShadowOneSignalRestClient;
import com.onesignal.ShadowReceiveReceiptController;
import com.onesignal.ShadowRoboNotificationManager;
import com.onesignal.ShadowRoboNotificationManager.PostedNotification;
import com.onesignal.ShadowTimeoutHandler;
import com.onesignal.StaticResetHelper;
import com.onesignal.example.BlankActivity;

import org.awaitility.Awaitility;
import org.awaitility.Duration;
import org.json.JSONArray;
import org.json.JSONException;
import org.json.JSONObject;
import org.junit.AfterClass;
import org.junit.Before;
import org.junit.BeforeClass;
import org.junit.Test;
import org.junit.runner.RunWith;
import org.robolectric.Robolectric;
import org.robolectric.RobolectricTestRunner;
import org.robolectric.Shadows;
import org.robolectric.android.controller.ActivityController;
import org.robolectric.annotation.Config;
import org.robolectric.shadows.ShadowLog;

import java.lang.reflect.Field;
import java.math.BigInteger;
import java.util.HashMap;
import java.util.Iterator;
import java.util.Map;
import java.util.concurrent.TimeUnit;

import static com.onesignal.OneSignalPackagePrivateHelper.FCMBroadcastReceiver_onReceived_withIntent;
import static com.onesignal.OneSignalPackagePrivateHelper.FCMBroadcastReceiver_processBundle;
import static com.onesignal.OneSignalPackagePrivateHelper.GenerateNotification.BUNDLE_KEY_ACTION_ID;
import static com.onesignal.OneSignalPackagePrivateHelper.GenerateNotification.BUNDLE_KEY_ANDROID_NOTIFICATION_ID;
import static com.onesignal.OneSignalPackagePrivateHelper.GenerateNotification.BUNDLE_KEY_ONESIGNAL_DATA;
import static com.onesignal.OneSignalPackagePrivateHelper.NotificationBundleProcessor.PUSH_MINIFIED_BUTTONS_LIST;
import static com.onesignal.OneSignalPackagePrivateHelper.NotificationBundleProcessor.PUSH_MINIFIED_BUTTON_ID;
import static com.onesignal.OneSignalPackagePrivateHelper.NotificationBundleProcessor.PUSH_MINIFIED_BUTTON_TEXT;
import static com.onesignal.OneSignalPackagePrivateHelper.NotificationBundleProcessor_ProcessFromFCMIntentService;
import static com.onesignal.OneSignalPackagePrivateHelper.NotificationBundleProcessor_ProcessFromFCMIntentService_NoWrap;
import static com.onesignal.OneSignalPackagePrivateHelper.NotificationOpenedProcessor_processFromContext;
import static com.onesignal.OneSignalPackagePrivateHelper.NotificationSummaryManager_updateSummaryNotificationAfterChildRemoved;
import static com.onesignal.OneSignalPackagePrivateHelper.OneSignal_setTime;
import static com.onesignal.OneSignalPackagePrivateHelper.OneSignal_setupNotificationServiceExtension;
import static com.onesignal.OneSignalPackagePrivateHelper.createInternalPayloadBundle;
import static com.onesignal.ShadowOneSignalRestClient.setRemoteParamsGetHtmlResponse;
import static com.onesignal.ShadowRoboNotificationManager.getNotificationsInGroup;
import static com.test.onesignal.RestClientAsserts.assertReportReceivedAtIndex;
import static com.test.onesignal.RestClientAsserts.assertRestCalls;
import static com.test.onesignal.TestHelpers.fastColdRestartApp;
import static com.test.onesignal.TestHelpers.threadAndTaskWait;
import static junit.framework.Assert.assertEquals;
import static junit.framework.Assert.assertFalse;
import static junit.framework.Assert.assertNotNull;
import static junit.framework.Assert.assertNull;
import static junit.framework.Assert.assertTrue;
import static org.hamcrest.CoreMatchers.not;
import static org.junit.Assert.assertNotEquals;
import static org.junit.Assert.assertThat;
import static org.robolectric.Shadows.shadowOf;

@Config(packageName = "com.onesignal.example",
        shadows = {
            ShadowRoboNotificationManager.class,
            ShadowOneSignalRestClient.class,
            ShadowBadgeCountUpdater.class,
            ShadowNotificationManagerCompat.class,
            ShadowOSUtils.class,
            ShadowOSViewUtils.class,
            ShadowCustomTabsClient.class,
            ShadowCustomTabsSession.class,
            OneSignalShadowPackageManager.class
        },
        sdk = 21
)
@RunWith(RobolectricTestRunner.class)
public class GenerateNotificationRunner {

   private static int callbackCounter = 0;

   private static final String ONESIGNAL_APP_ID = "b4f7f966-d8cc-11e4-bed1-df8f05be55ba";
   private static final String notifMessage = "Robo test message";

   private Activity blankActivity;
   private static ActivityController<BlankActivity> blankActivityController;

   private OSNotificationReceivedEvent lastForegroundNotificationReceivedEvent;
   private static OSNotificationReceivedEvent lastServiceNotificationReceivedEvent;
   private MockOneSignalDBHelper dbHelper;
   private MockOSTimeImpl time;

   @BeforeClass // Runs only once, before any tests
   public static void setUpClass() throws Exception {
      ShadowLog.stream = System.out;
      TestHelpers.beforeTestSuite();
      StaticResetHelper.saveStaticValues();
   }
   
   @Before // Before each test
   public void beforeEachTest() throws Exception {
      blankActivityController = Robolectric.buildActivity(BlankActivity.class).create();
      blankActivity = blankActivityController.get();
      blankActivity.getApplicationInfo().name = "UnitTestApp";
      dbHelper = new MockOneSignalDBHelper(ApplicationProvider.getApplicationContext());
      time = new MockOSTimeImpl();

      callbackCounter = 0;
      lastForegroundNotificationReceivedEvent = null;
      lastServiceNotificationReceivedEvent = null;

      TestHelpers.beforeTestInitAndCleanup();

      setClearGroupSummaryClick(true);

      NotificationManager notificationManager = OneSignalNotificationManagerPackageHelper.getNotificationManager(blankActivity);
      notificationManager.cancelAll();
      OSNotificationRestoreWorkManager.restored = false;

      OneSignal_setTime(time);

      // Set remote_params GET response
      setRemoteParamsGetHtmlResponse();

      OneSignal.setLogLevel(OneSignal.LOG_LEVEL.VERBOSE, OneSignal.LOG_LEVEL.NONE);
   }

   @AfterClass
   public static void afterEverything() throws Exception {
      StaticResetHelper.restSetStaticFields();
   }
   
   public static Bundle getBaseNotifBundle() {
      return getBaseNotifBundle("UUID");
   }
   
   public static Bundle getBaseNotifBundle(String id) {
      Bundle bundle = new Bundle();
      bundle.putString("alert", notifMessage);
      bundle.putString("custom", "{\"i\": \"" + id + "\"}");
      
      return bundle;
   }

   private static Intent createOpenIntent(int notifId, Bundle bundle) {
      return new Intent()
          .putExtra(BUNDLE_KEY_ANDROID_NOTIFICATION_ID, notifId)
          .putExtra(BUNDLE_KEY_ONESIGNAL_DATA, OneSignalPackagePrivateHelper.bundleAsJSONObject(bundle).toString());
   }
   
   private Intent createOpenIntent(Bundle bundle) {
      return createOpenIntent(ShadowRoboNotificationManager.lastNotifId, bundle);
   }
   
   @Test
   @Config (sdk = 22, shadows = { ShadowGenerateNotification.class })
   public void shouldSetTitleCorrectly() throws Exception {
      // Should use app's Title by default
      Bundle bundle = getBaseNotifBundle();
      NotificationBundleProcessor_ProcessFromFCMIntentService(blankActivity, bundle);
      threadAndTaskWait();

      assertEquals("UnitTestApp", ShadowRoboNotificationManager.getLastShadowNotif().getContentTitle());
      
      // Should allow title from FCM payload.
      bundle = getBaseNotifBundle("UUID2");
      bundle.putString("title", "title123");
      NotificationBundleProcessor_ProcessFromFCMIntentService(blankActivity, bundle);
      threadAndTaskWait();

      assertEquals("title123", ShadowRoboNotificationManager.getLastShadowNotif().getContentTitle());
   }
   
   @Test
   @Config (sdk = 22, shadows = { ShadowGenerateNotification.class })
   public void shouldProcessRestore() throws Exception {
      BundleCompat bundle = createInternalPayloadBundle(getBaseNotifBundle());
      bundle.putInt("android_notif_id", 0);
      bundle.putBoolean("is_restoring", true);
      
      NotificationBundleProcessor_ProcessFromFCMIntentService_NoWrap(blankActivity, bundle);
      threadAndTaskWait();

      assertEquals("UnitTestApp", ShadowRoboNotificationManager.getLastShadowNotif().getContentTitle());
   }

   @Test
   @Config(sdk = Build.VERSION_CODES.O)
   public void shouldNotRestoreActiveNotifs() throws Exception {
      // Display a notification
      Bundle bundle = getBaseNotifBundle("UUID1");
      bundle.putString("grp", "test1");
      NotificationBundleProcessor_ProcessFromFCMIntentService(blankActivity, bundle);
      threadAndTaskWait();

      // Restore notifs
      OSNotificationRestoreWorkManager.beginEnqueueingWork(blankActivity, false);
      threadAndTaskWait();

      // Assert that no restoration jobs were scheduled
      JobScheduler scheduler = (JobScheduler) blankActivity.getSystemService(Context.JOB_SCHEDULER_SERVICE);
      assertTrue(scheduler.getAllPendingJobs().isEmpty());
   }

<<<<<<< HEAD
   private static OSNotificationOpenedResult lastOpenResult;
=======

   private static OSNotificationOpenResult lastOpenResult;
>>>>>>> cfb5574b
   
   @Test
   @Config(shadows = { ShadowGenerateNotification.class })
   public void shouldContainPayloadWhenOldSummaryNotificationIsOpened() throws Exception {
      OneSignal.setAppId("b2f7f966-d8cc-11e4-bed1-df8f05be55ba");
      OneSignal.initWithContext(blankActivity);
      OneSignal.setNotificationOpenedHandler(new OneSignal.OSNotificationOpenedHandler() {
         @Override
         public void notificationOpened(OSNotificationOpenedResult result) {
            lastOpenResult = result;
         }
      });
      
      // Display 2 notifications that will be grouped together.
      Bundle bundle = getBaseNotifBundle("UUID1");
      bundle.putString("grp", "test1");
      NotificationBundleProcessor_ProcessFromFCMIntentService(blankActivity, bundle);
   
      bundle = getBaseNotifBundle("UUID2");
      bundle.putString("grp", "test1");
      NotificationBundleProcessor_ProcessFromFCMIntentService(blankActivity, bundle);
   
      // Go forward 4 weeks
      time.advanceSystemTimeBy(2_419_202);
      
      // Display a 3 normal notification.
      NotificationBundleProcessor_ProcessFromFCMIntentService(blankActivity, getBaseNotifBundle("UUID3"));
      threadAndTaskWait();

      Map<Integer, PostedNotification> postedNotifs = ShadowRoboNotificationManager.notifications;
      
      // Open the summary notification
      Iterator<Map.Entry<Integer, PostedNotification>> postedNotifsIterator = postedNotifs.entrySet().iterator();
      PostedNotification postedNotification = postedNotifsIterator.next().getValue();
      Intent intent = Shadows.shadowOf(postedNotification.notif.contentIntent).getSavedIntent();
      NotificationOpenedProcessor_processFromContext(blankActivity, intent);
      threadAndTaskWait();

      // Make sure we get a payload when it is opened.
      assertNotNull(lastOpenResult.getNotification().getBody());
      // Make sure that the summary head notification is the second one, because the third was opened
      assertEquals("UUID2", lastOpenResult.getNotification().getNotificationId());
   }

   @Test
   @Config(shadows = { ShadowGenerateNotification.class })
   public void shouldSetCorrectNumberOfButtonsOnSummaryNotification() throws Exception {
      // Setup - Init
      OneSignal.setAppId("b2f7f966-d8cc-11e4-bed1-df8f05be55ba");
      OneSignal.initWithContext(blankActivity);
      threadAndTaskWait();
   
      // Setup - Display a single notification with a grouped.
      Bundle bundle = getBaseNotifBundle("UUID1");
      bundle.putString("grp", "test1");
      bundle.putString("custom", "{\"i\": \"some_UUID\", \"a\": {\"actionButtons\": [{\"text\": \"test\"} ]}}");
      NotificationBundleProcessor_ProcessFromFCMIntentService(blankActivity, bundle);
      threadAndTaskWait();
   
      Map<Integer, PostedNotification> postedNotifs = ShadowRoboNotificationManager.notifications;
      Iterator<Map.Entry<Integer, PostedNotification>> postedNotifsIterator = postedNotifs.entrySet().iterator();
      PostedNotification postedSummaryNotification = postedNotifsIterator.next().getValue();
   
      assertEquals(Notification.FLAG_GROUP_SUMMARY, postedSummaryNotification.notif.flags & Notification.FLAG_GROUP_SUMMARY);
      assertEquals(1, postedSummaryNotification.notif.actions.length);
   }
   
   @Test
   @Config(shadows = { ShadowGenerateNotification.class })
   public void shouldCancelAllNotificationsPartOfAGroup() throws Exception {
      // Setup - Init
      OneSignal.setAppId("b2f7f966-d8cc-11e4-bed1-df8f05be55ba");
      OneSignal.initWithContext(blankActivity);
      threadAndTaskWait();
      
      // Setup - Display 3 notifications, 2 of which that will be grouped together.
      Bundle bundle = getBaseNotifBundle("UUID0");
      NotificationBundleProcessor_ProcessFromFCMIntentService(blankActivity, bundle);
      threadAndTaskWait();

      bundle = getBaseNotifBundle("UUID1");
      bundle.putString("grp", "test1");
      NotificationBundleProcessor_ProcessFromFCMIntentService(blankActivity, bundle);
      threadAndTaskWait();

      bundle = getBaseNotifBundle("UUID2");
      bundle.putString("grp", "test1");
      NotificationBundleProcessor_ProcessFromFCMIntentService(blankActivity, bundle);
      threadAndTaskWait();

      assertEquals(4, ShadowRoboNotificationManager.notifications.size());
      
      OneSignal.cancelGroupedNotifications("test1");
      threadAndTaskWait();

      assertEquals(1, ShadowRoboNotificationManager.notifications.size());
   }

   @Test
   @Config(sdk = Build.VERSION_CODES.N, shadows = { ShadowGenerateNotification.class })
   public void testFourNotificationsUseProvidedGroup() throws Exception {
      OneSignal.setAppId("b2f7f966-d8cc-11e4-bed1-df8f05be55ba");
      OneSignal.initWithContext(blankActivity.getApplicationContext());
      threadAndTaskWait();

      // Add 4 grouped notifications
      postNotificationWithOptionalGroup(4, "test1");
      threadAndTaskWait();

      assertEquals(4, getNotificationsInGroup("test1").size());
   }

   @Test
   @Config(sdk = Build.VERSION_CODES.N, shadows = { ShadowGenerateNotification.class })
   public void testFourGrouplessNotificationsUseDefaultGroup() throws Exception {
      OneSignal.setAppId("b2f7f966-d8cc-11e4-bed1-df8f05be55ba");
      OneSignal.initWithContext(blankActivity.getApplicationContext());
      threadAndTaskWait();

      // Add 4 groupless notifications
      postNotificationWithOptionalGroup(4, null);
      threadAndTaskWait();

      assertEquals(4, getNotificationsInGroup("os_group_undefined").size());
   }

    @Test
    @Config(sdk = Build.VERSION_CODES.LOLLIPOP, shadows = { ShadowGenerateNotification.class })
    public void testNotifDismissAllOnGroupSummaryClickForAndroidUnderM() throws Exception {
        OneSignal.setAppId("b2f7f966-d8cc-11e4-bed1-df8f05be55ba");
        OneSignal.initWithContext(blankActivity);
        threadAndTaskWait();

        SQLiteDatabase readableDb = dbHelper.getSQLiteDatabaseWithRetries();

        postNotificationsAndSimulateSummaryClick(true, "test1");

        // Validate SQL DB has removed all grouped notifs
        int activeGroupNotifCount = queryNotificationCountFromGroup(readableDb, "test1", true);
        assertEquals(0, activeGroupNotifCount);
    }

    @Test
    @Config(sdk = Build.VERSION_CODES.LOLLIPOP, shadows = { ShadowGenerateNotification.class })
    public void testNotifDismissRecentOnGroupSummaryClickForAndroidUnderM() throws Exception {
        OneSignal.setAppId("b2f7f966-d8cc-11e4-bed1-df8f05be55ba");
        OneSignal.initWithContext(blankActivity);
        threadAndTaskWait();

        SQLiteDatabase readableDb = dbHelper.getSQLiteDatabaseWithRetries();

        postNotificationsAndSimulateSummaryClick(false, "test1");

        // Validate SQL DB has removed most recent grouped notif
        int activeGroupNotifCount = queryNotificationCountFromGroup(readableDb, "test1", true);
        assertEquals(3, activeGroupNotifCount);
    }

   @Test
   @Config(sdk = Build.VERSION_CODES.N, shadows = { ShadowGenerateNotification.class })
   public void testNotifDismissAllOnGroupSummaryClick() throws Exception {
      OneSignal.setAppId("b2f7f966-d8cc-11e4-bed1-df8f05be55ba");
      OneSignal.initWithContext(blankActivity);
      threadAndTaskWait();

      SQLiteDatabase readableDb = dbHelper.getSQLiteDatabaseWithRetries();

      postNotificationsAndSimulateSummaryClick(true, "test1");

      // Validate SQL DB has removed all grouped notifs
      int activeGroupNotifCount = queryNotificationCountFromGroup(readableDb, "test1", true);
      assertEquals(0, activeGroupNotifCount);
   }

   @Test
   @Config(sdk = Build.VERSION_CODES.N, shadows = { ShadowGenerateNotification.class })
   public void testNotifDismissRecentOnGroupSummaryClick() throws Exception {
      OneSignal.setAppId("b2f7f966-d8cc-11e4-bed1-df8f05be55ba");
      OneSignal.initWithContext(blankActivity);
      threadAndTaskWait();

      postNotificationsAndSimulateSummaryClick(false, "test1");
      threadAndTaskWait();

      // Validate SQL DB has removed most recent grouped notif
      SQLiteDatabase readableDb = dbHelper.getSQLiteDatabaseWithRetries();
      int activeGroupNotifCount = queryNotificationCountFromGroup(readableDb, "test1", true);
      threadAndTaskWait();

      assertEquals(3, activeGroupNotifCount);
   }

   @Test
   @Config(sdk = Build.VERSION_CODES.N, shadows = { ShadowGenerateNotification.class })
   public void testNotifDismissAllOnGrouplessSummaryClick() throws Exception {
      OneSignal.setAppId("b2f7f966-d8cc-11e4-bed1-df8f05be55ba");
      OneSignal.initWithContext(blankActivity);
      threadAndTaskWait();

      SQLiteDatabase readableDb = dbHelper.getSQLiteDatabaseWithRetries();

      postNotificationsAndSimulateSummaryClick(true, null);

      // Validate SQL DB has removed all groupless notifs
      int activeGroupNotifCount = queryNotificationCountFromGroup(readableDb, null, true);
      assertEquals(0, activeGroupNotifCount);
   }

   @Test
   @Config(sdk = Build.VERSION_CODES.N, shadows = { ShadowGenerateNotification.class })
   public void testNotifDismissRecentOnGrouplessSummaryClick() throws Exception {
      OneSignal.setAppId("b2f7f966-d8cc-11e4-bed1-df8f05be55ba");
      OneSignal.initWithContext(blankActivity);
      threadAndTaskWait();

      SQLiteDatabase readableDb = dbHelper.getSQLiteDatabaseWithRetries();

      postNotificationsAndSimulateSummaryClick(false, null);
      threadAndTaskWait();

      // Validate SQL DB has removed most recent groupless notif
      int activeGroupNotifCount = queryNotificationCountFromGroup(readableDb, null, true);
      assertEquals(3, activeGroupNotifCount);
   }

   private void postNotificationsAndSimulateSummaryClick(boolean shouldDismissAll, String group) throws Exception {
      // Add 4 notifications
      Bundle bundle = postNotificationWithOptionalGroup(4, group);
      setClearGroupSummaryClick(shouldDismissAll);
      threadAndTaskWait();

      // Obtain the summary id
      Map<Integer, PostedNotification> postedNotifs = ShadowRoboNotificationManager.notifications;
      Iterator<Map.Entry<Integer, PostedNotification>> postedNotifsIterator = postedNotifs.entrySet().iterator();
      PostedNotification postedSummaryNotification = postedNotifsIterator.next().getValue();

      // Simulate summary click
      String groupKey = group != null ?
              group :
              OneSignalNotificationManagerPackageHelper.getGrouplessSummaryKey();

      Intent intent = createOpenIntent(postedSummaryNotification.id, bundle).putExtra("summary", groupKey);
      NotificationOpenedProcessor_processFromContext(blankActivity, intent);
      threadAndTaskWait();
   }

   private void setClearGroupSummaryClick(boolean shouldDismissAll) {
      TestOneSignalPrefs.saveBool(TestOneSignalPrefs.PREFS_ONESIGNAL, TestOneSignalPrefs.PREFS_OS_CLEAR_GROUP_SUMMARY_CLICK, shouldDismissAll);
   }

   @Test
   @Config(sdk = Build.VERSION_CODES.N, shadows = { ShadowGenerateNotification.class, ShadowGenerateNotification.class })
   public void testGrouplessSummaryKeyReassignmentAtFourOrMoreNotification() throws Exception {
      OneSignal.setAppId("b2f7f966-d8cc-11e4-bed1-df8f05be55ba");
      OneSignal.initWithContext(blankActivity);
      threadAndTaskWait();

      // Add 3 groupless notifications
      postNotificationWithOptionalGroup(3, null);
      threadAndTaskWait();

      // Assert before 4, no notif summary is created
      int count = OneSignalNotificationManagerPackageHelper.getActiveNotifications(blankActivity).length;
      assertEquals(3, count);

      // Add 4 groupless notifications
      postNotificationWithOptionalGroup(4, null);
      threadAndTaskWait();

      // Assert after 4, a notif summary is created
      count = OneSignalNotificationManagerPackageHelper.getActiveNotifications(blankActivity).length;
      assertEquals(5, count);

      SQLiteDatabase readableDb = dbHelper.getSQLiteDatabaseWithRetries();
      // Validate no DB changes occurred and this is only a runtime change to the groupless notifs
      // Check for 4 null group id notifs
      int nullGroupCount = queryNotificationCountFromGroup(readableDb, null, true);
      assertEquals(4, nullGroupCount);

      // Check for 0 os_group_undefined group id notifs
      int groupCount = queryNotificationCountFromGroup(readableDb, OneSignalNotificationManagerPackageHelper.getGrouplessSummaryKey(), true);
      assertEquals(0, groupCount);
   }

    private @Nullable Bundle postNotificationWithOptionalGroup(int notifCount, @Nullable String group) {
       Bundle bundle = null;
       for (int i = 0; i < notifCount; i++) {
          bundle = getBaseNotifBundle("UUID" + i);
          bundle.putString("grp", group);

          NotificationBundleProcessor_ProcessFromFCMIntentService(blankActivity, bundle);
       }
       return bundle;
    }

   public int queryNotificationCountFromGroup(SQLiteDatabase db, String group, boolean activeNotifs) {
      boolean isGroupless = group == null;

      String whereStr = isGroupless ?
              NotificationTable.COLUMN_NAME_GROUP_ID + " IS NULL" :
              NotificationTable.COLUMN_NAME_GROUP_ID + " = ?";
      whereStr += " AND " + NotificationTable.COLUMN_NAME_DISMISSED + " = ? AND " +
              NotificationTable.COLUMN_NAME_OPENED + " = ? AND " +
              NotificationTable.COLUMN_NAME_IS_SUMMARY + " = 0";

      String active = activeNotifs ? "0" : "1";
      String[] whereArgs = isGroupless ?
              new String[]{ active, active } :
              new String[]{ group, active, active };

      Cursor cursor = db.query(NotificationTable.TABLE_NAME,
              null,
              whereStr,
              whereArgs,
              null,
              null,
              null);
      cursor.moveToFirst();

      return cursor.getCount();
   }

   @Test
   // We need ShadowTimeoutHandler because RestoreJobService run under an AsyncTask, in that way we can avoid deadlock due to Roboelectric tying to shadow
   // Handlers under AsyncTask, and Roboelectric doesn't support handler outside it's custom Main Thread
   @Config(shadows = { ShadowGenerateNotification.class, ShadowTimeoutHandler.class })
   public void shouldCancelNotificationAndUpdateSummary() throws Exception {
      // Setup - Init
      OneSignal.setAppId("b2f7f966-d8cc-11e4-bed1-df8f05be55ba");
      OneSignal.initWithContext(blankActivity);
      threadAndTaskWait();
      runImplicitServices(); // Flushes out other services, seems to be a roboelectric bug
      
      // Setup - Display 3 notifications that will be grouped together.
      Bundle bundle = getBaseNotifBundle("UUID1");
      bundle.putString("grp", "test1");
      NotificationBundleProcessor_ProcessFromFCMIntentService(blankActivity, bundle);
      threadAndTaskWait();

      bundle = getBaseNotifBundle("UUID2");
      bundle.putString("grp", "test1");
      NotificationBundleProcessor_ProcessFromFCMIntentService(blankActivity, bundle);
      threadAndTaskWait();

      bundle = getBaseNotifBundle("UUID3");
      bundle.putString("grp", "test1");
      NotificationBundleProcessor_ProcessFromFCMIntentService(blankActivity, bundle);
      threadAndTaskWait();
      
      Map<Integer, PostedNotification> postedNotifs = ShadowRoboNotificationManager.notifications;
      Iterator<Map.Entry<Integer, PostedNotification>> postedNotifsIterator = postedNotifs.entrySet().iterator();
      
      // Test - 3 notifis + 1 summary
      assertEquals(4, postedNotifs.size());

      // Test - First notification should be the summary
      PostedNotification postedSummaryNotification = postedNotifsIterator.next().getValue();
      assertEquals("3 new messages", postedSummaryNotification.getShadow().getContentText());
      assertEquals(Notification.FLAG_GROUP_SUMMARY, postedSummaryNotification.notif.flags & Notification.FLAG_GROUP_SUMMARY);
   
      // Setup - Let's cancel a child notification.
      PostedNotification postedNotification = postedNotifsIterator.next().getValue();
      OneSignal.cancelNotification(postedNotification.id);
      threadAndTaskWait();

      // Test - It should update summary text to say 2 notifications
      postedNotifs = ShadowRoboNotificationManager.notifications;
      assertEquals(3, postedNotifs.size());       // 2 notifis + 1 summary
      postedNotifsIterator = postedNotifs.entrySet().iterator();
      postedSummaryNotification = postedNotifsIterator.next().getValue();
      assertEquals("2 new messages", postedSummaryNotification.getShadow().getContentText());
      assertEquals(Notification.FLAG_GROUP_SUMMARY, postedSummaryNotification.notif.flags & Notification.FLAG_GROUP_SUMMARY);
   
      // Setup - Let's cancel a 2nd child notification.
      postedNotification = postedNotifsIterator.next().getValue();
      OneSignal.cancelNotification(postedNotification.id);
      threadAndTaskWait();

      runImplicitServices();
      Thread.sleep(1_000); // TODO: Service runs AsyncTask. Need to wait for this
   
      // Test - It should update summary notification to be the text of the last remaining one.
      postedNotifs = ShadowRoboNotificationManager.notifications;
      assertEquals(2, postedNotifs.size()); // 1 notifis + 1 summary
      postedNotifsIterator = postedNotifs.entrySet().iterator();
      postedSummaryNotification = postedNotifsIterator.next().getValue();
      assertEquals(notifMessage, postedSummaryNotification.getShadow().getContentText());
      assertEquals(Notification.FLAG_GROUP_SUMMARY, postedSummaryNotification.notif.flags & Notification.FLAG_GROUP_SUMMARY);
      
      // Test - Let's make sure we will have our last notification too
      postedNotification = postedNotifsIterator.next().getValue();
      assertEquals(notifMessage, postedNotification.getShadow().getContentText());
      
      // Setup - Let's cancel our 3rd and last child notification.
      OneSignal.cancelNotification(postedNotification.id);
      threadAndTaskWait();

      // Test - No more notifications! :)
      postedNotifs = ShadowRoboNotificationManager.notifications;
      assertEquals(0, postedNotifs.size());
   }

   // NOTE: SIDE EFFECT: Consumes non-Implicit without running them.
   private void runImplicitServices() throws Exception {
      do {
         Intent intent = Shadows.shadowOf(blankActivity).getNextStartedService();
         if (intent == null)
            break;

         ComponentName componentName = intent.getComponent();
         if (componentName == null)
            break;

         Class serviceClass = Class.forName(componentName.getClassName());

         Robolectric.buildService(serviceClass, intent).create().startCommand(0, 0);
      } while (true);
   }
   
   @Test
   @Config(shadows = { ShadowGenerateNotification.class })
   public void shouldUpdateBadgesWhenDismissingNotification() {
      Bundle bundle = getBaseNotifBundle();
      NotificationBundleProcessor_ProcessFromFCMIntentService(blankActivity, bundle);
      assertEquals(notifMessage, ShadowRoboNotificationManager.getLastShadowNotif().getContentText());
      assertEquals(1, ShadowBadgeCountUpdater.lastCount);
   
      Map<Integer, PostedNotification> postedNotifs = ShadowRoboNotificationManager.notifications;
      Iterator<Map.Entry<Integer, PostedNotification>> postedNotifsIterator = postedNotifs.entrySet().iterator();
      PostedNotification postedNotification = postedNotifsIterator.next().getValue();
      Intent intent = Shadows.shadowOf(postedNotification.notif.deleteIntent).getSavedIntent();
      NotificationOpenedProcessor_processFromContext(blankActivity, intent);
   
      assertEquals(0, ShadowBadgeCountUpdater.lastCount);
   }
   
   @Test
   public void shouldNotSetBadgesWhenNotificationPermissionIsDisabled() throws Exception {
      ShadowNotificationManagerCompat.enabled = false;
      OneSignal.setAppId("b2f7f966-d8cc-11e4-bed1-df8f05be55ba");
      OneSignal.initWithContext(blankActivity);
      threadAndTaskWait();
      
      Bundle bundle = getBaseNotifBundle();
      NotificationBundleProcessor_ProcessFromFCMIntentService(blankActivity, bundle);
      assertEquals(0, ShadowBadgeCountUpdater.lastCount);
   }

   @Test
   @Config(shadows = { ShadowGenerateNotification.class })
   public void shouldSetBadgesWhenRestoringNotifications() throws Exception {
      NotificationBundleProcessor_ProcessFromFCMIntentService(blankActivity, getBaseNotifBundle());
      ShadowBadgeCountUpdater.lastCount = 0;

      OSNotificationRestoreWorkManager.beginEnqueueingWork(blankActivity, false);
      threadAndTaskWait();

      assertEquals(1, ShadowBadgeCountUpdater.lastCount);
   }

   @Test public void shouldNotRestoreNotificationsIfPermissionIsDisabled() throws Exception {
      NotificationBundleProcessor_ProcessFromFCMIntentService(blankActivity, getBaseNotifBundle());

      ShadowNotificationManagerCompat.enabled = false;
      OSNotificationRestoreWorkManager.beginEnqueueingWork(blankActivity, false);
      threadAndTaskWait();

      assertNull(Shadows.shadowOf(blankActivity).getNextStartedService());
   }
   
   @Test
   public void shouldNotShowNotificationWhenAlertIsBlankOrNull() {
      Bundle bundle = getBaseNotifBundle();
      bundle.remove("alert");
      NotificationBundleProcessor_ProcessFromFCMIntentService(blankActivity, bundle);
   
      assertNoNotifications();
   
      bundle = getBaseNotifBundle("UUID2");
      bundle.putString("alert", "");
      NotificationBundleProcessor_ProcessFromFCMIntentService(blankActivity, bundle);
   
      assertNoNotifications();

      assertNotificationDbRecords(2);
   }
   
   @Test
   @Config(shadows = { ShadowGenerateNotification.class })
   public void shouldUpdateNormalNotificationDisplayWhenReplacingANotification() throws Exception {
      // Setup - init
      OneSignal.setAppId("b2f7f966-d8cc-11e4-bed1-df8f05be55ba");
      OneSignal.initWithContext(blankActivity);
      threadAndTaskWait();
   
      // Setup - Display 2 notifications with the same group and collapse_id
      Bundle bundle = getBaseNotifBundle("UUID1");
      bundle.putString("grp", "test1");
      bundle.putString("collapse_key", "1");
      NotificationBundleProcessor_ProcessFromFCMIntentService(blankActivity, bundle);
   
      bundle = getBaseNotifBundle("UUID2");
      bundle.putString("grp", "test1");
      bundle.putString("collapse_key", "1");
      NotificationBundleProcessor_ProcessFromFCMIntentService(blankActivity, bundle);

      // Test - Summary created and sub notification. Summary will look the same as the normal notification.
      Map<Integer, PostedNotification> postedNotifs = ShadowRoboNotificationManager.notifications;
      Iterator<Map.Entry<Integer, PostedNotification>> postedNotifsIterator = postedNotifs.entrySet().iterator();
      assertEquals(2, postedNotifs.size());
      PostedNotification postedSummaryNotification = postedNotifsIterator.next().getValue();
      assertEquals(notifMessage, postedSummaryNotification.getShadow().getContentText());
      assertEquals(Notification.FLAG_GROUP_SUMMARY, postedSummaryNotification.notif.flags & Notification.FLAG_GROUP_SUMMARY);
   
      int lastNotifId = postedNotifsIterator.next().getValue().id;
      ShadowRoboNotificationManager.notifications.clear();
      
      // Setup - Restore
      BundleCompat bundle2 = createInternalPayloadBundle(bundle);
      bundle2.putInt("android_notif_id", lastNotifId);
      bundle2.putBoolean("is_restoring", true);
      NotificationBundleProcessor_ProcessFromFCMIntentService_NoWrap(blankActivity, bundle2);
      threadAndTaskWait();

      // Test - Restored notifications display exactly the same as they did when received.
      postedNotifs = ShadowRoboNotificationManager.notifications;
      postedNotifsIterator = postedNotifs.entrySet().iterator();
      // Test - 1 notifi + 1 summary
      assertEquals(2, postedNotifs.size());
      assertEquals(notifMessage, postedSummaryNotification.getShadow().getContentText());
      assertEquals(Notification.FLAG_GROUP_SUMMARY, postedSummaryNotification.notif.flags & Notification.FLAG_GROUP_SUMMARY);
   }

   @Test
   @Config(shadows = { ShadowGenerateNotification.class })
   public void shouldHandleBasicNotifications() throws Exception {
      // Make sure the notification got posted and the content is correct.
      Bundle bundle = getBaseNotifBundle();
      NotificationBundleProcessor_ProcessFromFCMIntentService(blankActivity, bundle);
      assertEquals(notifMessage, ShadowRoboNotificationManager.getLastShadowNotif().getContentText());
      assertEquals(1, ShadowBadgeCountUpdater.lastCount);

      // Should have 1 DB record with the correct time stamp
      SQLiteDatabase readableDb = dbHelper.getSQLiteDatabaseWithRetries();
      Cursor cursor = readableDb.query(NotificationTable.TABLE_NAME, new String[] { "created_time" }, null, null, null, null, null);
      assertEquals(1, cursor.getCount());
      // Time stamp should be set and within a small range.
      long currentTime = System.currentTimeMillis() / 1000;
      cursor.moveToFirst();
      assertTrue(cursor.getLong(0) > currentTime - 2 && cursor.getLong(0) <= currentTime);
      cursor.close();

      // Should get marked as opened.
      NotificationOpenedProcessor_processFromContext(blankActivity, createOpenIntent(bundle));
      cursor = readableDb.query(NotificationTable.TABLE_NAME, new String[] { "opened", "android_notification_id" }, null, null, null, null, null);
      cursor.moveToFirst();
      assertEquals(1, cursor.getInt(0));
      assertEquals(0, ShadowBadgeCountUpdater.lastCount);
      cursor.close();

      // Should not display a duplicate notification, count should still be 1
      NotificationBundleProcessor_ProcessFromFCMIntentService(blankActivity, bundle);
      readableDb = dbHelper.getSQLiteDatabaseWithRetries();
      cursor = readableDb.query(NotificationTable.TABLE_NAME, null, null, null, null, null, null);
      assertEquals(1, cursor.getCount());
      assertEquals(0, ShadowBadgeCountUpdater.lastCount);
      cursor.close();

      // Display a second notification
      bundle = getBaseNotifBundle("UUID2");
      NotificationBundleProcessor_ProcessFromFCMIntentService(blankActivity, bundle);

      // Go forward 4 weeks
      // Note: Does not effect the SQL function strftime
      time.advanceSystemTimeBy(2_419_202);

      // Restart the app so OneSignalCacheCleaner can clean out old notifications
      fastColdRestartApp();
      OneSignal_setTime(time);
      threadAndTaskWait();

      // Display a 3rd notification
      // Should of been added for a total of 2 records now.
      // First opened should of been cleaned up, 1 week old non opened notification should stay, and one new record.
      bundle = getBaseNotifBundle("UUID3");
      NotificationBundleProcessor_ProcessFromFCMIntentService(blankActivity, bundle);
      readableDb = dbHelper.getSQLiteDatabaseWithRetries();
      cursor = readableDb.query(NotificationTable.TABLE_NAME, new String[] { }, null, null, null, null, null);

      assertEquals(1, cursor.getCount());

      cursor.close();
   }

   @Test
   @Config(shadows = { ShadowGenerateNotification.class })
   public void shouldRestoreNotifications() throws Exception {
      restoreNotifications();
      threadAndTaskWait();

      assertEquals(0, ShadowBadgeCountUpdater.lastCount);

      NotificationBundleProcessor_ProcessFromFCMIntentService(blankActivity, getBaseNotifBundle());

      restoreNotifications();
      threadAndTaskWait();

      assertEquals(1, ShadowBadgeCountUpdater.lastCount);

//      Intent intent = Shadows.shadowOf(blankActivity).getNextStartedService();
//      assertEquals(RestoreJobService.class.getName(), intent.getComponent().getClassName());

      // Go forward 1 week
      // Note: Does not effect the SQL function strftime
      time.advanceSystemTimeBy(604_801);

      // Restorer should not fire service since the notification is over 1 week old.
      restoreNotifications();
      threadAndTaskWait();
//      assertNull(Shadows.shadowOf(blankActivity).getNextStartedService());

      assertEquals(0, ShadowBadgeCountUpdater.lastCount);
   }

   private void restoreNotifications() {
      OSNotificationRestoreWorkManager.restored = false;
      OSNotificationRestoreWorkManager.beginEnqueueingWork(blankActivity, false);
   }

   private void helperShouldRestoreNotificationsPastExpireTime(boolean should) throws Exception {
      long ttl = 60L;
      Bundle bundle = getBaseNotifBundle();
      bundle.putLong("google.sent_time", System.currentTimeMillis());
      bundle.putLong("google.ttl", ttl);
      NotificationBundleProcessor_ProcessFromFCMIntentService(blankActivity, bundle);

      restoreNotifications();
      threadAndTaskWait();

      assertEquals(1, ShadowBadgeCountUpdater.lastCount);

      // Go forward just past the TTL of the notification
      time.advanceSystemTimeBy(ttl + 1);
      restoreNotifications();
      if (should)
         assertEquals(1, ShadowBadgeCountUpdater.lastCount);
      else
         assertEquals(0, ShadowBadgeCountUpdater.lastCount);
   }

   @Test
   @Config(shadows = { ShadowGenerateNotification.class })
   public void doNotRestoreNotificationsPastExpireTime() throws Exception {
      helperShouldRestoreNotificationsPastExpireTime(false);
   }

   @Test
   @Config(shadows = { ShadowGenerateNotification.class })
   public void restoreNotificationsPastExpireTimeIfSettingIsDisabled() throws Exception {
      TestOneSignalPrefs.saveBool(TestOneSignalPrefs.PREFS_ONESIGNAL, TestOneSignalPrefs.PREFS_OS_RESTORE_TTL_FILTER, false);
      helperShouldRestoreNotificationsPastExpireTime(true);
   }

   @Test
   public void badgeCountShouldNotIncludeOldNotifications() {
      NotificationBundleProcessor_ProcessFromFCMIntentService(blankActivity, getBaseNotifBundle());

      // Go forward 1 week
      time.advanceSystemTimeBy(604_801);

      // Should not count as a badge
      OneSignalPackagePrivateHelper.BadgeCountUpdater.update(dbHelper, blankActivity);
      assertEquals(0, ShadowBadgeCountUpdater.lastCount);
   }

   @Test
   @Config(shadows = { ShadowGenerateNotification.class })
   public void shouldGenerate2BasicGroupNotifications() throws Exception {
      ShadowOSUtils.hasAllRecommendedFCMLibraries(true);
      // First init run for appId to be saved
      // At least OneSignal was init once for user to be subscribed
      // If this doesn't' happen, notifications will not arrive
      OneSignal.setAppId(ONESIGNAL_APP_ID);
      OneSignal.initWithContext(blankActivity);
      threadAndTaskWait();
      fastColdRestartApp();
      // We only care about request post first init
      ShadowOneSignalRestClient.resetStatics();

      Log.i(GenerateNotificationRunner.class.getCanonicalName(), "****** AFTER RESET STATICS ******");
      setRemoteParamsGetHtmlResponse();
      ShadowOSUtils.hasAllRecommendedFCMLibraries(true);

      // Make sure the notification got posted and the content is correct.
      Bundle bundle = getBaseNotifBundle();
      bundle.putString("grp", "test1");
      NotificationBundleProcessor_ProcessFromFCMIntentService(blankActivity, bundle);
      threadAndTaskWait();

      Map<Integer, PostedNotification> postedNotifs = ShadowRoboNotificationManager.notifications;
      assertEquals(2, postedNotifs.size());

      // Test summary notification
      Iterator<Map.Entry<Integer, PostedNotification>> postedNotifsIterator = postedNotifs.entrySet().iterator();
      PostedNotification postedNotification = postedNotifsIterator.next().getValue();

      assertEquals(notifMessage, postedNotification.getShadow().getContentText());
      assertEquals(Notification.FLAG_GROUP_SUMMARY, postedNotification.notif.flags & Notification.FLAG_GROUP_SUMMARY);

      // Test Android Wear notification
      postedNotification = postedNotifsIterator.next().getValue();
      assertEquals(notifMessage, postedNotification.getShadow().getContentText());
      assertEquals(0, postedNotification.notif.flags & Notification.FLAG_GROUP_SUMMARY);
      // Badge count should only be one as only one notification is visible in the notification area.
      assertEquals(1, ShadowBadgeCountUpdater.lastCount);

      // Should be 2 DB entries (summary and individual)
      SQLiteDatabase readableDb = dbHelper.getSQLiteDatabaseWithRetries();
      Cursor cursor = readableDb.query(NotificationTable.TABLE_NAME, null, null, null, null, null, null);
      assertEquals(2, cursor.getCount());
      cursor.close();

      // Add another notification to the group.
      ShadowRoboNotificationManager.notifications.clear();
      bundle = new Bundle();
      bundle.putString("alert", "Notif test 2");
      bundle.putString("custom", "{\"i\": \"UUID2\"}");
      bundle.putString("grp", "test1");
      NotificationBundleProcessor_ProcessFromFCMIntentService(blankActivity, bundle);
      threadAndTaskWait();

      postedNotifs = ShadowRoboNotificationManager.notifications;
      assertEquals(2, postedNotifs.size());
      assertEquals(2, ShadowBadgeCountUpdater.lastCount);

      postedNotifsIterator = postedNotifs.entrySet().iterator();
      postedNotification = postedNotifsIterator.next().getValue();
      assertEquals("2 new messages",postedNotification.getShadow().getContentText());
      assertEquals(Notification.FLAG_GROUP_SUMMARY, postedNotification.notif.flags & Notification.FLAG_GROUP_SUMMARY);

      // Test Android Wear notification
      postedNotification = postedNotifsIterator.next().getValue();
      assertEquals("Notif test 2", postedNotification.getShadow().getContentText());
      assertEquals(0, postedNotification.notif.flags & Notification.FLAG_GROUP_SUMMARY);

      // Should be 3 DB entries (summary and 2 individual)
      readableDb = dbHelper.getSQLiteDatabaseWithRetries();
      cursor = readableDb.query(NotificationTable.TABLE_NAME, null, null, null, null, null, null);
      assertEquals(3, cursor.getCount());

      // Open summary notification
      postedNotifsIterator = postedNotifs.entrySet().iterator();
      postedNotification = postedNotifsIterator.next().getValue();
      Intent intent = createOpenIntent(postedNotification.id, bundle).putExtra("summary", "test1");
      NotificationOpenedProcessor_processFromContext(blankActivity, intent);
      // Wait for remote params call
      threadAndTaskWait();

      assertEquals(0, ShadowBadgeCountUpdater.lastCount);
      // 2 open calls should fire + remote params + 2 players call
      assertEquals(5, ShadowOneSignalRestClient.networkCallCount);
      assertEquals("notifications/UUID2", ShadowOneSignalRestClient.requests.get(3).url);
      assertEquals("notifications/UUID", ShadowOneSignalRestClient.requests.get(4).url);
      ShadowRoboNotificationManager.notifications.clear();

      // Send 3rd notification
      bundle = new Bundle();
      bundle.putString("alert", "Notif test 3");
      bundle.putString("custom", "{\"i\": \"UUID3\"}");
      bundle.putString("grp", "test1");
      NotificationBundleProcessor_ProcessFromFCMIntentService(blankActivity, bundle);
      threadAndTaskWait();

      postedNotifsIterator = postedNotifs.entrySet().iterator();
      postedNotification = postedNotifsIterator.next().getValue();
      assertEquals("Notif test 3", postedNotification.getShadow().getContentText());
      assertEquals(Notification.FLAG_GROUP_SUMMARY, postedNotification.notif.flags & Notification.FLAG_GROUP_SUMMARY);
      assertEquals(1, ShadowBadgeCountUpdater.lastCount);
      cursor.close();
   }
   
   @Test
   public void shouldHandleOpeningInAppAlertWithGroupKeySet() {
      NotificationSummaryManager_updateSummaryNotificationAfterChildRemoved(blankActivity, dbHelper, "some_group", false);
   }
<<<<<<< HEAD
=======
   
   @Test
   public void shouldNotDisplaySummaryWhenDismissingAnInAppAlertIfOneDidntAlreadyExist() throws Exception {
      // Setup - init
      OneSignal.setInFocusDisplaying(OneSignal.OSInFocusDisplayOption.InAppAlert);
      OneSignal.init(blankActivity, "123456789", "b2f7f966-d8cc-11e4-bed1-df8f05be55ba");
      threadAndTaskWait();
   
      // Setup1 - Display a notification with a group set
      Bundle bundle = getBaseNotifBundle("UUID1");
      bundle.putString("grp", "test1");
      NotificationBundleProcessor_ProcessFromGCMIntentService(blankActivity, bundle, null);
   
      // Test1 - Manually trigger a refresh on grouped notification.
      NotificationSummaryManager_updateSummaryNotificationAfterChildRemoved(blankActivity, dbHelper, "test1", false);
      assertEquals(0, ShadowRoboNotificationManager.notifications.size());
   
   
      // Setup2 - Display a 2nd notification with the same group key
      bundle = getBaseNotifBundle("UUID2");
      bundle.putString("grp", "test1");
      NotificationBundleProcessor_ProcessFromGCMIntentService(blankActivity, bundle, null);
   
      // Test2 - Manually trigger a refresh on grouped notification.
      NotificationSummaryManager_updateSummaryNotificationAfterChildRemoved(blankActivity, dbHelper, "test1", false);
      assertEquals(0, ShadowRoboNotificationManager.notifications.size());
   }
   
   
   @Test
   public void shouldCorrectlyDisplaySummaryWithMixedInAppAlertsAndNotifications() throws Exception {
      // Setup - init
      OneSignal.setInFocusDisplaying(OneSignal.OSInFocusDisplayOption.InAppAlert);
      OneSignal.init(blankActivity, "123456789", "b2f7f966-d8cc-11e4-bed1-df8f05be55ba");
      threadAndTaskWait();
   
      // Setup - Display a notification with a group set
      Bundle bundle = getBaseNotifBundle("UUID1");
      bundle.putString("grp", "test1");
      NotificationBundleProcessor_ProcessFromGCMIntentService(blankActivity, bundle, null);
      
      assertEquals(0, ShadowRoboNotificationManager.notifications.size());
   
      // Setup - Background app
      blankActivityController.pause();
      threadAndTaskWait();
   
      // Setup - Send 2 more notifications with the same group
      bundle = getBaseNotifBundle("UUID2");
      bundle.putString("grp", "test1");
      NotificationBundleProcessor_ProcessFromGCMIntentService(blankActivity, bundle, null);
      bundle = getBaseNotifBundle("UUID3");
      bundle.putString("grp", "test1");
      NotificationBundleProcessor_ProcessFromGCMIntentService(blankActivity, bundle, null);
   
      // Test - equals 3 - Should be 2 notifications + 1 summary.
      //         Alert should stay as an in-app alert.
      assertEquals(3, ShadowRoboNotificationManager.notifications.size());
   }
   
   
>>>>>>> cfb5574b

   @Test
   @Config(shadows = {ShadowFCMBroadcastReceiver.class, ShadowGenerateNotification.class })
   public void shouldSetButtonsCorrectly() throws Exception {
      final Intent intent = new Intent();
      intent.setAction("com.google.android.c2dm.intent.RECEIVE");
      intent.putExtra("message_type", "gcm");
      Bundle bundle = getBaseNotifBundle();
      addButtonsToReceivedPayload(bundle);
      intent.putExtras(bundle);

      FCMBroadcastReceiver_onReceived_withIntent(blankActivity, intent);
      threadAndTaskWait();

      // Normal notifications should be generated right from the BroadcastReceiver
      //   without creating a service.
      assertNull(Shadows.shadowOf(blankActivity).getNextStartedService());
      
      Map<Integer, PostedNotification> postedNotifs = ShadowRoboNotificationManager.notifications;
      Iterator<Map.Entry<Integer, PostedNotification>> postedNotifsIterator = postedNotifs.entrySet().iterator();
      PostedNotification lastNotification = postedNotifsIterator.next().getValue();
      
      assertEquals(1, lastNotification.notif.actions.length);
      String json_data = shadowOf(lastNotification.notif.actions[0].actionIntent).getSavedIntent().getStringExtra(BUNDLE_KEY_ONESIGNAL_DATA);
      assertEquals("id1", new JSONObject(json_data).optString(BUNDLE_KEY_ACTION_ID));
   }

   @Test
   @Config(shadows = { ShadowGenerateNotification.class })
   public void shouldSetAlertnessFieldsOnNormalPriority() {
      Bundle bundle = getBaseNotifBundle();
      bundle.putString("pri", "5"); // Notifications from dashboard have priority 5 by default
      NotificationBundleProcessor_ProcessFromFCMIntentService(blankActivity, bundle);

      assertEquals(NotificationCompat.PRIORITY_DEFAULT, ShadowRoboNotificationManager.getLastNotif().priority);
      final int alertnessFlags = Notification.DEFAULT_SOUND | Notification.DEFAULT_LIGHTS | Notification.DEFAULT_VIBRATE;
      assertEquals(alertnessFlags, ShadowRoboNotificationManager.getLastNotif().defaults);
   }

   @Test
   @Config(shadows = { ShadowGenerateNotification.class })
   public void shouldNotSetAlertnessFieldsOnLowPriority() throws Exception {
      Bundle bundle = getBaseNotifBundle();
      bundle.putString("pri", "4");
      NotificationBundleProcessor_ProcessFromFCMIntentService(blankActivity, bundle);
      threadAndTaskWait();

      assertEquals(NotificationCompat.PRIORITY_LOW, ShadowRoboNotificationManager.getLastNotif().priority);
      assertEquals(0, ShadowRoboNotificationManager.getLastNotif().defaults);
   }

   @Test
   @Config(shadows = { ShadowGenerateNotification.class })
   public void shouldSetExpireTimeCorrectlyFromGoogleTTL() {
      long sentTime = 1_553_035_338_000L;
      long ttl = 60L;

      Bundle bundle = getBaseNotifBundle();
      bundle.putLong("google.sent_time", sentTime);
      bundle.putLong("google.ttl", ttl);
      NotificationBundleProcessor_ProcessFromFCMIntentService(blankActivity, bundle);

      HashMap<String, Object> notification = TestHelpers.getAllNotificationRecords(dbHelper).get(0);
      long expireTime = (Long)notification.get(NotificationTable.COLUMN_NAME_EXPIRE_TIME);
      assertEquals(sentTime + (ttl * 1_000), expireTime * 1_000);
   }

   @Test
   @Config(shadows = { ShadowGenerateNotification.class })
   public void shouldSetExpireTimeCorrectlyWhenMissingFromPayload() {
      NotificationBundleProcessor_ProcessFromFCMIntentService(blankActivity, getBaseNotifBundle());

      long expireTime = (Long)TestHelpers.getAllNotificationRecords(dbHelper).get(0).get(NotificationTable.COLUMN_NAME_EXPIRE_TIME);
      assertEquals((SystemClock.currentThreadTimeMillis() / 1_000L) + 259_200, expireTime);
   }

   // TODO: Once we figure out the correct way to process notifications with high priority using the WorkManager
//   @Test
//   @Config(shadows = {ShadowFCMBroadcastReceiver.class}, sdk = 26)
//   public void shouldStartFCMServiceOnAndroidOWhenPriorityIsHighAndContainsRemoteResource() {
//      Intent intentFCM = new Intent();
//      intentFCM.setAction("com.google.android.c2dm.intent.RECEIVE");
//      intentFCM.putExtra("message_type", "gcm");
//      Bundle bundle = getBaseNotifBundle();
//      bundle.putString("pri", "10");
//      bundle.putString("licon", "http://domain.com/image.jpg");
//      addButtonsToReceivedPayload(bundle);
//      intentFCM.putExtras(bundle);
//
//      FCMBroadcastReceiver broadcastReceiver = new FCMBroadcastReceiver();
//      broadcastReceiver.onReceive(ApplicationProvider.getApplicationContext(), intentFCM);
//
//      Intent blankActivityIntent = Shadows.shadowOf(blankActivity).getNextStartedService();
//      assertEquals(FCMIntentService.class.getName(), blankActivityIntent.getComponent().getClassName());
//   }

   private static @NonNull Bundle inAppPreviewMockPayloadBundle() throws JSONException {
      Bundle bundle = new Bundle();
      bundle.putString("custom", new JSONObject() {{
         put("i", "UUID");
         put("a", new JSONObject() {{
            put("os_in_app_message_preview_id", "UUID");
         }});
      }}.toString());
      return bundle;
   }

   @Test
   @Config(shadows = { ShadowOneSignalRestClient.class, ShadowOSWebView.class })
   public void shouldShowInAppPreviewWhenInFocus() throws Exception {
      OneSignal.setAppId("b2f7f966-d8cc-11e4-bed1-df8f05be55ba");
      OneSignal.initWithContext(blankActivity);
      blankActivityController.resume();
      threadAndTaskWait();

      Intent intent = new Intent();
      intent.setAction("com.google.android.c2dm.intent.RECEIVE");
      intent.putExtra("message_type", "gcm");
      intent.putExtras(inAppPreviewMockPayloadBundle());

      new FCMBroadcastReceiver().onReceive(blankActivity, intent);
      threadAndTaskWait();

      assertEquals("PGh0bWw+PC9odG1sPg==", ShadowOSWebView.lastData);
   }

   @Test
   @Config(shadows = { ShadowOneSignalRestClient.class, ShadowOSWebView.class })
   public void shouldShowInAppPreviewWhenOpeningPreviewNotification() throws Exception {
      OneSignal.setAppId("b2f7f966-d8cc-11e4-bed1-df8f05be55ba");
      OneSignal.initWithContext(blankActivity);
      blankActivityController.resume();
      threadAndTaskWait();

      Bundle bundle = new Bundle();
      bundle.putString("custom", new JSONObject() {{
         put("i", "UUID1");
         put("a", new JSONObject() {{
            put("os_in_app_message_preview_id", "UUID");
         }});
      }}.toString());

      Intent notificationOpenIntent = createOpenIntent(2, inAppPreviewMockPayloadBundle());
      NotificationOpenedProcessor_processFromContext(blankActivity, notificationOpenIntent);

      assertEquals("PGh0bWw+PC9odG1sPg==", ShadowOSWebView.lastData);
   }

   @Test
   @Config(shadows = { ShadowReceiveReceiptController.class, ShadowGenerateNotification.class })
   public void shouldSendReceivedReceiptWhenEnabled() throws Exception {
      String appId = "b2f7f966-d8cc-11e4-bed1-df8f05be55ba";
      OneSignal.setAppId(appId);
      OneSignal.initWithContext(blankActivity);
      threadAndTaskWait();
      NotificationBundleProcessor_ProcessFromFCMIntentService(blankActivity, getBaseNotifBundle());
      threadAndTaskWait();

      assertReportReceivedAtIndex(
         2,
         "UUID",
         new JSONObject().put("app_id", appId).put("player_id", ShadowOneSignalRestClient.pushUserId)
      );
   }

   @Test
   public void shouldNotSendReceivedReceiptWhenDisabled() throws Exception {
      String appId = "b2f7f966-d8cc-11e4-bed1-df8f05be55ba";
      OneSignal.setAppId(appId);
      OneSignal.initWithContext(blankActivity);
      threadAndTaskWait();

      NotificationBundleProcessor_ProcessFromFCMIntentService(blankActivity, getBaseNotifBundle());
      threadAndTaskWait();

      assertRestCalls(2);
   }

   @Test
   @Config(sdk = 17, shadows = { ShadowGenerateNotification.class })
   public void testNotificationExtensionServiceOverridePropertiesWithSummaryApi17() throws Exception {
      // 1. Setup notification extension service as well as notifications to receive
      setupNotificationExtensionServiceOverridePropertiesWithSummary();

      Map<Integer, PostedNotification> postedNotifs = ShadowRoboNotificationManager.notifications;
      Iterator<Map.Entry<Integer, PostedNotification>> postedNotifsIterator = postedNotifs.entrySet().iterator();

      // 2. First notification should be the summary with the custom sound set
      PostedNotification postedSummaryNotification = postedNotifsIterator.next().getValue();
      assertThat(postedSummaryNotification.notif.flags & Notification.DEFAULT_SOUND, not(Notification.DEFAULT_SOUND));
      assertEquals("content://media/internal/audio/media/32", postedSummaryNotification.notif.sound.toString());

      // 3. Make sure only 1 summary notification has been posted
      assertEquals(1, postedNotifs.size());
   }

   @Test
   @Config(sdk = 21, shadows = { ShadowGenerateNotification.class })
   public void testNotificationExtensionServiceOverridePropertiesWithSummary() throws Exception {
      // 1. Setup notification extension service as well as received notifications/summary
      setupNotificationExtensionServiceOverridePropertiesWithSummary();

      Map<Integer, PostedNotification> postedNotifs = ShadowRoboNotificationManager.notifications;
      Iterator<Map.Entry<Integer, PostedNotification>> postedNotifsIterator = postedNotifs.entrySet().iterator();

      // 2. First notification should be the summary with the custom sound set
      PostedNotification postedSummaryNotification = postedNotifsIterator.next().getValue();
      assertThat(postedSummaryNotification.notif.flags & Notification.DEFAULT_SOUND, not(Notification.DEFAULT_SOUND));
      assertEquals("content://media/internal/audio/media/32", postedSummaryNotification.notif.sound.toString());

      // 3. Individual notification 1 should not play a sound
      PostedNotification notification = postedNotifsIterator.next().getValue();
      assertThat(notification.notif.flags & Notification.DEFAULT_SOUND, not(Notification.DEFAULT_SOUND));
      assertNull(notification.notif.sound);

      // 4. Individual notification 2 should not play a sound
      notification = postedNotifsIterator.next().getValue();
      assertThat(notification.notif.flags & Notification.DEFAULT_SOUND, not(Notification.DEFAULT_SOUND));
      assertNull(notification.notif.sound);
   }

   /**
    * Test to make sure changed bodies and titles are used for the summary notification
    * @see #testNotificationExtensionServiceOverridePropertiesWithSummaryApi17
    * @see #testNotificationExtensionServiceOverridePropertiesWithSummary
    */
   private void setupNotificationExtensionServiceOverridePropertiesWithSummary() throws Exception {
      // 1. Setup correct notification extension service class
      startRemoteNotificationReceivedHandlerService("com.test.onesignal.GenerateNotificationRunner$" +
              "RemoteNotificationReceivedHandler_notificationReceivedOverrideProperties");

      // 2. Add app context and setup the established notification extension service
      OneSignal.initWithContext(ApplicationProvider.getApplicationContext());
      OneSignal_setupNotificationServiceExtension();

      // 3. Post 2 notifications with the same grp key so a summary is generated
      Bundle bundle = getBaseNotifBundle("UUID1");
      bundle.putString("grp", "test1");
      FCMBroadcastReceiver_processBundle(blankActivity, bundle);
      threadAndTaskWait();

      bundle = getBaseNotifBundle("UUID2");
      bundle.putString("grp", "test1");
      FCMBroadcastReceiver_processBundle(blankActivity, bundle);
      threadAndTaskWait();

      Map<Integer, PostedNotification> postedNotifs = ShadowRoboNotificationManager.notifications;
      Iterator<Map.Entry<Integer, PostedNotification>> postedNotifsIterator = postedNotifs.entrySet().iterator();

      // 4. First notification should be the summary
      PostedNotification postedSummaryNotification = postedNotifsIterator.next().getValue();
      assertEquals("2 new messages", postedSummaryNotification.getShadow().getContentText());
      if (Build.VERSION.SDK_INT > Build.VERSION_CODES.KITKAT)
         assertEquals(Notification.FLAG_GROUP_SUMMARY, postedSummaryNotification.notif.flags & Notification.FLAG_GROUP_SUMMARY);

      // 5. Make sure summary build saved and used the developer's extender settings for the body and title
      if (Build.VERSION.SDK_INT > Build.VERSION_CODES.JELLY_BEAN_MR2) {
         CharSequence[] lines = postedSummaryNotification.notif.extras.getCharSequenceArray(Notification.EXTRA_TEXT_LINES);
         for (CharSequence line : lines)
            assertEquals("[Modified Title] [Modified Body(ContentText)]", line.toString());
      }
   }

   /**
    * @see #testNotificationExtensionServiceOverridePropertiesWithSummaryApi17
    * @see #testNotificationExtensionServiceOverridePropertiesWithSummary
    */
   public static class RemoteNotificationReceivedHandler_notificationReceivedOverrideProperties implements OneSignal.OSRemoteNotificationReceivedHandler {

      @Override
      public void remoteNotificationReceived(Context context, OSNotificationReceivedEvent receivedEvent) {
         OSMutableNotification mutableNotification = receivedEvent.getNotification().mutableCopy();

         mutableNotification.setExtender(builder -> {
            // Must disable the default sound when setting a custom one
            try {
               Field mNotificationField = NotificationCompat.Builder.class.getDeclaredField("mNotification");
               mNotificationField.setAccessible(true);
               Notification mNotification = (Notification) mNotificationField.get(builder);

               mNotification.flags &= ~Notification.DEFAULT_SOUND;
               builder.setDefaults(mNotification.flags);
            } catch (Throwable t) {
               t.printStackTrace();
            }

            return builder.setSound(Uri.parse("content://media/internal/audio/media/32"))
                    .setColor(new BigInteger("FF00FF00", 16).intValue())
                    .setContentTitle("[Modified Title]")
                    .setStyle(new NotificationCompat.BigTextStyle().bigText("[Modified Body(bigText)]"))
                    .setContentText("[Modified Body(ContentText)]");
         });

         // Complete is called to end NotificationProcessingHandler
         // Sending a notifications will display it with the modifications
         receivedEvent.complete(mutableNotification);
      }
   }

   @Test
   @Config(shadows = { ShadowOneSignal.class, ShadowGenerateNotification.class })
   public void testRemoteNotificationReceivedHandler_notificationProcessingProperties() throws Exception {
      // 1. Setup correct notification extension service class
      startRemoteNotificationReceivedHandlerService("com.test.onesignal.GenerateNotificationRunner$" +
              "RemoteNotificationReceivedHandler_notificationReceivedProperties");

      // 2. Add app context and setup the established notification extension service
      OneSignal.initWithContext(ApplicationProvider.getApplicationContext());
      OneSignal_setupNotificationServiceExtension();

      // 3. Test that WorkManager begins processing the notification
      boolean ret = FCMBroadcastReceiver_processBundle(blankActivity, getBaseNotifBundle());
      threadAndTaskWait();
      assertTrue(ret);

      // 4. Receive a notification with all data fields used
      FCMBroadcastReceiver_processBundle(blankActivity, getBundleWithAllOptionsSet());
      threadAndTaskWait();

      // 5. Evaluate the notification received within the NotificationProcessingHandler
      OSNotificationReceivedEvent receivedEvent = RemoteNotificationReceivedHandler_notificationReceivedProperties.notification;
      OSNotification notification = receivedEvent.getNotification();
      assertEquals("Test H", notification.getTitle());
      assertEquals("Test B", notification.getBody());
      assertEquals("9764eaeb-10ce-45b1-a66d-8f95938aaa51", notification.getNotificationId());

      assertEquals(0, notification.getLockScreenVisibility());
      assertEquals("FF0000FF", notification.getSmallIconAccentColor());
      assertEquals("703322744261", notification.getFromProjectNumber());
      assertEquals("FFFFFF00", notification.getLedColor());
      assertEquals("big_picture", notification.getBigPicture());
      assertEquals("large_icon", notification.getLargeIcon());
      assertEquals("small_icon", notification.getSmallIcon());
      assertEquals("test_sound", notification.getSound());
      assertEquals("You test $[notif_count] MSGs!", notification.getGroupMessage());
      assertEquals("http://google.com", notification.getLaunchURL());
      assertEquals(10, notification.getPriority());
      assertEquals("a_key", notification.getCollapseId());

      assertEquals("id1", notification.getActionButtons().get(0).getId());
      assertEquals("button1", notification.getActionButtons().get(0).getText());
      assertEquals("ic_menu_share", notification.getActionButtons().get(0).getIcon());
      assertEquals("id2", notification.getActionButtons().get(1).getId());
      assertEquals("button2", notification.getActionButtons().get(1).getText());
      assertEquals("ic_menu_send", notification.getActionButtons().get(1).getIcon());

      assertEquals("test_image_url", notification.getBackgroundImageLayout().getImage());
      assertEquals("FF000000", notification.getBackgroundImageLayout().getTitleTextColor());
      assertEquals("FFFFFFFF", notification.getBackgroundImageLayout().getBodyTextColor());

      JSONObject additionalData = notification.getAdditionalData();
      assertEquals("myValue", additionalData.getString("myKey"));
      assertEquals("nValue", additionalData.getJSONObject("nested").getString("nKey"));

      // 6. Make sure the notification id is not -1 (not restoring)
      assertThat(RemoteNotificationReceivedHandler_notificationReceivedProperties.notificationId, not(-1));

      // 7. Test a basic notification without anything special
      FCMBroadcastReceiver_processBundle(blankActivity, getBaseNotifBundle());
      threadAndTaskWait();
      assertFalse(ShadowOneSignal.messages.contains("Error assigning"));

      // 8. Test that a notification is still displayed if the developer's code in onNotificationProcessing throws an Exception
      RemoteNotificationReceivedHandler_notificationReceivedProperties.throwInAppCode = true;
      FCMBroadcastReceiver_processBundle(blankActivity, getBaseNotifBundle("NewUUID1"));
      threadAndTaskWait();

      // 9. Make sure 3 notifications have been posted
      assertTrue(ShadowOneSignal.messages.contains("remoteNotificationReceived throw an exception"));
      Map<Integer, PostedNotification> postedNotifs = ShadowRoboNotificationManager.notifications;
      assertEquals(3, postedNotifs.size());
   }

   /**
    * @see #testRemoteNotificationReceivedHandler_notificationProcessingProperties
    */
   public static class RemoteNotificationReceivedHandler_notificationReceivedProperties implements OneSignal.OSRemoteNotificationReceivedHandler {
      public static OSNotificationReceivedEvent notification;
      public static int notificationId = -1;
      public static boolean throwInAppCode;

      @Override
      public void remoteNotificationReceived(Context context, OSNotificationReceivedEvent receivedEvent) {
         if (throwInAppCode)
            throw new NullPointerException();

         RemoteNotificationReceivedHandler_notificationReceivedProperties.notification = receivedEvent;
         RemoteNotificationReceivedHandler_notificationReceivedProperties.notificationId = receivedEvent.getNotification().getAndroidNotificationId();

         OSNotification notification = receivedEvent.getNotification();
         OSMutableNotification mutableNotification = notification.mutableCopy();

         receivedEvent.complete(mutableNotification);
      }
   }

   @Test
   @Config(shadows = { ShadowGenerateNotification.class })
   public void testNotificationProcessing_twoNotificationsWithSameOverrideAndroidNotificationId() throws Exception {
      // 1. Setup correct notification extension service class
      startRemoteNotificationReceivedHandlerService("com.test.onesignal.GenerateNotificationRunner$" +
              "RemoteNotificationReceivedHandler_notificationReceivedOverrideAndroidNotification");

      // 2. Add app context and setup the established notification extension service
      OneSignal.initWithContext(ApplicationProvider.getApplicationContext());
      OneSignal_setupNotificationServiceExtension();

      // 3. Generate two notifications with different API notification ids
      FCMBroadcastReceiver_processBundle(blankActivity, getBaseNotifBundle("NewUUID1"));
      threadAndTaskWait();

      // 4. Make sure service was called
      assertNotNull(lastServiceNotificationReceivedEvent);
      lastServiceNotificationReceivedEvent = null;

      FCMBroadcastReceiver_processBundle(blankActivity, getBaseNotifBundle("NewUUID2"));
      threadAndTaskWait();

      // 5. Make sure service was called
      assertNotNull(lastServiceNotificationReceivedEvent);

      // 6. Only 1 notification count should exist since the same Android Notification Id was used
      assertEquals(1, ShadowBadgeCountUpdater.lastCount);
   }

   /**
    * @see #testNotificationProcessing_twoNotificationsWithSameOverrideAndroidNotificationId
    */
   public static class RemoteNotificationReceivedHandler_notificationReceivedOverrideAndroidNotification implements OneSignal.OSRemoteNotificationReceivedHandler {

      @Override
      public void remoteNotificationReceived(final Context context, OSNotificationReceivedEvent receivedEvent) {
         lastServiceNotificationReceivedEvent = receivedEvent;

         OSNotification notification = receivedEvent.getNotification();
         OSMutableNotification mutableNotification = notification.mutableCopy();
         mutableNotification.setAndroidNotificationId(1);

         // Complete is called to end NotificationProcessingHandler
         receivedEvent.complete(mutableNotification);
      }
   }

   @Test
   // No MainThread mock since notification is not being display
   public void testNotificationProcessing_whenAlertIsNull() throws Exception {
      // 1. Setup correct notification extension service class
      startRemoteNotificationReceivedHandlerService("com.test.onesignal.GenerateNotificationRunner$" +
              "RemoteNotificationReceivedHandler_notificationReceivedDisplayAndComplete");

      // 2. Add app context and setup the established notification extension service
      OneSignal.initWithContext(ApplicationProvider.getApplicationContext());
      OneSignal_setupNotificationServiceExtension();

      // 3. Receive a notification
      Bundle bundle = getBaseNotifBundle();
      bundle.remove("alert");
      FCMBroadcastReceiver_processBundle(blankActivity, bundle);
      threadAndTaskWait();

      // 4. Make sure service was called
      assertNotNull(lastServiceNotificationReceivedEvent);

      // 5. Make sure 1 notification exists in DB
      assertNotificationDbRecords(1);
   }

   @Test
   @Config(shadows = { ShadowGenerateNotification.class })
   public void testNotificationProcessing_whenAppSwipedAway() throws Exception {
      // 1. Setup correct notification extension service class
      startRemoteNotificationReceivedHandlerService("com.test.onesignal.GenerateNotificationRunner$" +
              "RemoteNotificationReceivedHandler_notificationReceivedDisplayAndComplete");

      // First init run for appId to be saved
      // At least OneSignal was init once for user to be subscribed
      // If this doesn't' happen, notifications will not arrive
      OneSignal.setAppId(ONESIGNAL_APP_ID);
      OneSignal.initWithContext(blankActivity);
      threadAndTaskWait();
      fastColdRestartApp();
      // We only care about request post first init
      ShadowOneSignalRestClient.resetStatics();

      // 2. Add app context and setup the established notification extension service under init
      // We should not wait for thread to finish since in true behaviour app will continue processing even if thread are running
      // Example: don't wait for remote param call Extension Service should be set independently of the threads
      OneSignal.initWithContext(ApplicationProvider.getApplicationContext());

      // 3. Receive a notification
      Bundle bundle = getBaseNotifBundle();
      FCMBroadcastReceiver_processBundle(blankActivity, bundle);
      threadAndTaskWait();

      // 4. Make sure service was called
      assertNotNull(lastServiceNotificationReceivedEvent);

      // 5. Make sure 1 notification exists in DB
      assertNotificationDbRecords(1);
   }

   /**
    * @see #testNotificationProcessing_whenAlertIsNull
    * @see #testNotificationProcessing_whenAppSwipedAway
    */
   public static class RemoteNotificationReceivedHandler_notificationReceivedDisplayAndComplete implements OneSignal.OSRemoteNotificationReceivedHandler {

      @Override
      public void remoteNotificationReceived(Context context, OSNotificationReceivedEvent receivedEvent) {
         lastServiceNotificationReceivedEvent = receivedEvent;

         // Complete is called to end NotificationProcessingHandler
         receivedEvent.complete(receivedEvent.getNotification());
      }
   }

   @Test
   @Config(shadows = { ShadowGenerateNotification.class })
   public void testNotificationProcessing_silentNotification() throws Exception {
      // 1. Setup correct notification extension service class
      startRemoteNotificationReceivedHandlerService("com.test.onesignal.GenerateNotificationRunner$" +
              "RemoteNotificationReceivedHandler_notificationReceivedDisplayNotCalled");

      // 2. Add app context and setup the established notification extension service
      OneSignal.initWithContext(ApplicationProvider.getApplicationContext());
      OneSignal_setupNotificationServiceExtension();

      // 3. Receive a notification
      Bundle bundle = getBaseNotifBundle();
      FCMBroadcastReceiver_processBundle(blankActivity, bundle);
      threadAndTaskWait();

      // 4. Make sure service was called
      assertNotNull(lastServiceNotificationReceivedEvent);

      // 5. Make sure running on main thread check was not called, this is only called for showing the notification
      assertFalse(ShadowGenerateNotification.isRunningOnMainThreadCheckCalled());

      // 6. Make sure 1 notification exists in DB
      assertNotificationDbRecords(1);
   }

   @Test
   @Config(shadows = { ShadowGenerateNotification.class })
   public void testNotificationProcessingAndForegroundHandler_displayNotCalled_notCallsForegroundHandler() throws Exception {
      // 1. Setup correct notification extension service class
      startRemoteNotificationReceivedHandlerService("com.test.onesignal.GenerateNotificationRunner$" +
              "RemoteNotificationReceivedHandler_notificationReceivedDisplayNotCalled");

      // 2. Init OneSignal
      OneSignal.setAppId("b2f7f966-d8cc-11e4-bed1-df8f05be55ba");
      OneSignal.initWithContext(blankActivity);
      OneSignal.setNotificationWillShowInForegroundHandler(notificationReceivedEvent -> {
         lastForegroundNotificationReceivedEvent = notificationReceivedEvent;

         // Call complete to end without waiting default 30 second timeout
         notificationReceivedEvent.complete(notificationReceivedEvent.getNotification());
      });
      threadAndTaskWait();

      blankActivityController.resume();
      threadAndTaskWait();

      // 3. Receive a notification in foreground
      FCMBroadcastReceiver_processBundle(blankActivity, getBaseNotifBundle());
      threadAndTaskWait();

      // 4. Make sure service was called
      assertNotNull(lastServiceNotificationReceivedEvent);

      // 5. Make sure running on main thread check was not called, this is only called for showing the notification
      assertFalse(ShadowGenerateNotification.isRunningOnMainThreadCheckCalled());

      // 6. Make sure the AppNotificationJob is null
      assertNull(lastForegroundNotificationReceivedEvent);

      // 7. Make sure 1 notification exists in DB
      assertNotificationDbRecords(1);
   }

   /**
    * @see #testNotificationProcessing_silentNotification
    * @see #testNotificationProcessingAndForegroundHandler_displayNotCalled_notCallsForegroundHandler
    */
   public static class RemoteNotificationReceivedHandler_notificationReceivedDisplayNotCalled implements OneSignal.OSRemoteNotificationReceivedHandler {

      @Override
      public void remoteNotificationReceived(Context context, OSNotificationReceivedEvent notification) {
         lastServiceNotificationReceivedEvent = notification;

         // Complete is called to end NotificationProcessingHandler
         // Sending a null notification will avoid notification display
         notification.complete(null);
      }
   }

   @Test
   @Config(shadows = { ShadowGenerateNotification.class })
   public void testNotificationProcessingAndForegroundHandler_displayCalled_noMutateId() throws Exception {
      // 1. Setup correct notification extension service class
      startRemoteNotificationReceivedHandlerService("com.test.onesignal.GenerateNotificationRunner$" +
              "RemoteNotificationReceivedHandler_notificationReceivedCompleteCalledNotMutateId");

      // 2. Init OneSignal
      OneSignal.setAppId("b2f7f966-d8cc-11e4-bed1-df8f05be55ba");
      OneSignal.initWithContext(blankActivity);
      OneSignal.setNotificationWillShowInForegroundHandler(notificationReceivedEvent -> {
         lastForegroundNotificationReceivedEvent = notificationReceivedEvent;

         int androidId = notificationReceivedEvent.getNotification().getAndroidNotificationId();
         // Call complete to end without waiting default 30 second timeout
         notificationReceivedEvent.complete(notificationReceivedEvent.getNotification());

         int androidIdAfterComplete = notificationReceivedEvent.getNotification().getAndroidNotificationId();
         assertEquals(androidId, androidIdAfterComplete);
      });
      threadAndTaskWait();

      blankActivityController.resume();
      threadAndTaskWait();

      // 3. Receive a notification in foreground
      FCMBroadcastReceiver_processBundle(blankActivity, getBaseNotifBundle());
      threadAndTaskWait();

      // 4. Make sure service was called
      assertNotNull(lastServiceNotificationReceivedEvent);

      // 5. Make sure foreground handler was called
      assertNotNull(lastForegroundNotificationReceivedEvent);

      // 6. Make sure android Id was set after first process and foreground android Id was retrieved
      assertEquals(0, lastServiceNotificationReceivedEvent.getNotification().getAndroidNotificationId());
      assertNotEquals(0, lastForegroundNotificationReceivedEvent.getNotification().getAndroidNotificationId());
      assertNotEquals(-1, lastForegroundNotificationReceivedEvent.getNotification().getAndroidNotificationId());

      // 7. Make sure 1 notification exists in DB
      assertNotificationDbRecords(1);
   }

   /**
    * @see #testNotificationProcessing_silentNotification
    * @see #testNotificationProcessingAndForegroundHandler_displayNotCalled_notCallsForegroundHandler
    */
   public static class RemoteNotificationReceivedHandler_notificationReceivedCompleteCalledNotMutateId implements OneSignal.OSRemoteNotificationReceivedHandler {

      @Override
      public void remoteNotificationReceived(Context context, OSNotificationReceivedEvent receivedEvent) {
         lastServiceNotificationReceivedEvent = receivedEvent;

         // Complete is called to end NotificationProcessingHandler
         int androidId = receivedEvent.getNotification().getAndroidNotificationId();
         receivedEvent.complete(receivedEvent.getNotification());
         // Call complete to end without waiting default 30 second timeout
         int androidIdAfterComplete = receivedEvent.getNotification().getAndroidNotificationId();
         assertEquals(androidId, androidIdAfterComplete);
      }
   }

   @Test
   @Config(shadows = { ShadowGenerateNotification.class, ShadowTimeoutHandler.class })
   public void testNotificationProcessing_completeNotCalled() throws Exception {
      // 1. Setup correct notification extension service class
      startRemoteNotificationReceivedHandlerService("com.test.onesignal.GenerateNotificationRunner$" +
              "RemoteNotificationReceivedHandler_notificationReceivedCompleteNotCalled");

      // 2. Add app context and setup the established notification extension service
      OneSignal.initWithContext(ApplicationProvider.getApplicationContext());
      OneSignal_setupNotificationServiceExtension();

      // Mock timeout to 1, given that we are not calling complete inside RemoteNotificationReceivedHandler we depend on the timeout complete
      ShadowTimeoutHandler.setMockDelayMillis(1);

      // 3. Receive a notification
      Bundle bundle = getBaseNotifBundle();
      FCMBroadcastReceiver_processBundle(blankActivity, bundle);
      threadAndTaskWait();

      // 4. Make sure service was called
      assertNotNull(lastServiceNotificationReceivedEvent);

      // Notification save is done on the OSTimeoutHandler, we wait until the notification is saved
      Awaitility.await()
              .atMost(new Duration(3, TimeUnit.SECONDS))
              .pollInterval(new Duration(100, TimeUnit.MILLISECONDS))
              .untilAsserted(() -> {
                 // 5. Make sure 1 notification exists in DB
                 assertNotificationDbRecords(1);
              });
   }

   @Test
   @Config(shadows = { ShadowGenerateNotification.class, ShadowTimeoutHandler.class })
   public void testNotificationProcessingAndForegroundHandler_completeNotCalled_callsForegroundHandler() throws Exception {
      // 1. Setup correct notification extension service class
      startRemoteNotificationReceivedHandlerService("com.test.onesignal.GenerateNotificationRunner$" +
              "RemoteNotificationReceivedHandler_notificationReceivedCompleteNotCalled");

      // 2. Init OneSignal
      OneSignal.setAppId("b2f7f966-d8cc-11e4-bed1-df8f05be55ba");
      OneSignal.initWithContext(blankActivity);
      OneSignal.setNotificationWillShowInForegroundHandler(notificationReceivedEvent -> {
         lastForegroundNotificationReceivedEvent = notificationReceivedEvent;
         OneSignal.onesignalLog(OneSignal.LOG_LEVEL.DEBUG, "Calling OSNotificationReceivedEvent complete from setNotificationWillShowInForegroundHandler test handler");
         // Call complete to end without waiting default 30 second timeout
         notificationReceivedEvent.complete(notificationReceivedEvent.getNotification());
      });
      threadAndTaskWait();

      blankActivityController.resume();
      threadAndTaskWait();

      // Mock timeout to 1, given that we are not calling complete inside RemoteNotificationReceivedHandler we depend on the timeout complete
      ShadowTimeoutHandler.setMockDelayMillis(1);

      // 3. Receive a notification in foreground
      FCMBroadcastReceiver_processBundle(blankActivity, getBaseNotifBundle());
      threadAndTaskWait();

      // 4. Make sure service was called
      assertNotNull(lastServiceNotificationReceivedEvent);

      // 5. Make sure the last OSNotificationReceivedEvent is not null
      assertNotNull(lastForegroundNotificationReceivedEvent);

      // Notification save is done on the OSTimeoutHandler, we wait until the notification is saved
      Awaitility.await()
              .atMost(new Duration(3, TimeUnit.SECONDS))
              .pollInterval(new Duration(100, TimeUnit.MILLISECONDS))
              .untilAsserted(() -> {
                 // 6. Make sure 1 notification exists in DB
                 assertNotificationDbRecords(1);
              });
   }

   /**
    * @see #testNotificationProcessing_completeNotCalled
    * @see #testNotificationProcessingAndForegroundHandler_completeNotCalled_callsForegroundHandler
    */
   public static class RemoteNotificationReceivedHandler_notificationReceivedCompleteNotCalled implements OneSignal.OSRemoteNotificationReceivedHandler {

      @Override
      public void remoteNotificationReceived(Context context, OSNotificationReceivedEvent receivedEvent) {
         lastServiceNotificationReceivedEvent = receivedEvent;

         OneSignal.onesignalLog(OneSignal.LOG_LEVEL.DEBUG, "RemoteNotificationReceivedHandler_notificationReceivedCompleteNotCalled remoteNotificationReceived called");
         // Complete not called to end NotificationProcessingHandler, depend on timeout to finish
      }
   }

   @Test
   @Config(shadows = { ShadowGenerateNotification.class })
   public void testNotificationWillShowInForegroundHandlerIsCallWhenReceivingNotificationInForeground() throws Exception {
      // 1. Init OneSignal
      OneSignal.setAppId("b2f7f966-d8cc-11e4-bed1-df8f05be55ba");
      OneSignal.initWithContext(blankActivity);
      OneSignal.setNotificationWillShowInForegroundHandler(notificationReceivedEvent -> {
         lastForegroundNotificationReceivedEvent = notificationReceivedEvent;
         // Call complete to end without waiting default 30 second timeout
         notificationReceivedEvent.complete(notificationReceivedEvent.getNotification());
      });
      threadAndTaskWait();

      blankActivityController.resume();
      threadAndTaskWait();

      // 2. Receive a notification
      FCMBroadcastReceiver_processBundle(blankActivity, getBaseNotifBundle());
      threadAndTaskWait();

      // 3. Make sure last OSNotificationReceivedEvent is not null, this indicates was displayed
      assertNotNull(lastForegroundNotificationReceivedEvent);

      // 4. Make sure 1 notification exists in DB
      assertNotificationDbRecords(1);
   }

   @Test
   @Config(shadows = { ShadowGenerateNotification.class })
   public void testNotificationWillShowInForegroundHandler_setNotificationDisplayOptionToNotification() throws Exception {
      // 1. Init OneSignal
      OneSignal.setAppId("b2f7f966-d8cc-11e4-bed1-df8f05be55ba");
      OneSignal.initWithContext(blankActivity);
      OneSignal.setNotificationWillShowInForegroundHandler(notificationReceivedEvent -> {
         lastForegroundNotificationReceivedEvent = notificationReceivedEvent;

         // Call complete to end without waiting default 30 second timeout
         notificationReceivedEvent.complete(notificationReceivedEvent.getNotification());
      });
      threadAndTaskWait();

      blankActivityController.resume();
      threadAndTaskWait();

      // 2. Receive a notification
      FCMBroadcastReceiver_processBundle(blankActivity, getBaseNotifBundle());
      threadAndTaskWait();

      // 3. Make sure the AppNotificationJob is not null
      assertNotNull(lastForegroundNotificationReceivedEvent);

      // 4. Make sure 1 notification exists in DB
      assertNotificationDbRecords(1);
   }

   @Test
   @Config(shadows = { ShadowGenerateNotification.class })
   public void testNotificationWillShowInForegroundHandler_setNotificationDisplayOptionToSilent() throws Exception {
      // 1. Init OneSignal
      OneSignal.setAppId("b2f7f966-d8cc-11e4-bed1-df8f05be55ba");
      OneSignal.initWithContext(blankActivity);
      OneSignal.setNotificationWillShowInForegroundHandler(notificationReceivedEvent -> {
         lastForegroundNotificationReceivedEvent = notificationReceivedEvent;

         // Call complete to end without waiting default 30 second timeout
         notificationReceivedEvent.complete(null);
      });
      threadAndTaskWait();

      blankActivityController.resume();
      threadAndTaskWait();

      // 2. Receive a notification
      FCMBroadcastReceiver_processBundle(blankActivity, getBaseNotifBundle());
      threadAndTaskWait();

      // 3. Make sure the AppNotificationJob is not null
      assertNotNull(lastForegroundNotificationReceivedEvent);

      // 4. Make sure 1 notification exists in DB
      assertNotificationDbRecords(1);
   }

   @Test
   @Config(shadows = { ShadowGenerateNotification.class })
   public void testNotificationCompletesFlows_withNullNotificationWillShowInForegroundHandler() throws Exception {
      // 1. Init OneSignal
      OneSignal.setAppId("b2f7f966-d8cc-11e4-bed1-df8f05be55ba");
      OneSignal.initWithContext(blankActivity);
      threadAndTaskWait();

      blankActivityController.resume();
      threadAndTaskWait();

      // 3. Receive a notification
      FCMBroadcastReceiver_processBundle(blankActivity, getBaseNotifBundle());
      threadAndTaskWait();

      // 4. Make sure the AppNotificationJob is null
      assertNull(lastForegroundNotificationReceivedEvent);

      // 5. Make sure 1 notification exists in DB
      assertNotificationDbRecords(1);
   }

   @Test
   @Config(shadows = { ShadowGenerateNotification.class })
   public void testNotificationWillShowInForegroundHandler_doesNotFireWhenAppBackgrounded() throws Exception {
      // 1. Init OneSignal
      OneSignal.setAppId("b2f7f966-d8cc-11e4-bed1-df8f05be55ba");
      OneSignal.initWithContext(blankActivity);
      OneSignal.setNotificationWillShowInForegroundHandler(new OneSignal.OSNotificationWillShowInForegroundHandler() {
         @Override
         public void notificationWillShowInForeground(OSNotificationReceivedEvent notificationReceivedEvent) {
            lastForegroundNotificationReceivedEvent = notificationReceivedEvent;

            // Call complete to end without waiting default 30 second timeout
            notificationReceivedEvent.complete(notificationReceivedEvent.getNotification());
         }
      });
      threadAndTaskWait();

      // 3. Background the app
      blankActivityController.pause();
      threadAndTaskWait();

      // 4. Receive a notification
      FCMBroadcastReceiver_processBundle(blankActivity, getBaseNotifBundle());
      threadAndTaskWait();

      // 5. Make sure the AppNotificationJob is null since the app is in background when receiving a notification
      assertNull(lastForegroundNotificationReceivedEvent);

      // 6. Make sure 1 notification exists in DB
      assertNotificationDbRecords(1);
   }

   @Test
   @Config(shadows = { ShadowGenerateNotification.class, ShadowTimeoutHandler.class })
   public void testNotificationWillShowInForegroundHandler_notCallCompleteShowsNotificationAfterTimeout() throws Exception {
      // 1. Init OneSignal
      OneSignal.setAppId("b2f7f966-d8cc-11e4-bed1-df8f05be55ba");
      OneSignal.initWithContext(blankActivity);
      OneSignal.setNotificationWillShowInForegroundHandler(new OneSignal.OSNotificationWillShowInForegroundHandler() {
         @Override
         public void notificationWillShowInForeground(OSNotificationReceivedEvent notificationReceivedEvent) {
            callbackCounter++;
            lastForegroundNotificationReceivedEvent = notificationReceivedEvent;
         }
      });
      threadAndTaskWait();

      blankActivityController.resume();
      threadAndTaskWait();

      // Mock timeout to 1, given that we are not calling complete inside NotificationWillShowInForegroundHandler we depend on the timeout complete
      ShadowTimeoutHandler.setMockDelayMillis(1);
      // 2. Receive a notification
      FCMBroadcastReceiver_processBundle(blankActivity, getBaseNotifBundle());
      threadAndTaskWait();

      // 3. Make sure the AppNotificationJob is not null
      assertNotNull(lastForegroundNotificationReceivedEvent);

      // 4. Make sure the callback counter is only fired once for App NotificationWillShowInForegroundHandler
      assertEquals(1, callbackCounter);

      // 5. Make sure 1 notification exists in DB
      assertNotificationDbRecords(1);
   }

   @Test
   @Config(shadows = { ShadowGenerateNotification.class })
   public void testNotificationWillShowInForegroundHandler_silentNotificationSaved() throws Exception {
      // 1. Init OneSignal
      OneSignal.setAppId("b2f7f966-d8cc-11e4-bed1-df8f05be55ba");
      OneSignal.initWithContext(blankActivity);
      OneSignal.setNotificationWillShowInForegroundHandler(notificationReceivedEvent -> {
         callbackCounter++;
         lastForegroundNotificationReceivedEvent = notificationReceivedEvent;
         notificationReceivedEvent.complete(null);
      });
      threadAndTaskWait();

      blankActivityController.resume();
      threadAndTaskWait();

      // 2. Receive a notification
      FCMBroadcastReceiver_processBundle(blankActivity, getBaseNotifBundle());
      threadAndTaskWait();

      // 3. Make sure the AppNotificationJob is not null
      assertNotNull(lastForegroundNotificationReceivedEvent);

      // 4. Make sure the callback counter is only fired once for NotificationWillShowInForegroundHandler
      assertEquals(1, callbackCounter);

      // 5. Make sure silent notification exists in DB
      assertNotificationDbRecords(1, true);
   }

   @Test
   @Config(shadows = { ShadowGenerateNotification.class })
   public void testNotificationWillShowInForegroundHandler_silentNotificationNotSavedUntilTimerCompleteIsDone() throws Exception {
      // 1. Init OneSignal
      OneSignal.setAppId("b2f7f966-d8cc-11e4-bed1-df8f05be55ba");
      OneSignal.initWithContext(blankActivity);
      OneSignal.setNotificationWillShowInForegroundHandler(notificationReceivedEvent -> {
         callbackCounter++;
         lastForegroundNotificationReceivedEvent = notificationReceivedEvent;

         new Thread(() -> {
            try {
               // Simulate long work
               Thread.sleep(5000);
               // Check notification is still not saved
               assertNotificationDbRecords(0);
               notificationReceivedEvent.complete(null);
            } catch (InterruptedException e) {
               e.printStackTrace();
            }
         }).start();
      });
      threadAndTaskWait();

      blankActivityController.resume();
      threadAndTaskWait();

      // 2. Receive a notification
      FCMBroadcastReceiver_processBundle(blankActivity, getBaseNotifBundle());
      threadAndTaskWait();

      // 3. Make sure the AppNotificationJob is not null
      assertNotNull(lastForegroundNotificationReceivedEvent);

      // 4. Make sure the callback counter is only fired once for App NotificationWillShowInForegroundHandler
      assertEquals(1, callbackCounter);

      // 5. Make sure 0 notification exists in DB because complete was not called yet
      assertNotificationDbRecords(0);

      // Complete being call from User thread
      Awaitility.await()
              .atMost(new Duration(10, TimeUnit.SECONDS))
              .pollInterval(new Duration(500, TimeUnit.MILLISECONDS))
              .untilAsserted(() -> {
                 // Make sure 1 notification exists in DB
                 assertNotificationDbRecords(1, true);
              });
   }

   @Test
   @Config(shadows = { ShadowGenerateNotification.class })
   public void testNotificationWillShowInForegroundHandler_notificationJobPayload() throws Exception {
      // 1. Init OneSignal
      OneSignal.setAppId("b2f7f966-d8cc-11e4-bed1-df8f05be55ba");
      OneSignal.initWithContext(blankActivity);
      OneSignal.setNotificationWillShowInForegroundHandler(new OneSignal.OSNotificationWillShowInForegroundHandler() {
         @Override
         public void notificationWillShowInForeground(OSNotificationReceivedEvent notificationReceivedEvent) {
            lastForegroundNotificationReceivedEvent = notificationReceivedEvent;

            OSNotification notification = notificationReceivedEvent.getNotification();
            try {
               // Make sure all of the accessible getters have the expected values
//               assertEquals("UUID1", notification.getApiNotificationId());
               assertEquals("title1", notification.getTitle());
               assertEquals("Notif message 1", notification.getBody());
               JsonAsserts.equals(new JSONObject("{\"myKey1\": \"myValue1\", \"myKey2\": \"myValue2\"}"), notification.getAdditionalData());
            } catch (JSONException e) {
               e.printStackTrace();
            }

            // Call complete to end without waiting default 30 second timeout
            notificationReceivedEvent.complete(notification);
         }
      });

      blankActivityController.resume();
      threadAndTaskWait();

      // 2. Receive a notification
      // Setup - Display a single notification with a grouped.
      Bundle bundle = getBaseNotifBundle("UUID1");
      bundle.putString("title", "title1");
      bundle.putString("alert", "Notif message 1");
      bundle.putString("custom", "{\"i\": \"UUID1\", " +
              "                    \"a\": {" +
              "                              \"myKey1\": \"myValue1\", " +
              "                              \"myKey2\": \"myValue2\"" +
              "                           }" +
              "                   }");
      FCMBroadcastReceiver_processBundle(blankActivity, bundle);
      threadAndTaskWait();

      // 3. Make sure the AppNotificationJob is not null
      assertNotNull(lastForegroundNotificationReceivedEvent);
      // Not restoring or duplicate notification, so the Android notif id should not be -1
      assertNotEquals(-1, lastForegroundNotificationReceivedEvent.getNotification().getAndroidNotificationId());

      // 4. Make sure 1 notification exists in DB
      assertNotificationDbRecords(1);
   }

   @Test
   @Config(shadows = { ShadowTimeoutHandler.class })
   public void testNotificationWillShowInForegroundHandler_workTimeLongerThanTimeout() throws Exception {
      // 1. Init OneSignal
      OneSignal.setAppId("b2f7f966-d8cc-11e4-bed1-df8f05be55ba");
      OneSignal.initWithContext(blankActivity);
      OneSignal.setNotificationWillShowInForegroundHandler(notificationReceivedEvent -> {
         callbackCounter++;
         lastForegroundNotificationReceivedEvent = notificationReceivedEvent;

         // Simulate doing work for 3 seconds
         try {
            Thread.sleep(3_000L);
            notificationReceivedEvent.complete(notificationReceivedEvent.getNotification());
         } catch (InterruptedException e) {
            e.printStackTrace();
         }
      });
      threadAndTaskWait();

      blankActivityController.resume();
      threadAndTaskWait();

      // Mock timeout to 1, given that we are delaying the complete inside NotificationExtensionService and NotificationWillShowInForegroundHandler
      // We depend on the timeout complete
      ShadowTimeoutHandler.setMockDelayMillis(1);
      // 2. Receive a notification
      FCMBroadcastReceiver_processBundle(blankActivity, getBaseNotifBundle());
      threadAndTaskWait();

      // 3. Make sure AppNotificationJob is not null
      assertNotNull(lastForegroundNotificationReceivedEvent);

      // 4. Make sure the callback counter is only fired once for App NotificationWillShowInForegroundHandler
      assertEquals(1, callbackCounter);

      // 5. Make sure 1 notification exists in DB
      assertNotificationDbRecords(1);
   }

   /**
    * Add the correct manifest meta-data key and value regarding the NotificationServiceExtension to the
    *    mocked OneSignalShadowPackageManager metaData Bundle
    */
   private void startRemoteNotificationReceivedHandlerService(String servicePath) {
      OneSignalShadowPackageManager.addManifestMetaData("com.onesignal.NotificationServiceExtension", servicePath);
   }

   /* Helpers */
   
   private static void assertNoNotifications() {
      assertEquals(0, ShadowRoboNotificationManager.notifications.size());
   }

   private static Bundle getBundleWithAllOptionsSet() {
      Bundle bundle = new Bundle();

      bundle.putString("title", "Test H");
      bundle.putString("alert", "Test B");
      bundle.putString("vis", "0");
      bundle.putString("bgac", "FF0000FF");
      bundle.putString("from", "703322744261");
      bundle.putString("ledc", "FFFFFF00");
      bundle.putString("bicon", "big_picture");
      bundle.putString("licon", "large_icon");
      bundle.putString("sicon", "small_icon");
      bundle.putString("sound", "test_sound");
      bundle.putString("grp_msg", "You test $[notif_count] MSGs!");
      bundle.putString("collapse_key", "a_key"); // FCM sets this to 'do_not_collapse' when not set.
      bundle.putString("bg_img", "{\"img\": \"test_image_url\"," +
                                  "\"tc\": \"FF000000\"," +
                                  "\"bc\": \"FFFFFFFF\"}");

      bundle.putInt("pri", 10);
      bundle.putString("custom",
                     "{\"a\": {" +
                     "        \"myKey\": \"myValue\"," +
                     "        \"nested\": {\"nKey\": \"nValue\"}," +
                     "        \"actionButtons\": [{\"id\": \"id1\", \"text\": \"button1\", \"icon\": \"ic_menu_share\"}," +
                     "                            {\"id\": \"id2\", \"text\": \"button2\", \"icon\": \"ic_menu_send\"}" +
                     "        ]," +
                     "         \"actionId\": \"__DEFAULT__\"" +
                     "      }," +
                     "\"u\":\"http://google.com\"," +
                     "\"i\":\"9764eaeb-10ce-45b1-a66d-8f95938aaa51\"" +
                     "}");

      return bundle;
   }

   private void assertNotificationDbRecords(int expected) {
      SQLiteDatabase readableDb = dbHelper.getSQLiteDatabaseWithRetries();
      Cursor cursor = readableDb.query(NotificationTable.TABLE_NAME, null, null, null, null, null, null);
      assertEquals(expected, cursor.getCount());
      cursor.close();
   }

   private void assertNotificationDbRecords(int expected, boolean silentNotification) {
      SQLiteDatabase readableDb = dbHelper.getSQLiteDatabaseWithRetries();
      Cursor cursor = readableDb.query(NotificationTable.TABLE_NAME, null, null, null, null, null, null);
      assertEquals(expected, cursor.getCount());
      cursor.moveToFirst();
      do {
         int androidNotificationId = cursor.getInt(cursor.getColumnIndex("android_notification_id"));
         int opened = cursor.getInt(cursor.getColumnIndex("opened"));

         if (silentNotification) {
            assertEquals(1, opened);
            assertEquals(0, androidNotificationId);
         } else {
            assertEquals(0, opened);
            assertNotEquals(0, androidNotificationId);
         }
      } while (cursor.moveToNext());
      cursor.close();
   }

   private void addButtonsToReceivedPayload(@NonNull Bundle bundle) {
      try {
         JSONArray buttonList = new JSONArray() {{
            put(new JSONObject() {{
               put(PUSH_MINIFIED_BUTTON_ID, "id1");
               put(PUSH_MINIFIED_BUTTON_TEXT, "text1");
            }});
         }};
         bundle.putString(PUSH_MINIFIED_BUTTONS_LIST, buttonList.toString());
      } catch (JSONException e) {
         e.printStackTrace();
      }
   }

}<|MERGE_RESOLUTION|>--- conflicted
+++ resolved
@@ -277,12 +277,7 @@
       assertTrue(scheduler.getAllPendingJobs().isEmpty());
    }
 
-<<<<<<< HEAD
    private static OSNotificationOpenedResult lastOpenResult;
-=======
-
-   private static OSNotificationOpenResult lastOpenResult;
->>>>>>> cfb5574b
    
    @Test
    @Config(shadows = { ShadowGenerateNotification.class })
@@ -1068,70 +1063,6 @@
    public void shouldHandleOpeningInAppAlertWithGroupKeySet() {
       NotificationSummaryManager_updateSummaryNotificationAfterChildRemoved(blankActivity, dbHelper, "some_group", false);
    }
-<<<<<<< HEAD
-=======
-   
-   @Test
-   public void shouldNotDisplaySummaryWhenDismissingAnInAppAlertIfOneDidntAlreadyExist() throws Exception {
-      // Setup - init
-      OneSignal.setInFocusDisplaying(OneSignal.OSInFocusDisplayOption.InAppAlert);
-      OneSignal.init(blankActivity, "123456789", "b2f7f966-d8cc-11e4-bed1-df8f05be55ba");
-      threadAndTaskWait();
-   
-      // Setup1 - Display a notification with a group set
-      Bundle bundle = getBaseNotifBundle("UUID1");
-      bundle.putString("grp", "test1");
-      NotificationBundleProcessor_ProcessFromGCMIntentService(blankActivity, bundle, null);
-   
-      // Test1 - Manually trigger a refresh on grouped notification.
-      NotificationSummaryManager_updateSummaryNotificationAfterChildRemoved(blankActivity, dbHelper, "test1", false);
-      assertEquals(0, ShadowRoboNotificationManager.notifications.size());
-   
-   
-      // Setup2 - Display a 2nd notification with the same group key
-      bundle = getBaseNotifBundle("UUID2");
-      bundle.putString("grp", "test1");
-      NotificationBundleProcessor_ProcessFromGCMIntentService(blankActivity, bundle, null);
-   
-      // Test2 - Manually trigger a refresh on grouped notification.
-      NotificationSummaryManager_updateSummaryNotificationAfterChildRemoved(blankActivity, dbHelper, "test1", false);
-      assertEquals(0, ShadowRoboNotificationManager.notifications.size());
-   }
-   
-   
-   @Test
-   public void shouldCorrectlyDisplaySummaryWithMixedInAppAlertsAndNotifications() throws Exception {
-      // Setup - init
-      OneSignal.setInFocusDisplaying(OneSignal.OSInFocusDisplayOption.InAppAlert);
-      OneSignal.init(blankActivity, "123456789", "b2f7f966-d8cc-11e4-bed1-df8f05be55ba");
-      threadAndTaskWait();
-   
-      // Setup - Display a notification with a group set
-      Bundle bundle = getBaseNotifBundle("UUID1");
-      bundle.putString("grp", "test1");
-      NotificationBundleProcessor_ProcessFromGCMIntentService(blankActivity, bundle, null);
-      
-      assertEquals(0, ShadowRoboNotificationManager.notifications.size());
-   
-      // Setup - Background app
-      blankActivityController.pause();
-      threadAndTaskWait();
-   
-      // Setup - Send 2 more notifications with the same group
-      bundle = getBaseNotifBundle("UUID2");
-      bundle.putString("grp", "test1");
-      NotificationBundleProcessor_ProcessFromGCMIntentService(blankActivity, bundle, null);
-      bundle = getBaseNotifBundle("UUID3");
-      bundle.putString("grp", "test1");
-      NotificationBundleProcessor_ProcessFromGCMIntentService(blankActivity, bundle, null);
-   
-      // Test - equals 3 - Should be 2 notifications + 1 summary.
-      //         Alert should stay as an in-app alert.
-      assertEquals(3, ShadowRoboNotificationManager.notifications.size());
-   }
-   
-   
->>>>>>> cfb5574b
 
    @Test
    @Config(shadows = {ShadowFCMBroadcastReceiver.class, ShadowGenerateNotification.class })
