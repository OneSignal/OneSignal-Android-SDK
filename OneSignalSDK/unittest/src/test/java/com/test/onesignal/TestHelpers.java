package com.test.onesignal;

import android.app.AlarmManager;
import android.app.job.JobInfo;
import android.app.job.JobScheduler;
import android.app.job.JobService;
import android.content.ContentValues;
import android.content.Context;
import android.database.Cursor;
import android.os.Looper;
import android.os.SystemClock;
import android.util.Log;

import androidx.annotation.Nullable;
import androidx.test.core.app.ApplicationProvider;
import androidx.work.Configuration;
import androidx.work.testing.SynchronousExecutor;
import androidx.work.testing.WorkManagerTestInitHelper;

import com.onesignal.MockOSTimeImpl;
import com.onesignal.OneSignal;
import com.onesignal.OneSignalDb;
import com.onesignal.OneSignalPackagePrivateHelper;
import com.onesignal.OneSignalPackagePrivateHelper.OSTestInAppMessage;
import com.onesignal.OneSignalPackagePrivateHelper.TestOneSignalPrefs;
import com.onesignal.OneSignalShadowPackageManager;
import com.onesignal.OutcomeEvent;
import com.onesignal.ShadowAdvertisingIdProviderGPS;
import com.onesignal.ShadowCustomTabsClient;
import com.onesignal.ShadowDynamicTimer;
import com.onesignal.ShadowFCMBroadcastReceiver;
import com.onesignal.ShadowFirebaseAnalytics;
import com.onesignal.ShadowFusedLocationApiWrapper;
<<<<<<< HEAD
import com.onesignal.ShadowGenerateNotification;
=======
import com.onesignal.ShadowGcmBroadcastReceiver;
>>>>>>> cfb5574b
import com.onesignal.ShadowGoogleApiClientCompatProxy;
import com.onesignal.ShadowHMSFusedLocationProviderClient;
import com.onesignal.ShadowHmsInstanceId;
import com.onesignal.ShadowNotificationManagerCompat;
import com.onesignal.ShadowOSUtils;
import com.onesignal.ShadowOSWebView;
import com.onesignal.ShadowOneSignalDbHelper;
import com.onesignal.ShadowOneSignalRestClient;
import com.onesignal.ShadowOneSignalRestClientWithMockConnection;
import com.onesignal.ShadowPushRegistratorADM;
import com.onesignal.ShadowPushRegistratorFCM;
import com.onesignal.ShadowPushRegistratorHMS;
import com.onesignal.ShadowTimeoutHandler;
import com.onesignal.StaticResetHelper;
import com.onesignal.influence.domain.OSInfluenceType;
import com.onesignal.outcomes.data.MockOSCachedUniqueOutcomeTable;
import com.onesignal.outcomes.data.MockOSOutcomeEventsTable;
import com.onesignal.outcomes.OSOutcomeEventDB;
import com.onesignal.outcomes.domain.OSCachedUniqueOutcomeName;

import junit.framework.Assert;

import org.json.JSONArray;
import org.json.JSONException;
import org.robolectric.Robolectric;
import org.robolectric.shadows.ShadowAlarmManager;
import org.robolectric.shadows.ShadowApplication;
import org.robolectric.util.Scheduler;

import java.util.ArrayList;
import java.util.HashMap;
import java.util.HashSet;
import java.util.List;
import java.util.Set;

import static org.robolectric.Shadows.shadowOf;

public class TestHelpers {

   private static final String TAG = TestHelpers.class.getCanonicalName();
   private static final long SIX_MONTHS_TIME_SECONDS = 6 * 30 * 24 * 60 * 60;

   static Exception lastException;

   static void beforeTestInitAndCleanup() throws Exception {
      TestOneSignalPrefs.initializePool();
      if (!ranBeforeTestSuite)
         return;

      setupTestWorkManager(ApplicationProvider.getApplicationContext());

      resetAlarmManager();

      resetSystemClock();

      stopAllOSThreads();

      StaticResetHelper.restSetStaticFields();

      ShadowOneSignalRestClient.resetStatics();

      ShadowPushRegistratorFCM.resetStatics();
      ShadowPushRegistratorADM.resetStatics();
      ShadowHmsInstanceId.resetStatics();
      ShadowPushRegistratorHMS.resetStatics();
      ShadowAdvertisingIdProviderGPS.resetStatics();

      ShadowNotificationManagerCompat.enabled = true;

      ShadowCustomTabsClient.resetStatics();
      ShadowFCMBroadcastReceiver.resetStatics();

      ShadowFusedLocationApiWrapper.resetStatics();
      ShadowHMSFusedLocationProviderClient.resetStatics();

      ShadowFirebaseAnalytics.resetStatics();

      ShadowGoogleApiClientCompatProxy.restSetStaticFields();
      ShadowOneSignalDbHelper.restSetStaticFields();
      ShadowOneSignalRestClientWithMockConnection.resetStatics();

      ShadowOSWebView.resetStatics();

      ShadowDynamicTimer.resetStatics();

      OneSignalShadowPackageManager.resetStatics();

      ShadowOSUtils.resetStatics();
      ShadowTimeoutHandler.resetStatics();
      ShadowGenerateNotification.resetStatics();

      lastException = null;
   }

   public static void afterTestCleanup() throws Exception {
      try {
         stopAllOSThreads();
      } catch (Exception e) {
         e.printStackTrace();
      }

      if (lastException != null)
         throw lastException;
   }

   static void stopAllOSThreads() {
      boolean joinedAThread;
      do {
         joinedAThread = false;
         Set<Thread> threadSet = Thread.getAllStackTraces().keySet();

         for (Thread thread : threadSet) {
            if (thread.getName().startsWith("OS_")) {
               thread.interrupt();
               joinedAThread = true;
            }
         }
      } while (joinedAThread);
   }

   static void flushBufferedSharedPrefs() {
      TestOneSignalPrefs.WritePrefHandlerThread handlerThread = TestOneSignalPrefs.prefsHandler;

      if (handlerThread.getLooper() == null)
         return;
      Scheduler scheduler = shadowOf(handlerThread.getLooper()).getScheduler();
      while (scheduler.runOneTask());
   }

   // Join all OS_ threads
   //   Returns true if we had to join any threads
   static boolean runOSThreads() throws Exception {
      boolean createdNewThread = false;
      boolean joinedAThread;
      do {
         joinedAThread = false;
         Set<Thread> threadSet = Thread.getAllStackTraces().keySet();

         for (Thread thread : threadSet) {
            if (!thread.getName().startsWith("OS_"))
               continue;
            if (ShadowOneSignalRestClient.isAFrozenThread(thread))
               continue;

            thread.join(0, 1);

            if (lastException != null)
               throw lastException;
            joinedAThread = createdNewThread = true;
         }
      } while (joinedAThread);

      return createdNewThread;
   }

   static Thread getThreadByName(String threadName) {
      for (Thread t : Thread.getAllStackTraces().keySet()) {
         if (t.getName().equals(threadName))
            return t;
      }
      return null;
   }

   // Run any OneSignal background threads including any pending runnables
   static void threadAndTaskWait() throws Exception {
      ShadowApplication.getInstance().getForegroundThreadScheduler().runOneTask();
      // Runs Runnables posted by calling View.post() which are run on the main thread.
      Robolectric.getForegroundThreadScheduler().runOneTask();

      boolean createdNewThread;
      do {
         // We run a 2nd time if we did not find any threads to ensure we don't skip any
         createdNewThread = runOSThreads() || runOSThreads();

         boolean advancedRunnables = OneSignalPackagePrivateHelper.runAllNetworkRunnables();
         advancedRunnables = OneSignalPackagePrivateHelper.runFocusRunnables() || advancedRunnables;

         if (advancedRunnables)
            createdNewThread = true;
      } while (createdNewThread);

      if (lastException != null)
         throw lastException;
   }

   private static boolean ranBeforeTestSuite;
   public static void beforeTestSuite() throws Exception {
      if (ranBeforeTestSuite)
         return;

      StaticResetHelper.load();

      beforeTestInitAndCleanup();

      System.out.println("beforeTestSuite!!!!!!");

      // Setup process global exception handler to catch any silent exceptions on background threads
      Thread.setDefaultUncaughtExceptionHandler(
         new Thread.UncaughtExceptionHandler() {
            @Override
            public void uncaughtException(Thread t, Throwable e) {
               lastException = new Exception(e);
            }
         }
      );
      ranBeforeTestSuite = true;
   }

   static void fastColdRestartApp() throws Exception {
      stopAllOSThreads();
      flushBufferedSharedPrefs();
      StaticResetHelper.restSetStaticFields();
      Log.d(TAG, "************ FAST COLD RESTART FINISHED! ************");
   }

   static void restartAppAndElapseTimeToNextSession(MockOSTimeImpl time) throws Exception {
      stopAllOSThreads();
      flushBufferedSharedPrefs();
      StaticResetHelper.restSetStaticFields();
      time.advanceSystemAndElapsedTimeBy(31);
      Log.d(TAG, "************ restartAppAndElapseTimeToNextSession finished ************");
   }

   static ArrayList<HashMap<String, Object>> getAllNotificationRecords(OneSignalDb db) {
      Cursor cursor = db.query(
         OneSignalPackagePrivateHelper.NotificationTable.TABLE_NAME,
         null,
         null,
         null,
         null, // group by
         null, // filter by row groups
         null, // sort order, new to old
         null // limit
      );

      ArrayList<HashMap<String, Object>> mapList = new ArrayList<>();
      while (cursor.moveToNext()) {
         HashMap<String, Object> map = new HashMap<>();
         for(int i = 0; i < cursor.getColumnCount(); i++) {
            int type = cursor.getType(i);
            String key = cursor.getColumnName(i);

             if (type == Cursor.FIELD_TYPE_INTEGER)
                map.put(key, cursor.getLong(i));
             else if (type == Cursor.FIELD_TYPE_FLOAT)
                map.put(key, cursor.getFloat(i));
             else
                map.put(key, cursor.getString(i));
         }
         mapList.add(map);
      }

      cursor.close();

      return mapList;
   }

   static List<OutcomeEvent>  getAllOutcomesRecordsDBv5(OneSignalDb db) { ;
      Cursor cursor = db.query(
              MockOSOutcomeEventsTable.TABLE_NAME,
              null,
              null,
              null,
              null, // group by
              null, // filter by row groups
              null, // sort order, new to old
              null // limit
      );

      List<OutcomeEvent> events = new ArrayList<>();
      if (cursor.moveToFirst()) {
         do {
            String notificationIds = cursor.getString(cursor.getColumnIndex(MockOSOutcomeEventsTable.COLUMN_NAME_NOTIFICATION_IDS));
            String name = cursor.getString(cursor.getColumnIndex(MockOSOutcomeEventsTable.COLUMN_NAME_NAME));
            String sessionString = cursor.getString(cursor.getColumnIndex(MockOSOutcomeEventsTable.COLUMN_NAME_SESSION));
            OSInfluenceType session = OSInfluenceType.fromString(sessionString);
            long timestamp = cursor.getLong(cursor.getColumnIndex(MockOSOutcomeEventsTable.COLUMN_NAME_TIMESTAMP));
            float weight = cursor.getFloat(cursor.getColumnIndex(MockOSOutcomeEventsTable.COLUMN_NAME_WEIGHT));

            try {
               OutcomeEvent event = new OutcomeEvent(session, new JSONArray(notificationIds), name, timestamp, weight);
               events.add(event);

            } catch (JSONException e) {
               e.printStackTrace();
            }
         } while (cursor.moveToNext());
      }

      cursor.close();

      return events;
   }

   static List<OSOutcomeEventDB> getAllOutcomesRecords(OneSignalDb db) {
      Cursor cursor = db.query(
              MockOSOutcomeEventsTable.TABLE_NAME,
              null,
              null,
              null,
              null, // group by
              null, // filter by row groups
              null, // sort order, new to old
              null // limit
      );

      List<OSOutcomeEventDB> events = new ArrayList<>();
      if (cursor.moveToFirst()) {
         do {
            String name = cursor.getString(cursor.getColumnIndex(MockOSOutcomeEventsTable.COLUMN_NAME_NAME));
            String iamIds = cursor.getString(cursor.getColumnIndex(MockOSOutcomeEventsTable.COLUMN_NAME_IAM_IDS));
            String iamInfluenceTypeString = cursor.getString(cursor.getColumnIndex(MockOSOutcomeEventsTable.COLUMN_NAME_IAM_INFLUENCE_TYPE));
            String notificationIds = cursor.getString(cursor.getColumnIndex(MockOSOutcomeEventsTable.COLUMN_NAME_NOTIFICATION_IDS));
            String notificationInfluenceTypeString = cursor.getString(cursor.getColumnIndex(MockOSOutcomeEventsTable.COLUMN_NAME_NOTIFICATION_INFLUENCE_TYPE));
            OSInfluenceType iamInfluenceType = OSInfluenceType.fromString(iamInfluenceTypeString);
            OSInfluenceType notificationInfluenceType = OSInfluenceType.fromString(notificationInfluenceTypeString);

            long timestamp = cursor.getLong(cursor.getColumnIndex(MockOSOutcomeEventsTable.COLUMN_NAME_TIMESTAMP));
            float weight = cursor.getFloat(cursor.getColumnIndex(MockOSOutcomeEventsTable.COLUMN_NAME_WEIGHT));

            try {
               OSOutcomeEventDB event = new OSOutcomeEventDB(iamInfluenceType, notificationInfluenceType,
                       new JSONArray(iamIds != null ? iamIds : "[]"), new JSONArray(notificationIds != null ? notificationIds : "[]"),
                       name, timestamp, weight);
               events.add(event);

            } catch (JSONException e) {
               e.printStackTrace();
            }
         } while (cursor.moveToNext());
      }

      cursor.close();

      return events;
   }

   static ArrayList<OSCachedUniqueOutcomeName> getAllUniqueOutcomeNotificationRecordsDBv5(OneSignalDb db) {
      Cursor cursor = db.query(
              MockOSCachedUniqueOutcomeTable.TABLE_NAME_V1,
              null,
              null,
              null,
              null, // group by
              null, // filter by row groups
              null, // sort order, new to old
              null // limit
      );

      ArrayList<OSCachedUniqueOutcomeName> cachedUniqueOutcomes = new ArrayList<>();
      if (cursor.moveToFirst()) {
         do {
            String name = cursor.getString(cursor.getColumnIndex(MockOSCachedUniqueOutcomeTable.COLUMN_NAME_NAME));
            String influenceId = cursor.getString(cursor.getColumnIndex(MockOSCachedUniqueOutcomeTable.COLUMN_NAME_NOTIFICATION_ID));

            OSCachedUniqueOutcomeName uniqueOutcome = new OSCachedUniqueOutcomeName(name, influenceId);
            cachedUniqueOutcomes.add(uniqueOutcome);

         } while (cursor.moveToNext());
      }

      cursor.close();

      return cachedUniqueOutcomes;
   }

   static ArrayList<OSCachedUniqueOutcomeName> getAllUniqueOutcomeNotificationRecordsDB(OneSignalDb db) {
      Cursor cursor = db.query(
              MockOSCachedUniqueOutcomeTable.TABLE_NAME_V2,
              null,
              null,
              null,
              null, // group by
              null, // filter by row groups
              null, // sort order, new to old
              null // limit
      );

      ArrayList<OSCachedUniqueOutcomeName> cachedUniqueOutcomes = new ArrayList<>();
      if (cursor.moveToFirst()) {
         do {
            String name = cursor.getString(cursor.getColumnIndex(MockOSCachedUniqueOutcomeTable.COLUMN_NAME_NAME));
            String influenceId = cursor.getString(cursor.getColumnIndex(MockOSCachedUniqueOutcomeTable.COLUMN_CHANNEL_INFLUENCE_ID));
            String channelType = cursor.getString(cursor.getColumnIndex(MockOSCachedUniqueOutcomeTable.COLUMN_CHANNEL_TYPE));

            OSCachedUniqueOutcomeName uniqueOutcome = new OSCachedUniqueOutcomeName(name, influenceId, channelType);
            cachedUniqueOutcomes.add(uniqueOutcome);

         } while (cursor.moveToNext());
      }

      cursor.close();

      return cachedUniqueOutcomes;
   }

<<<<<<< HEAD
   static synchronized void saveIAM(OSTestInAppMessage inAppMessage, OneSignalDb db) {
      SQLiteDatabase writableDatabase = db.getSQLiteDatabaseWithRetries();

=======
   synchronized static void saveIAM(OSTestInAppMessage inAppMessage, OneSignalDb db) {
>>>>>>> cfb5574b
      ContentValues values = new ContentValues();
      values.put(OneSignalPackagePrivateHelper.InAppMessageTable.COLUMN_NAME_MESSAGE_ID, inAppMessage.messageId);
      values.put(OneSignalPackagePrivateHelper.InAppMessageTable.COLUMN_NAME_DISPLAY_QUANTITY, inAppMessage.getRedisplayStats().getDisplayQuantity());
      values.put(OneSignalPackagePrivateHelper.InAppMessageTable.COLUMN_NAME_LAST_DISPLAY, inAppMessage.getRedisplayStats().getLastDisplayTime());
      values.put(OneSignalPackagePrivateHelper.InAppMessageTable.COLUMN_CLICK_IDS, inAppMessage.getClickedClickIds().toString());
      values.put(OneSignalPackagePrivateHelper.InAppMessageTable.COLUMN_DISPLAYED_IN_SESSION, inAppMessage.isDisplayedInSession());

      db.insert(OneSignalPackagePrivateHelper.InAppMessageTable.TABLE_NAME, null, values);
   }

<<<<<<< HEAD
   static synchronized List<OSTestInAppMessage> getAllInAppMessages(OneSignalDb db) throws JSONException {
      SQLiteDatabase readableDatabase = db.getSQLiteDatabaseWithRetries();
      Cursor cursor = readableDatabase.query(
=======
   synchronized static List<OSTestInAppMessage> getAllInAppMessages(OneSignalDb db) throws JSONException {
      Cursor cursor = db.query(
>>>>>>> cfb5574b
              OneSignalPackagePrivateHelper.InAppMessageTable.TABLE_NAME,
              null,
              null,
              null,
              null,
              null,
              null
      );

      List<OSTestInAppMessage> iams = new ArrayList<>();
      if (cursor.moveToFirst())
         do {
            String messageId = cursor.getString(cursor.getColumnIndex(OneSignalPackagePrivateHelper.InAppMessageTable.COLUMN_NAME_MESSAGE_ID));
            String clickIds = cursor.getString(cursor.getColumnIndex(OneSignalPackagePrivateHelper.InAppMessageTable.COLUMN_CLICK_IDS));
            int displayQuantity = cursor.getInt(cursor.getColumnIndex(OneSignalPackagePrivateHelper.InAppMessageTable.COLUMN_NAME_DISPLAY_QUANTITY));
            long lastDisplay = cursor.getLong(cursor.getColumnIndex(OneSignalPackagePrivateHelper.InAppMessageTable.COLUMN_NAME_LAST_DISPLAY));
            boolean displayed = cursor.getInt(cursor.getColumnIndex(OneSignalPackagePrivateHelper.InAppMessageTable.COLUMN_DISPLAYED_IN_SESSION)) == 1;

            JSONArray clickIdsArray = new JSONArray(clickIds);
            Set<String> clickIdsSet = new HashSet<>();

            for (int i = 0; i < clickIdsArray.length(); i++) {
               clickIdsSet.add(clickIdsArray.getString(i));
            }

            OSTestInAppMessage inAppMessage = new OSTestInAppMessage(messageId, displayQuantity, lastDisplay, displayed, clickIdsSet);
            iams.add(inAppMessage);
         } while (cursor.moveToNext());

      cursor.close();

      return iams;
   }

   static void setupTestWorkManager(Context context) {
      final Configuration config = new Configuration.Builder()
              .setMinimumLoggingLevel(Log.DEBUG)
              .setExecutor(new SynchronousExecutor())
              .build();
      WorkManagerTestInitHelper.initializeTestWorkManager(context, config);
   }

   private static void resetAlarmManager() {
      AlarmManager alarmManager = (AlarmManager) ApplicationProvider.getApplicationContext()
              .getSystemService(Context.ALARM_SERVICE);
      ShadowAlarmManager shadowAlarmManager = shadowOf(alarmManager);
      shadowAlarmManager.getScheduledAlarms().clear();
   }

   static void resetSystemClock() {
      SystemClock.setCurrentTimeMillis(System.currentTimeMillis());
   }

   public static void assertMainThread() {
      if (!Looper.getMainLooper().getThread().equals(Thread.currentThread()))
         Assert.fail("assertMainThread - Not running on main thread when expected to!");
   }


   public static @Nullable JobInfo getNextJob() {
      JobScheduler jobScheduler =
         (JobScheduler)ApplicationProvider.getApplicationContext().getSystemService(Context.JOB_SCHEDULER_SERVICE);
      List<JobInfo> jobs = jobScheduler.getAllPendingJobs();
      if (jobs.size() == 0)
         return null;
      return jobs.get(0);
   }

   public static void runNextJob() {
      try {
         Class jobClass = Class.forName(getNextJob().getService().getClassName());
         JobService jobService = (JobService)Robolectric.buildService(jobClass).create().get();
         jobService.onStartJob(null);
      } catch (ClassNotFoundException e) {
         e.printStackTrace();
      }
   }
}<|MERGE_RESOLUTION|>--- conflicted
+++ resolved
@@ -31,11 +31,7 @@
 import com.onesignal.ShadowFCMBroadcastReceiver;
 import com.onesignal.ShadowFirebaseAnalytics;
 import com.onesignal.ShadowFusedLocationApiWrapper;
-<<<<<<< HEAD
 import com.onesignal.ShadowGenerateNotification;
-=======
-import com.onesignal.ShadowGcmBroadcastReceiver;
->>>>>>> cfb5574b
 import com.onesignal.ShadowGoogleApiClientCompatProxy;
 import com.onesignal.ShadowHMSFusedLocationProviderClient;
 import com.onesignal.ShadowHmsInstanceId;
@@ -432,13 +428,7 @@
       return cachedUniqueOutcomes;
    }
 
-<<<<<<< HEAD
-   static synchronized void saveIAM(OSTestInAppMessage inAppMessage, OneSignalDb db) {
-      SQLiteDatabase writableDatabase = db.getSQLiteDatabaseWithRetries();
-
-=======
    synchronized static void saveIAM(OSTestInAppMessage inAppMessage, OneSignalDb db) {
->>>>>>> cfb5574b
       ContentValues values = new ContentValues();
       values.put(OneSignalPackagePrivateHelper.InAppMessageTable.COLUMN_NAME_MESSAGE_ID, inAppMessage.messageId);
       values.put(OneSignalPackagePrivateHelper.InAppMessageTable.COLUMN_NAME_DISPLAY_QUANTITY, inAppMessage.getRedisplayStats().getDisplayQuantity());
@@ -449,14 +439,8 @@
       db.insert(OneSignalPackagePrivateHelper.InAppMessageTable.TABLE_NAME, null, values);
    }
 
-<<<<<<< HEAD
-   static synchronized List<OSTestInAppMessage> getAllInAppMessages(OneSignalDb db) throws JSONException {
-      SQLiteDatabase readableDatabase = db.getSQLiteDatabaseWithRetries();
-      Cursor cursor = readableDatabase.query(
-=======
    synchronized static List<OSTestInAppMessage> getAllInAppMessages(OneSignalDb db) throws JSONException {
       Cursor cursor = db.query(
->>>>>>> cfb5574b
               OneSignalPackagePrivateHelper.InAppMessageTable.TABLE_NAME,
               null,
               null,
