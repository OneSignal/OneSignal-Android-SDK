--- conflicted
+++ resolved
@@ -69,10 +69,6 @@
 
       OneSignal.setAppId("b2f7f966-d8cc-11e4-bed1-df8f05be55ba");
       OneSignal.setAppContext(blankActivity);
-<<<<<<< HEAD
-      OneSignal.setNotificationDisplayOption(OneSignal.OSNotificationDisplay.NOTIFICATION);
-=======
->>>>>>> ac6dfbe8
       threadAndTaskWait();
    }
 
