package com.test.onesignal;

import android.annotation.SuppressLint;
import android.app.Activity;

import com.onesignal.InAppMessagingHelpers;
import com.onesignal.MockOSLog;
import com.onesignal.MockOSSharedPreferences;
import com.onesignal.MockOneSignalDBHelper;
import com.onesignal.MockSessionManager;
import com.onesignal.OSInAppMessageAction;
import com.onesignal.OneSignal;
import com.onesignal.OneSignalPackagePrivateHelper;
import com.onesignal.OneSignalPackagePrivateHelper.OSTestInAppMessage;
import com.onesignal.OneSignalPackagePrivateHelper.OSTestTrigger;
import com.onesignal.OneSignalPackagePrivateHelper.TestOneSignalPrefs;
import com.onesignal.ShadowAdvertisingIdProviderGPS;
import com.onesignal.ShadowCustomTabsClient;
import com.onesignal.ShadowCustomTabsSession;
import com.onesignal.ShadowDynamicTimer;
import com.onesignal.ShadowJobService;
import com.onesignal.ShadowGMSLocationController;
import com.onesignal.ShadowNotificationManagerCompat;
import com.onesignal.ShadowOSUtils;
import com.onesignal.ShadowOSViewUtils;
import com.onesignal.ShadowOSWebView;
import com.onesignal.ShadowOneSignalRestClient;
import com.onesignal.ShadowPushRegistratorFCM;
import com.onesignal.StaticResetHelper;
import com.onesignal.example.BlankActivity;
import com.onesignal.influence.OSTrackerFactory;

import org.awaitility.Awaitility;
import org.awaitility.Duration;
import org.awaitility.core.ThrowingRunnable;
import org.json.JSONArray;
import org.json.JSONException;
import org.json.JSONObject;
import org.junit.After;
import org.junit.Before;
import org.junit.BeforeClass;
import org.junit.Test;
import org.junit.runner.RunWith;
import org.robolectric.Robolectric;
import org.robolectric.RobolectricTestRunner;
import org.robolectric.RuntimeEnvironment;
import org.robolectric.android.controller.ActivityController;
import org.robolectric.annotation.Config;
import org.robolectric.shadows.ShadowLog;

import java.lang.reflect.Field;
import java.util.ArrayList;
import java.util.Collections;
import java.util.HashMap;
import java.util.HashSet;
import java.util.List;
import java.util.Set;
import java.util.concurrent.Callable;
import java.util.concurrent.TimeUnit;

import static com.onesignal.OneSignalPackagePrivateHelper.OSTestTrigger.OSTriggerKind;
import static com.onesignal.OneSignalPackagePrivateHelper.OneSignal_getSessionListener;
import static com.onesignal.OneSignalPackagePrivateHelper.OneSignal_setSessionManager;
import static com.onesignal.OneSignalPackagePrivateHelper.OneSignal_setSharedPreferences;
import static com.onesignal.OneSignalPackagePrivateHelper.OneSignal_setTrackerFactory;
import static com.test.onesignal.RestClientAsserts.assertMeasureOnV2AtIndex;
import static com.test.onesignal.TestHelpers.advanceSystemTimeBy;
import static com.test.onesignal.TestHelpers.assertMainThread;
import static com.test.onesignal.TestHelpers.fastColdRestartApp;
import static com.test.onesignal.TestHelpers.threadAndTaskWait;
import static junit.framework.Assert.assertEquals;
import static junit.framework.Assert.assertFalse;
import static junit.framework.Assert.assertTrue;

@Config(packageName = "com.onesignal.example",
        instrumentedPackages = {"com.onesignal"},
        shadows = {
<<<<<<< HEAD
            ShadowOneSignalRestClient.class,
            ShadowPushRegistratorFCM.class,
            ShadowOSUtils.class,
            ShadowAdvertisingIdProviderGPS.class,
            ShadowCustomTabsClient.class,
            ShadowCustomTabsSession.class,
            ShadowNotificationManagerCompat.class,
            ShadowJobService.class,
            ShadowDynamicTimer.class,
            ShadowOSWebView.class,
            ShadowOSViewUtils.class
=======
                ShadowOneSignalRestClient.class,
                ShadowPushRegistratorGCM.class,
                ShadowOSUtils.class,
                ShadowGMSLocationController.class,
                ShadowAdvertisingIdProviderGPS.class,
                ShadowCustomTabsClient.class,
                ShadowCustomTabsSession.class,
                ShadowNotificationManagerCompat.class,
                ShadowJobService.class,
                ShadowDynamicTimer.class,
                ShadowOSWebView.class,
                ShadowOSViewUtils.class
>>>>>>> 211cf7f3
        },
        sdk = 21
)
@RunWith(RobolectricTestRunner.class)
public class InAppMessageIntegrationTests {

    private static final String ONESIGNAL_APP_ID = "b2f7f966-d8cc-11e4-bed1-df8f05be55ba";
    private static final String IAM_CLICK_ID = "button_id_123";
    private static final String IAM_OUTCOME_NAME = "outcome_name";
    private static final String IAM_TAG_KEY = "test1";
    private static final float IAM_OUTCOME_WEIGHT = 5;
    private static final long SIX_MONTHS_TIME_SECONDS = 6 * 30 * 24 * 60 * 60;
    private static final int LIMIT = 5;
    private static final int DELAY = 60;
    private MockOSSharedPreferences preferences;
    private OSTrackerFactory trackerFactory;
    private MockSessionManager sessionManager;
    @SuppressLint("StaticFieldLeak")
    private static Activity blankActivity;
    private static ActivityController<BlankActivity> blankActivityController;

    private MockOneSignalDBHelper dbHelper;

    @BeforeClass
    public static void setupClass() throws Exception {
        ShadowLog.stream = System.out;

        TestHelpers.beforeTestSuite();

        Field OneSignal_CurrentSubscription = OneSignal.class.getDeclaredField("subscribableStatus");
        OneSignal_CurrentSubscription.setAccessible(true);

        OneSignal.setLogLevel(OneSignal.LOG_LEVEL.VERBOSE, OneSignal.LOG_LEVEL.NONE);
        StaticResetHelper.saveStaticValues();
    }

    @Before
    public void beforeEachTest() throws Exception {
        ShadowDynamicTimer.shouldScheduleTimers = true;
        preferences = new MockOSSharedPreferences();
        trackerFactory = new OSTrackerFactory(preferences, new MockOSLog());
        sessionManager = new MockSessionManager(OneSignal_getSessionListener(), trackerFactory, new MockOSLog());
        blankActivityController = Robolectric.buildActivity(BlankActivity.class).create();
        blankActivity = blankActivityController.get();
        dbHelper = new MockOneSignalDBHelper(RuntimeEnvironment.application);
        TestHelpers.beforeTestInitAndCleanup();
    }

    @After
    public void afterEachTest() throws Exception {
        // reset back to the default
        ShadowDynamicTimer.shouldScheduleTimers = true;
        ShadowDynamicTimer.hasScheduledTimer = false;
        OneSignal.getCurrentOrNewInitBuilder().setInAppMessageClickHandler(null);
        TestHelpers.afterTestCleanup();

        InAppMessagingHelpers.clearTestState();
    }

    @Test
    public void testDisableInAppMessagingPreventsMessageDisplay() throws Exception {
        final OSTestInAppMessage testMessage = InAppMessagingHelpers.buildTestMessageWithSingleTrigger(OSTriggerKind.CUSTOM, "test_key", OSTestTrigger.OSTriggerOperator.EQUAL_TO.toString(), 3);

        setMockRegistrationResponseWithMessages(new ArrayList<OSTestInAppMessage>() {{
            add(testMessage);
        }});

        OneSignalInit();
        threadAndTaskWait();

        // the SDK now has the in app message but it cannot be shown yet since the trigger is not valid
        // we will now disable in-app messages
        OneSignal.pauseInAppMessages(true);

        // We will set the trigger. However, since messaging is disabled, the message should not be shown
        OneSignal.addTrigger("test_key", 3);

        // Make sure 1 IAM is in the display queue
        assertEquals(1, OneSignalPackagePrivateHelper.getInAppMessageDisplayQueue().size());
        // Make sure no IAM is showing
        assertFalse(OneSignalPackagePrivateHelper.isInAppMessageShowing());
    }

    /**
     * Since it is possible for multiple in-app messages to be valid at the same time, we've implemented
     * a queue so that the SDK does not try to display both messages at the same time.
     */
    @Test
    public void testMultipleMessagesDoNotBothDisplay() throws Exception {
        initializeSdkWithMultiplePendingMessages();

        OneSignal.addTriggers(new HashMap<String, Object>() {{
            put("test_1", 3);
            put("test_2", 2);
        }});
        threadAndTaskWait();

        // Make sure 2 items are in the display queue
        assertEquals(2, OneSignalPackagePrivateHelper.getInAppMessageDisplayQueue().size());
        // Make sure an IAM is showing
        assertTrue(OneSignalPackagePrivateHelper.isInAppMessageShowing());

        // Dismiss the message
        OneSignalPackagePrivateHelper.dismissCurrentMessage();
        threadAndTaskWait();

        // Make sure 1 item is in the display queue
        assertEquals(1, OneSignalPackagePrivateHelper.getInAppMessageDisplayQueue().size());
        // Make sure an IAM is showing
        assertTrue(OneSignalPackagePrivateHelper.isInAppMessageShowing());

        // Dismiss the message
        OneSignalPackagePrivateHelper.dismissCurrentMessage();
        threadAndTaskWait();

        // Make sure no items are in the display queue
        assertEquals(0, OneSignalPackagePrivateHelper.getInAppMessageDisplayQueue().size());
        // Make sure no IAM is showing
        assertFalse(OneSignalPackagePrivateHelper.isInAppMessageShowing());
    }

    // This tests both rotating the device or the app being resumed.
    @Test
    public void testMessageDismissingWhileDeviceIsRotating() throws Exception {
        initializeSdkWithMultiplePendingMessages();

        // 1. Add trigger to show IAM
        OneSignal.addTriggers(new HashMap<String, Object>() {{
            put("test_1", 3);
            put("test_2", 2);
        }});
        threadAndTaskWait();

        // 2. Assert two IAM in the queue and 1 is showing
        assertEquals(2, OneSignalPackagePrivateHelper.getInAppMessageDisplayQueue().size());
        assertTrue(OneSignalPackagePrivateHelper.isInAppMessageShowing());

        // 3. Rotate device - This will kick off a JS task to get the new height
        blankActivityController.pause();
        blankActivityController.resume();

        // 4. Dismiss the IAM
        OneSignalPackagePrivateHelper.WebViewManager.callDismissAndAwaitNextMessage();
        threadAndTaskWait();

        // 5. Now fire resize event which was scheduled in step 3.
        //    Test that this does not throw and handles this missing IAM view.
        ShadowOSWebView.fireEvalJSCallbacks();

        // 6. Make sure only 1 IAM ios left in queue now and it is showing
        assertEquals(1, OneSignalPackagePrivateHelper.getInAppMessageDisplayQueue().size());
        assertTrue(OneSignalPackagePrivateHelper.isInAppMessageShowing());
    }


    private void nextResponseMultiplePendingMessages() throws JSONException {
        final OSTestInAppMessage testFirstMessage = InAppMessagingHelpers.buildTestMessageWithSingleTrigger(OSTriggerKind.CUSTOM, "test_1", OSTestTrigger.OSTriggerOperator.EQUAL_TO.toString(), 3);
        final OSTestInAppMessage testSecondMessage = InAppMessagingHelpers.buildTestMessageWithSingleTrigger(OSTriggerKind.CUSTOM, "test_2", OSTestTrigger.OSTriggerOperator.EQUAL_TO.toString(), 2);

        setMockRegistrationResponseWithMessages(new ArrayList<OSTestInAppMessage>() {{
            add(testFirstMessage);
            add(testSecondMessage);
        }});
    }

    // initializes the SDK with multiple mock in-app messages and sets triggers so that
    // both in-app messages become valid and can be displayed
    private void initializeSdkWithMultiplePendingMessages() throws Exception {
        nextResponseMultiplePendingMessages();
        OneSignalInit();
        threadAndTaskWait();
    }

    @Test
    public void testTimedMessageIsDisplayed() throws Exception {
        final OSTestInAppMessage message = InAppMessagingHelpers.buildTestMessageWithSingleTrigger(OSTriggerKind.SESSION_TIME, null, OSTestTrigger.OSTriggerOperator.GREATER_THAN.toString(), 0.05);

        setMockRegistrationResponseWithMessages(new ArrayList<OSTestInAppMessage>() {{
            add(message);
        }});

        // the SDK should read the message from registration JSON, set up a timer, and once
        // the timer fires the message should get shown.
        OneSignalInit();
        threadAndTaskWait();

        // wait until the timer fires after 50ms and make sure the message gets displayed
        // we already have tests to make sure that the timer is actually being scheduled
        // for the correct amount of time, so all we are doing here is checking to
        // make sure the message actually gets displayed once the timer fires
        Awaitility.await()
                .atMost(new Duration(150, TimeUnit.MILLISECONDS))
                .pollInterval(new Duration(10, TimeUnit.MILLISECONDS))
                .until(new Callable<Boolean>() {
                    @Override
                    public Boolean call() throws Exception {
                        return OneSignalPackagePrivateHelper.getInAppMessageDisplayQueue().size() == 1;
                    }
                });
    }


    @Test
    public void testAfterLastInAppTimeIsDisplayed() throws Exception {
        final OSTestInAppMessage message1 = InAppMessagingHelpers.buildTestMessageWithSingleTrigger(
                OSTriggerKind.SESSION_TIME,
                null,
                OSTestTrigger.OSTriggerOperator.GREATER_THAN.toString(),
                0.05
        );

        ArrayList<ArrayList<OSTestTrigger>> triggers2 = new ArrayList<ArrayList<OSTestTrigger>>() {{
            add(new ArrayList<OSTestTrigger>() {{
                add(InAppMessagingHelpers.buildTrigger(OSTriggerKind.SESSION_TIME, null, OSTestTrigger.OSTriggerOperator.GREATER_THAN.toString(), 0.1));
                add(InAppMessagingHelpers.buildTrigger(OSTriggerKind.TIME_SINCE_LAST_IN_APP, null, OSTestTrigger.OSTriggerOperator.GREATER_THAN.toString(), 0.05));
            }});
        }};
        final OSTestInAppMessage message2 = InAppMessagingHelpers.buildTestMessageWithMultipleTriggers(triggers2);

        setMockRegistrationResponseWithMessages(new ArrayList<OSTestInAppMessage>() {{
            add(message1);
            add(message2);
        }});

        // the SDK should read the message from registration JSON, set up a timer, and once
        // the timer fires the message should get shown.
        OneSignalInit();
        threadAndTaskWait();

        // wait until the timer fires after 50ms and make sure the message gets displayed
        // we already have tests to make sure that the timer is actually being scheduled
        // for the correct amount of time, so all we are doing here is checking to
        // make sure the message actually gets displayed once the timer fires
        Awaitility.await()
                .atMost(new Duration(150, TimeUnit.MILLISECONDS))
                .pollInterval(new Duration(10, TimeUnit.MILLISECONDS))
                .untilAsserted(new ThrowingRunnable() {
                    @Override
                    public void run() {
                        assertEquals(1, OneSignalPackagePrivateHelper.getInAppMessageDisplayQueue().size());
                        assertEquals(message1.messageId, OneSignalPackagePrivateHelper.getShowingInAppMessageId());
                    }
                });

        OneSignalPackagePrivateHelper.dismissCurrentMessage();

        // Second in app should now display
        Awaitility.await()
                .atMost(new Duration(1, TimeUnit.SECONDS))
                .pollInterval(new Duration(100, TimeUnit.MILLISECONDS))
                .untilAsserted(new ThrowingRunnable() {
                    @Override
                    public void run() {
                        assertEquals(1, OneSignalPackagePrivateHelper.getInAppMessageDisplayQueue().size());
                        assertEquals(message2.messageId, OneSignalPackagePrivateHelper.getShowingInAppMessageId());
                    }
                });
    }

    /**
     * If an in-app message should only be shown if (A) session_duration is > 30 seconds and
     * (B) a key/value trigger is set, and it should not set up a timer until all of the non-timer
     * based triggers for that message evaluate to true
     * <p>
     * For this test, a timer should never be scheduled because the key/value 'test_key' trigger
     * will not be set until the session duration has already exceeded the minimum (0.05 seconds)
     */
    @Test
    public void testTimedMessageDisplayedAfterAllTriggersValid() throws Exception {
        ArrayList<ArrayList<OSTestTrigger>> triggers = new ArrayList<ArrayList<OSTestTrigger>>() {{
            add(new ArrayList<OSTestTrigger>() {{
                add(InAppMessagingHelpers.buildTrigger(OSTriggerKind.CUSTOM, "test_key", OSTestTrigger.OSTriggerOperator.EQUAL_TO.toString(), "squirrel"));
                add(InAppMessagingHelpers.buildTrigger(OSTriggerKind.SESSION_TIME, null, OSTestTrigger.OSTriggerOperator.GREATER_THAN.toString(), 0.01));
            }});
        }};

        final OSTestInAppMessage message = InAppMessagingHelpers.buildTestMessageWithMultipleTriggers(triggers);

        setMockRegistrationResponseWithMessages(new ArrayList<OSTestInAppMessage>() {{
            add(message);
        }});

        OneSignalInit();
        threadAndTaskWait();

        // no timer should be scheduled since 'test_key' != 'squirrel'
        assertFalse(ShadowDynamicTimer.hasScheduledTimer);
        assertEquals(0, OneSignalPackagePrivateHelper.getInAppMessageDisplayQueue().size());

        // since we are not actually waiting on any logic to finish, sleeping here is fine
        Thread.sleep(20);

        // the message still should not be displayed
        assertEquals(0, OneSignalPackagePrivateHelper.getInAppMessageDisplayQueue().size());

        // after setting this trigger the message should be displayed immediately
        OneSignal.addTrigger("test_key", "squirrel");
        threadAndTaskWait();

        // the message should now have been displayed
        assertEquals(1, OneSignalPackagePrivateHelper.getInAppMessageDisplayQueue().size());
        assertFalse(ShadowDynamicTimer.hasScheduledTimer);
    }

    @Test
    public void useCachedInAppListOnQuickColdRestart() throws Exception {
        // 1. Start app
        initializeSdkWithMultiplePendingMessages();
        // 2. Swipe away app
        fastColdRestartApp();
        // 3. Cold Start app
        initializeSdkWithMultiplePendingMessages();

        // Should used cached triggers since we won't be making an on_session call.
        //   Testing for this by trying to add a trigger that should display an IAM
        OneSignal.addTrigger("test_2", 2);
        assertEquals(1, OneSignalPackagePrivateHelper.getInAppMessageDisplayQueue().size());
    }

    @Test
    public void useCachedInAppListOnQuickColdRestartWhenInitFromAppClass() throws Exception {
        // 1. Start app
        nextResponseMultiplePendingMessages();
        OneSignal.setAppId(ONESIGNAL_APP_ID);
        OneSignal.setAppContext(blankActivity.getApplicationContext());
        blankActivityController.resume();
        threadAndTaskWait();

        // 2. Swipe away app
        fastColdRestartApp();
        // 3. Cold Start app
        OneSignal.setAppId(ONESIGNAL_APP_ID);
        OneSignal.setAppContext(blankActivity.getApplicationContext());
        blankActivityController.resume();
        threadAndTaskWait();

        // Should used cached triggers since we won't be making an on_session call.
        //   Testing for this by trying to add a trigger that should display an IAM
        OneSignal.addTrigger("test_2", 2);
        assertEquals(1, OneSignalPackagePrivateHelper.getInAppMessageDisplayQueue().size());
    }

    @Test
    public void doNotReshowInAppIfDismissed_evenAfterColdRestart() throws Exception {
        // 1. Start app
        initializeSdkWithMultiplePendingMessages();
        // 2. Trigger showing In App and dismiss it
        OneSignal.addTrigger("test_2", 2);
        assertEquals(1, OneSignalPackagePrivateHelper.getInAppMessageDisplayQueue().size());
        OneSignalPackagePrivateHelper.dismissCurrentMessage();
        // 3. Swipe away app
        fastColdRestartApp();
        // 4. Cold Start app
        initializeSdkWithMultiplePendingMessages();
        // 5. Set same trigger, should not display again
        OneSignal.addTrigger("test_2", 2);
        assertEquals(0, OneSignalPackagePrivateHelper.getInAppMessageDisplayQueue().size());
    }

    @Test
    public void reshowInAppIfDisplayedButNeverDismissedAfterColdRestart() throws Exception {
        // 1. Start app
        initializeSdkWithMultiplePendingMessages();
        // 2. Trigger showing In App
        OneSignal.addTrigger("test_2", 2);
        assertEquals(1, OneSignalPackagePrivateHelper.getInAppMessageDisplayQueue().size());
        // 3. Swipe away app
        fastColdRestartApp();
        // 4. Cold Start app
        initializeSdkWithMultiplePendingMessages();
        assertEquals(0, OneSignalPackagePrivateHelper.getInAppMessageDisplayQueue().size());
        // 5. Set same trigger, should now display again, since it was never dismissed
        OneSignal.addTrigger("test_2", 2);
        assertEquals(1, OneSignalPackagePrivateHelper.getInAppMessageDisplayQueue().size());
    }

    @Test
    public void testInAppMessageOnlyReceivesClickIdOnce() throws Exception {
        // 1. Init OneSignal
        OneSignalInit();
        threadAndTaskWait();

        // 2. Create an IAM
        final OSTestInAppMessage message = InAppMessagingHelpers.buildTestMessageWithSingleTrigger(
                OSTriggerKind.SESSION_TIME,
                null,
                OSTestTrigger.OSTriggerOperator.NOT_EXISTS.toString(),
                null
        );

        // 2. Count IAM as clicked
        JSONObject action = new JSONObject() {{
            put("id", IAM_CLICK_ID);
        }};
        OneSignalPackagePrivateHelper.onMessageActionOccurredOnMessage(message, action);

        // 3. Ensure click is sent
        ShadowOneSignalRestClient.Request iamImpressionRequest = ShadowOneSignalRestClient.requests.get(2);
        assertEquals("in_app_messages/" + message.messageId + "/click", iamImpressionRequest.url);
        assertEquals(3, ShadowOneSignalRestClient.requests.size());

        // 4. Call IAM clicked again, ensure a 2nd network call is not made.
        OneSignalPackagePrivateHelper.onMessageActionOccurredOnMessage(message, action);
        assertEquals(3, ShadowOneSignalRestClient.requests.size());

        // Verify clickId was persisted locally
        Set<String> testClickedMessages = TestOneSignalPrefs.getStringSet(
           TestOneSignalPrefs.PREFS_ONESIGNAL,
           TestOneSignalPrefs.PREFS_OS_CLICKED_CLICK_IDS_IAMS,
           null
        );
        assertEquals(1, testClickedMessages.size());
    }

    @Test
    public void testInAppMessageClickActionOutcome() throws Exception {
        // 1. Init OneSignal
        OneSignalInit();
        threadAndTaskWait();

        // Enable influence outcomes
        trackerFactory.saveInfluenceParams(new OneSignalPackagePrivateHelper.RemoteOutcomeParams());

        // 2. Create an IAM
        final OSTestInAppMessage message = InAppMessagingHelpers.buildTestMessageWithSingleTrigger(
                OSTriggerKind.SESSION_TIME,
                null,
                OSTestTrigger.OSTriggerOperator.NOT_EXISTS.toString(),
                null
        );

        final JSONArray outcomes = new JSONArray();
        outcomes.put(new JSONObject() {{
            put("name", IAM_OUTCOME_NAME);
        }});
        JSONObject action = new JSONObject() {{
            put("id", IAM_CLICK_ID);
            put("outcomes", outcomes);
        }};

        OneSignalPackagePrivateHelper.onMessageActionOccurredOnMessage(message, action);

        // 3. Ensure outcome is sent
        ShadowOneSignalRestClient.Request iamOutcomeRequest = ShadowOneSignalRestClient.requests.get(3);

        assertEquals("outcomes/measure", iamOutcomeRequest.url);
        // Requests: Param request + Players Request + Click request + Outcome Request
        assertEquals(4, ShadowOneSignalRestClient.requests.size());
        assertFalse(iamOutcomeRequest.payload.has("weight"));
        assertFalse(iamOutcomeRequest.payload.has("direct"));
        assertEquals(IAM_OUTCOME_NAME, iamOutcomeRequest.payload.get("id"));
        assertEquals(1, iamOutcomeRequest.payload.get("device_type"));
    }

    @Test
    public void testInAppMessageClickActionOutcomeV2() throws Exception {
        // Enable IAM v2
        preferences = new MockOSSharedPreferences();
        preferences.saveBool(preferences.getPreferencesName(), preferences.getOutcomesV2KeyName(), true);
        trackerFactory = new OSTrackerFactory(preferences, new MockOSLog());
        sessionManager = new MockSessionManager(OneSignal_getSessionListener(), trackerFactory, new MockOSLog());

        OneSignal_setSharedPreferences(preferences);
        OneSignal_setTrackerFactory(trackerFactory);
        OneSignal_setSessionManager(sessionManager);

        // 1. Init OneSignal
        OneSignalInit();
        threadAndTaskWait();

        // Enable influence outcomes
        trackerFactory.saveInfluenceParams(new OneSignalPackagePrivateHelper.RemoteOutcomeParams());

        // 2. Create an IAM
        final OSTestInAppMessage message = InAppMessagingHelpers.buildTestMessageWithSingleTrigger(
                OSTriggerKind.SESSION_TIME,
                null,
                OSTestTrigger.OSTriggerOperator.NOT_EXISTS.toString(),
                null
        );

        final JSONArray outcomes = new JSONArray();
        outcomes.put(new JSONObject() {{
            put("name", IAM_OUTCOME_NAME);
        }});
        JSONObject action = new JSONObject() {{
            put("id", IAM_CLICK_ID);
            put("outcomes", outcomes);
        }};

        OneSignalPackagePrivateHelper.onMessageActionOccurredOnMessage(message, action);

        // 3. Ensure outcome is sent
        assertMeasureOnV2AtIndex(3, "outcome_name", new JSONArray().put(message.messageId), new JSONArray(), null, null);
    }

    @Test
    public void testInAppMessageClickActionOutcomeWithValue() throws Exception {
        // 1. Init OneSignal
        OneSignalInit();
        threadAndTaskWait();

        // Enable influence outcomes
        trackerFactory.saveInfluenceParams(new OneSignalPackagePrivateHelper.RemoteOutcomeParams());

        // 2. Create an IAM
        final OSTestInAppMessage message = InAppMessagingHelpers.buildTestMessageWithSingleTrigger(
                OSTriggerKind.SESSION_TIME,
                null,
                OSTestTrigger.OSTriggerOperator.NOT_EXISTS.toString(),
                null
        );

        final JSONArray outcomesWithWeight = new JSONArray();
        outcomesWithWeight.put(new JSONObject() {{
            put("name", IAM_OUTCOME_NAME);
            put("weight", IAM_OUTCOME_WEIGHT);
        }});
        JSONObject actionWithWeight = new JSONObject() {{
            put("id", IAM_CLICK_ID);
            put("outcomes", outcomesWithWeight);
        }};

        OneSignalPackagePrivateHelper.onMessageActionOccurredOnMessage(message, actionWithWeight);

        // 3. Ensure outcome is sent
        ShadowOneSignalRestClient.Request iamOutcomeRequest = ShadowOneSignalRestClient.requests.get(3);

        assertEquals("outcomes/measure", iamOutcomeRequest.url);
        // Requests: Param request + Players Request + Click request + Outcome Request
        assertEquals(4, ShadowOneSignalRestClient.requests.size());
        assertEquals(IAM_OUTCOME_WEIGHT, iamOutcomeRequest.payload.get("weight"));
        assertEquals(IAM_OUTCOME_NAME, iamOutcomeRequest.payload.get("id"));
        assertFalse(iamOutcomeRequest.payload.has("direct"));
        assertEquals(1, iamOutcomeRequest.payload.get("device_type"));
    }

    @Test
    public void testOnIAMActionSendsOutcome_usingOutcomesV2() throws Exception {
        // Enable IAM v2
        preferences = new MockOSSharedPreferences();
        preferences.saveBool(preferences.getPreferencesName(), preferences.getOutcomesV2KeyName(), true);
        trackerFactory = new OSTrackerFactory(preferences, new MockOSLog());
        sessionManager = new MockSessionManager(OneSignal_getSessionListener(), trackerFactory, new MockOSLog());

        OneSignal_setSharedPreferences(preferences);
        OneSignal_setTrackerFactory(trackerFactory);
        OneSignal_setSessionManager(sessionManager);

        final OSTestInAppMessage message = InAppMessagingHelpers.buildTestMessageWithSingleTrigger(
                OSTriggerKind.CUSTOM, "test_1", OSTestTrigger.OSTriggerOperator.EQUAL_TO.toString(), 2);

        setMockRegistrationResponseWithMessages(new ArrayList<OSTestInAppMessage>() {{
            add(message);
        }});

        // 1. Init OneSignal
        OneSignalInit();
        threadAndTaskWait();

        // Enable influence outcomes
        trackerFactory.saveInfluenceParams(new OneSignalPackagePrivateHelper.RemoteOutcomeParams());

        final OSInAppMessageAction[] lastAction = new OSInAppMessageAction[1];
        OneSignal.getCurrentOrNewInitBuilder().setInAppMessageClickHandler(new OneSignal.InAppMessageClickHandler() {
            @Override
            public void inAppMessageClicked(OSInAppMessageAction result) {
                lastAction[0] = result;
                // Ensure we are on the main thread when running the callback, since the app developer
                //   will most likely need to update UI.
                assertMainThread();

                OneSignal.sendOutcome("test");
                try {
                    // Ensure outcome is sent
                    assertMeasureOnV2AtIndex(4, "test", new JSONArray().put(message.messageId), new JSONArray(), null, null);
                } catch (JSONException e) {
                    e.printStackTrace();
                }
            }
        });
        threadAndTaskWait();

        // Add trigger to make IAM display
        OneSignal.addTrigger("test_1", 2);
        assertEquals(1, OneSignalPackagePrivateHelper.getInAppMessageDisplayQueue().size());

        OneSignalPackagePrivateHelper.onMessageActionOccurredOnMessage(message,
                new JSONObject() {{
                    put("id", "button_id_123");
                    put("name", "my_click_name");
                }}
        );

        // Ensure we fire public callback that In-App was clicked.
        assertEquals(lastAction[0].clickName, "my_click_name");
    }

    @Test
    public void testOnIAMActionSendsOutcome_afterDismiss_usingOutcomesV2() throws Exception {
        // Enable IAM v2
        preferences = new MockOSSharedPreferences();
        preferences.saveBool(preferences.getPreferencesName(), preferences.getOutcomesV2KeyName(), true);
        trackerFactory = new OSTrackerFactory(preferences, new MockOSLog());
        sessionManager = new MockSessionManager(OneSignal_getSessionListener(), trackerFactory, new MockOSLog());

        OneSignal_setSharedPreferences(preferences);
        OneSignal_setTrackerFactory(trackerFactory);
        OneSignal_setSessionManager(sessionManager);

        final OSTestInAppMessage message = InAppMessagingHelpers.buildTestMessageWithSingleTrigger(
                OSTriggerKind.CUSTOM, "test_1", OSTestTrigger.OSTriggerOperator.EQUAL_TO.toString(), 2);

        setMockRegistrationResponseWithMessages(new ArrayList<OSTestInAppMessage>() {{
            add(message);
        }});

        // 1. Init OneSignal
        OneSignalInit();
        threadAndTaskWait();

        // Enable influence outcomes
        trackerFactory.saveInfluenceParams(new OneSignalPackagePrivateHelper.RemoteOutcomeParams());

        final OSInAppMessageAction[] lastAction = new OSInAppMessageAction[1];
        OneSignal.getCurrentOrNewInitBuilder().setInAppMessageClickHandler(new OneSignal.InAppMessageClickHandler() {
            @Override
            public void inAppMessageClicked(OSInAppMessageAction result) {
                lastAction[0] = result;
                // Ensure we are on the main thread when running the callback, since the app developer
                //   will most likely need to update UI.
                assertMainThread();
            }
        });
        threadAndTaskWait();

        // Add trigger to make IAM display
        OneSignal.addTrigger("test_1", 2);
        assertEquals(1, OneSignalPackagePrivateHelper.getInAppMessageDisplayQueue().size());

        OneSignalPackagePrivateHelper.onMessageActionOccurredOnMessage(message,
                new JSONObject() {{
                    put("id", "button_id_123");
                    put("name", "my_click_name");
                }}
        );

        // Ensure we fire public callback that In-App was clicked.
        assertEquals(lastAction[0].clickName, "my_click_name");

        OneSignalPackagePrivateHelper.dismissCurrentMessage();

        OneSignal.sendOutcome("test1");
        try {
            // Ensure outcome is sent but with INDIRECT influence from IAM
            assertMeasureOnV2AtIndex(5, "test1", null, null, new JSONArray().put(message.messageId), new JSONArray());
        } catch (JSONException e) {
            e.printStackTrace();
        }
    }

    @Test
    public void testInAppMessageClickActionMultipleOutcomes() throws Exception {
        // 1. Init OneSignal
        OneSignalInit();
        threadAndTaskWait();

        // Enable influence outcomes
        trackerFactory.saveInfluenceParams(new OneSignalPackagePrivateHelper.RemoteOutcomeParams());

        // 2. Create an IAM
        final OSTestInAppMessage message = InAppMessagingHelpers.buildTestMessageWithSingleTrigger(
                OSTriggerKind.SESSION_TIME,
                null,
                OSTestTrigger.OSTriggerOperator.NOT_EXISTS.toString(),
                null
        );

        final JSONArray outcomes = new JSONArray();
        outcomes.put(new JSONObject() {{
            put("name", IAM_OUTCOME_NAME);
            put("weight", IAM_OUTCOME_WEIGHT);
        }});
        outcomes.put(new JSONObject() {{
            put("name", IAM_OUTCOME_NAME);
        }});
        JSONObject action = new JSONObject() {{
            put("id", IAM_CLICK_ID);
            put("outcomes", outcomes);
        }};

        OneSignalPackagePrivateHelper.onMessageActionOccurredOnMessage(message, action);

        // 3. Ensure outcome is sent
        ShadowOneSignalRestClient.Request iamOutcomeRequest = ShadowOneSignalRestClient.requests.get(3);
        ShadowOneSignalRestClient.Request secondIamOutcomeRequest = ShadowOneSignalRestClient.requests.get(4);

        assertEquals("outcomes/measure", iamOutcomeRequest.url);
        assertEquals("outcomes/measure", secondIamOutcomeRequest.url);
        // Requests: Param request + Players Request + Click request + Outcome Request x 2
        assertEquals(5, ShadowOneSignalRestClient.requests.size());

        assertEquals(IAM_OUTCOME_WEIGHT, iamOutcomeRequest.payload.get("weight"));
        assertEquals(IAM_OUTCOME_NAME, iamOutcomeRequest.payload.get("id"));
        assertEquals(1, iamOutcomeRequest.payload.get("device_type"));

        assertFalse(secondIamOutcomeRequest.payload.has("weight"));
        assertEquals(IAM_OUTCOME_NAME, secondIamOutcomeRequest.payload.get("id"));
        assertEquals(1, secondIamOutcomeRequest.payload.get("device_type"));
    }

    @Test
    public void testInAppMessageClickActionDisabledOutcomes() throws Exception {
        // 1. Init OneSignal
        OneSignalInit();
        threadAndTaskWait();

        // Disable influence outcomes
        trackerFactory.saveInfluenceParams(new OneSignalPackagePrivateHelper.RemoteOutcomeParams(false, false, false));

        // 2. Create an IAM
        final OSTestInAppMessage message = InAppMessagingHelpers.buildTestMessageWithSingleTrigger(
                OSTriggerKind.SESSION_TIME,
                null,
                OSTestTrigger.OSTriggerOperator.NOT_EXISTS.toString(),
                null
        );

        final JSONArray outcomes = new JSONArray();
        outcomes.put(new JSONObject() {{
            put("name", IAM_OUTCOME_NAME);
        }});
        JSONObject action = new JSONObject() {{
            put("id", IAM_CLICK_ID);
            put("outcomes", outcomes);
        }};

        // 3. Send IAM action
        // With unattributed outcomes disable no outcome request should happen
        OneSignalPackagePrivateHelper.onMessageActionOccurredOnMessage(message, action);
        // Requests: Param request + Players Request + Click request
        assertEquals(3, ShadowOneSignalRestClient.requests.size());
        assertEquals("in_app_messages/" + message.messageId + "/click", ShadowOneSignalRestClient.requests.get(2).url);
    }

    @Test
    public void testInAppMessageClickActionUniqueOutcome() throws Exception {
        // 1. Init OneSignal
        OneSignalInit();
        threadAndTaskWait();

        // Enable influence outcomes
        trackerFactory.saveInfluenceParams(new OneSignalPackagePrivateHelper.RemoteOutcomeParams());

        // 2. Create an IAM
        final OSTestInAppMessage message = InAppMessagingHelpers.buildTestMessageWithSingleTrigger(
                OSTriggerKind.SESSION_TIME,
                null,
                OSTestTrigger.OSTriggerOperator.NOT_EXISTS.toString(),
                null
        );

        final JSONArray outcomes = new JSONArray();
        outcomes.put(new JSONObject() {{
            put("name", IAM_OUTCOME_NAME);
            put("unique", true);
        }});
        JSONObject action = new JSONObject() {{
            put("id", IAM_CLICK_ID);
            put("outcomes", outcomes);
        }};

        OneSignalPackagePrivateHelper.onMessageActionOccurredOnMessage(message, action);
        threadAndTaskWait();

        // 3. Ensure outcome is sent
        ShadowOneSignalRestClient.Request iamOutcomeRequest = ShadowOneSignalRestClient.requests.get(3);

        assertEquals("outcomes/measure", iamOutcomeRequest.url);
        // Requests: Param request + Players Request + Click request + Outcome Request
        assertEquals(4, ShadowOneSignalRestClient.requests.size());
        assertEquals(IAM_OUTCOME_NAME, iamOutcomeRequest.payload.get("id"));
        assertEquals(1, iamOutcomeRequest.payload.get("device_type"));

        // 4. Call IAM clicked again, ensure no 2nd outcome call is made.
        OneSignalPackagePrivateHelper.onMessageActionOccurredOnMessage(message, action);
        // 5. Check no additional request was made
        assertEquals(4, ShadowOneSignalRestClient.requests.size());
    }

    @Test
    public void testInAppMessageClickActionSendTag() throws Exception {
        // 1. Init OneSignal
        OneSignalInit();
        threadAndTaskWait();

        // 2. Create an IAM
        final OSTestInAppMessage message = InAppMessagingHelpers.buildTestMessageWithSingleTrigger(
                OSTriggerKind.SESSION_TIME,
                null,
                OSTestTrigger.OSTriggerOperator.NOT_EXISTS.toString(),
                null
        );

        final JSONObject addTags = new JSONObject() {{
            put(IAM_TAG_KEY, IAM_TAG_KEY);
        }};
        JSONObject action = new JSONObject() {{
            put("id", IAM_CLICK_ID);
            put("tags", new JSONObject() {{
                put("adds", addTags);
            }});
        }};

        OneSignalPackagePrivateHelper.onMessageActionOccurredOnMessage(message, action);
        threadAndTaskWait();
        // 3. Ensure players call is made
        ShadowOneSignalRestClient.Request iamSendTagRequest = ShadowOneSignalRestClient.requests.get(3);

        assertEquals("players/a2f7f967-e8cc-11e4-bed1-118f05be4511", iamSendTagRequest.url);
        // Requests: Param request + Players Request + Click request + Tag Request
        assertEquals(4, ShadowOneSignalRestClient.requests.size());
        JsonAsserts.equals(addTags, (JSONObject) iamSendTagRequest.payload.get("tags"));
    }

    @Test
    public void testInAppMessageClickActionRemoveTag() throws Exception {
        // 1. Init OneSignal
        OneSignalInit();
        OneSignal.sendTags(new JSONObject("{" + IAM_TAG_KEY + ": \"value1\"}"));
        threadAndTaskWait();

        // 2. Create an IAM
        final OSTestInAppMessage message = InAppMessagingHelpers.buildTestMessageWithSingleTrigger(
                OSTriggerKind.SESSION_TIME,
                null,
                OSTestTrigger.OSTriggerOperator.NOT_EXISTS.toString(),
                null
        );

        final JSONArray removeTags = new JSONArray();
        removeTags.put(IAM_TAG_KEY);
        JSONObject actionRemove = new JSONObject() {{
            put("id", IAM_CLICK_ID);
            put("tags", new JSONObject() {{
                put("removes", removeTags);
            }});
        }};

        JSONObject objectExpected = new JSONObject() {{
            put(IAM_TAG_KEY, "");
        }};

        OneSignalPackagePrivateHelper.onMessageActionOccurredOnMessage(message, actionRemove);
        threadAndTaskWait();
        // 3. Ensure players call is made
        ShadowOneSignalRestClient.Request iamSendTagRequest = ShadowOneSignalRestClient.requests.get(3);

        assertEquals("players/a2f7f967-e8cc-11e4-bed1-118f05be4511", iamSendTagRequest.url);
        // Requests: Param request + Players Request + Click request + Tag Request
        assertEquals(4, ShadowOneSignalRestClient.requests.size());
        JsonAsserts.equals(objectExpected, (JSONObject) iamSendTagRequest.payload.get("tags"));
    }

    @Test
    public void testInAppMessageClickActionSendAndRemoveTag() throws Exception {
        // 1. Init OneSignal
        OneSignalInit();
        threadAndTaskWait();

        // 2. Create an IAM
        final OSTestInAppMessage message = InAppMessagingHelpers.buildTestMessageWithSingleTrigger(
                OSTriggerKind.SESSION_TIME,
                null,
                OSTestTrigger.OSTriggerOperator.NOT_EXISTS.toString(),
                null
        );

        final JSONObject addTags = new JSONObject() {{
            put(IAM_TAG_KEY, IAM_TAG_KEY);
        }};
        JSONObject action = new JSONObject() {{
            put("id", IAM_CLICK_ID);
            put("tags", new JSONObject() {{
                put("adds", addTags);
            }});
        }};

        OneSignalPackagePrivateHelper.onMessageActionOccurredOnMessage(message, action);
        threadAndTaskWait();
        // 3. Ensure players call is made
        ShadowOneSignalRestClient.Request iamSendTagRequest = ShadowOneSignalRestClient.requests.get(3);

        assertEquals("players/a2f7f967-e8cc-11e4-bed1-118f05be4511", iamSendTagRequest.url);
        // Requests: Param request + Players Request + Click request + Tag Request
        assertEquals(4, ShadowOneSignalRestClient.requests.size());
        JsonAsserts.equals(addTags, (JSONObject) iamSendTagRequest.payload.get("tags"));

        final JSONArray removeTags = new JSONArray();
        removeTags.put(IAM_TAG_KEY);
        final JSONObject[] lastGetTags = new JSONObject[1];
        JSONObject actionRemove = new JSONObject() {{
            put("id", IAM_CLICK_ID);
            put("tags", new JSONObject() {{
                put("removes", removeTags);
            }});
        }};

        OneSignalPackagePrivateHelper.onMessageActionOccurredOnMessage(message, actionRemove);
        threadAndTaskWait();
        OneSignal.getTags(new OneSignal.GetTagsHandler() {
            @Override
            public void tagsAvailable(JSONObject tags) {
                lastGetTags[0] = tags;
            }
        });
        threadAndTaskWait();
        // 3. Ensure no tags
        assertEquals(1, lastGetTags.length);
        assertEquals(0, lastGetTags[0].length());
    }

    @Test
    public void testInAppMessageOnlyReceivesOneClick_onColdRestart() throws Exception {
        // 1. Init OneSignal
        OneSignalInit();
        threadAndTaskWait();

        // 2. Create an IAM
        final OSTestInAppMessage message = InAppMessagingHelpers.buildTestMessageWithSingleTrigger(
                OSTriggerKind.SESSION_TIME,
                null,
                OSTestTrigger.OSTriggerOperator.NOT_EXISTS.toString(),
                null);

        // 2. Count IAM as clicked
        JSONObject action = new JSONObject() {{
            put("id", IAM_CLICK_ID);
        }};
        OneSignalPackagePrivateHelper.onMessageActionOccurredOnMessage(message, action);

        // 3. Cold restart app and re-init OneSignal
        fastColdRestartApp();
        OneSignalInit();
        threadAndTaskWait();

        // 4. Click on IAM again
        OneSignalPackagePrivateHelper.onMessageActionOccurredOnMessage(message, action);

        // Since the app restart and another message shown callback only 1 more request should exist
        //  So verify 4 requests exist (3 old and 1 new)
        ShadowOneSignalRestClient.Request mostRecentRequest = ShadowOneSignalRestClient.requests.get(3);
        assertEquals(4, ShadowOneSignalRestClient.requests.size());

        // Now verify the most recent request was not a click request
        boolean isIamClickUrl = mostRecentRequest.url.equals("in_app_messages/" + message.messageId + "/click");
        assertFalse(isIamClickUrl);
    }

    @Test
    public void testInAppMessageOnlyReceivesOneImpression() throws Exception {
        // Init OneSignal
        OneSignalInit();
        threadAndTaskWait();

        // Create an IAM
        final OSTestInAppMessage message = InAppMessagingHelpers.buildTestMessageWithSingleTrigger(
                OSTriggerKind.SESSION_TIME,
                null,
                OSTestTrigger.OSTriggerOperator.NOT_EXISTS.toString(),
                null);

        // Call message shown callback and verify only 3 requests exist (3rd being the iam impression request)
        OneSignalPackagePrivateHelper.onMessageWasShown(message);

        ShadowOneSignalRestClient.Request iamImpressionRequest = ShadowOneSignalRestClient.requests.get(2);
        assertEquals("in_app_messages/" + message.messageId + "/impression", iamImpressionRequest.url);
        assertEquals(3, ShadowOneSignalRestClient.requests.size());

        // Call message shown again and make sure no other requests were made, so the impression tracking exists locally
        OneSignalPackagePrivateHelper.onMessageWasShown(message);
        assertEquals(3, ShadowOneSignalRestClient.requests.size());

        // Verify impressioned messageId was persisted locally
        Set<String> testImpressionedMessages = TestOneSignalPrefs.getStringSet(
                TestOneSignalPrefs.PREFS_ONESIGNAL,
                TestOneSignalPrefs.PREFS_OS_IMPRESSIONED_IAMS,
                null
        );
        assertEquals(1, testImpressionedMessages.size());
    }

    @Test
    public void testInAppMessageOnlyReceivesOneImpression_onColdRestart() throws Exception {
        // Init OneSignal
        OneSignalInit();
        threadAndTaskWait();

        // Create an IAM
        final OSTestInAppMessage message = InAppMessagingHelpers.buildTestMessageWithSingleTrigger(
                OSTriggerKind.SESSION_TIME,
                null,
                OSTestTrigger.OSTriggerOperator.NOT_EXISTS.toString(),
                null);

        // Trigger the impression request and caching of the impressioned messageId
        OneSignalPackagePrivateHelper.onMessageWasShown(message);

        // Cold restart app and re-init OneSignal
        fastColdRestartApp();
        OneSignalInit();
        threadAndTaskWait();

        OneSignalPackagePrivateHelper.onMessageWasShown(message);

        // Since the app restart and another message shown callback only 1 more request should exist
        //  So verify 4 requests exist (3 old and 1 new)
        ShadowOneSignalRestClient.Request mostRecentRequest = ShadowOneSignalRestClient.requests.get(3);
        assertEquals(4, ShadowOneSignalRestClient.requests.size());

        // Now verify the most recent request was not a impression request
        boolean isImpressionUrl = mostRecentRequest.url.equals("in_app_messages/" + message.messageId + "/impression");
        assertFalse(isImpressionUrl);
    }

    @Test
    public void testInAppMessageDisplayMultipleTimes() throws Exception {
        final OSTestInAppMessage message = InAppMessagingHelpers.buildTestMessageWithSingleTriggerAndRedisplay(
                OSTriggerKind.CUSTOM, "test_1", OSTestTrigger.OSTriggerOperator.EQUAL_TO.toString(), 2, LIMIT, DELAY);

        setMockRegistrationResponseWithMessages(new ArrayList<OSTestInAppMessage>() {{
            add(message);
        }});

        // Init OneSignal IAM with redisplay
        OneSignalInit();
        threadAndTaskWait();

        // Add trigger to make IAM display
        OneSignal.addTrigger("test_1", 2);
        assertEquals(1, OneSignalPackagePrivateHelper.getInAppMessageDisplayQueue().size());

        // Check impression request
        int requestSize = ShadowOneSignalRestClient.requests.size();
        ShadowOneSignalRestClient.Request iamImpressionRequest = ShadowOneSignalRestClient.requests.get(requestSize - 1);
        assertEquals("in_app_messages/" + message.messageId + "/impression", iamImpressionRequest.url);

        // Dismiss IAM will make display quantity increase and last display time to change
        OneSignalPackagePrivateHelper.dismissCurrentMessage();
        // Check IAMs was removed from queue
        assertEquals(0, OneSignalPackagePrivateHelper.getInAppMessageDisplayQueue().size());
        // Check if data after dismiss is set correctly
        assertEquals(1, OneSignalPackagePrivateHelper.getRedisplayInAppMessages().size());
        assertEquals(1, OneSignalPackagePrivateHelper.getRedisplayInAppMessages().get(0).getRedisplayStats().getDisplayQuantity());
        long lastDisplayTime =  OneSignalPackagePrivateHelper.getRedisplayInAppMessages().get(0).getRedisplayStats().getLastDisplayTime();
        assertTrue(lastDisplayTime > 0);

        // Change time for delay to be covered
        advanceSystemTimeBy(DELAY);
        // Set same trigger, should display again
        OneSignal.addTrigger("test_1", 2);
        assertEquals(1, OneSignalPackagePrivateHelper.getInAppMessageDisplayQueue().size());

        // Check impression request is sent again
        int requestSizeAfterRedisplay = ShadowOneSignalRestClient.requests.size();
        ShadowOneSignalRestClient.Request iamImpressionRequestAfterRedisplay = ShadowOneSignalRestClient.requests.get(requestSizeAfterRedisplay - 1);
        assertEquals("in_app_messages/" + message.messageId + "/impression", iamImpressionRequestAfterRedisplay.url);

        OneSignalPackagePrivateHelper.dismissCurrentMessage();
        // Check IAMs was removed from queue
        assertEquals(0, OneSignalPackagePrivateHelper.getInAppMessageDisplayQueue().size());
        // Check if data after dismiss is set correctly
        assertEquals(1,  OneSignalPackagePrivateHelper.getRedisplayInAppMessages().size());
        assertEquals(2,  OneSignalPackagePrivateHelper.getRedisplayInAppMessages().get(0).getRedisplayStats().getDisplayQuantity());
        assertTrue( OneSignalPackagePrivateHelper.getRedisplayInAppMessages().get(0).getRedisplayStats().getLastDisplayTime() - lastDisplayTime >= DELAY);
    }

    @Test
    public void testInAppMessageDisplayMultipleTimes_NoTriggers() throws Exception {
        final long currentTimeInSeconds = System.currentTimeMillis() / 1000;

        // Create an IAM
        final OSTestInAppMessage message = InAppMessagingHelpers.buildTestMessageWitRedisplay(LIMIT, DELAY);
        message.getRedisplayStats().setLastDisplayTime(currentTimeInSeconds);
        message.getRedisplayStats().setDisplayQuantity(1);
        message.setDisplayedInSession(true);
        // Save IAM on DB
        TestHelpers.saveIAM(message, dbHelper);
        // Save IAM for dismiss
        TestOneSignalPrefs.saveStringSet(
                TestOneSignalPrefs.PREFS_ONESIGNAL,
                TestOneSignalPrefs.PREFS_OS_DISMISSED_IAMS,
                new HashSet<>(Collections.singletonList(message.messageId))
        );

        // Check IAM was saved correctly
        List<OSTestInAppMessage> savedInAppMessages = TestHelpers.getAllInAppMessages(dbHelper);
        assertEquals(savedInAppMessages.size(), 1);
        assertTrue(savedInAppMessages.get(0).isDisplayedInSession());

        setMockRegistrationResponseWithMessages(new ArrayList<OSTestInAppMessage>() {{
            add(message);
        }});
        // Change time for delay to be covered
        advanceSystemTimeBy(DELAY);

        // Init OneSignal with IAM with redisplay
        OneSignalInit();
        threadAndTaskWait();

        // First init will start a new session, then the IAM should be shown
        assertEquals(1, OneSignalPackagePrivateHelper.getInAppMessageDisplayQueue().size());
        // Dismiss IAM will make display quantity increase and last display time to change
        OneSignalPackagePrivateHelper.dismissCurrentMessage();
        // Check IAM was removed from queue
        assertEquals(0, OneSignalPackagePrivateHelper.getInAppMessageDisplayQueue().size());
        // Restart OneSignal
        fastColdRestartApp();
        setMockRegistrationResponseWithMessages(new ArrayList<OSTestInAppMessage>() {{
            add(message);
        }});
        OneSignalInit();
        threadAndTaskWait();

        // Change time for delay to be covered
        advanceSystemTimeBy(DELAY * 2);
        // Add trigger to call evaluateInAppMessage
        OneSignal.addTrigger("test_1", 2);
        // IAM shouldn't display again because It don't have triggers
        assertEquals(0, OneSignalPackagePrivateHelper.getInAppMessageDisplayQueue().size());
    }

    @Test
    public void testInAppMessageDisplayMultipleTimes_RemoveTrigger() throws Exception {
        final OSTestInAppMessage message = InAppMessagingHelpers.buildTestMessageWithSingleTriggerAndRedisplay(
                OSTriggerKind.CUSTOM, "test_1", OSTestTrigger.OSTriggerOperator.NOT_EXISTS.toString(), 2, LIMIT, DELAY);

        setMockRegistrationResponseWithMessages(new ArrayList<OSTestInAppMessage>() {{
            add(message);
        }});
        // Init OneSignal with IAM with redisplay
        OneSignalInit();
        threadAndTaskWait();

        // Because trigger doesn't exist IAM will be shown immediately
        assertEquals(1, OneSignalPackagePrivateHelper.getInAppMessageDisplayQueue().size());
        // Dismiss IAM will make display quantity increase and last display time to change
        OneSignalPackagePrivateHelper.dismissCurrentMessage();
        // Check IAM was removed from queue
        assertEquals(0, OneSignalPackagePrivateHelper.getInAppMessageDisplayQueue().size());
        // Check if data after dismiss is set correctly
        assertEquals(1, OneSignalPackagePrivateHelper.getRedisplayInAppMessages().size());
        assertEquals(1, OneSignalPackagePrivateHelper.getRedisplayInAppMessages().get(0).getRedisplayStats().getDisplayQuantity());
        long lastDisplayTime = OneSignalPackagePrivateHelper.getRedisplayInAppMessages().get(0).getRedisplayStats().getLastDisplayTime();
        assertTrue(lastDisplayTime > 0);

        OneSignal.addTrigger("test_1", 2);
        // Wait for the delay between redisplay
        advanceSystemTimeBy(DELAY);
        assertEquals(0, OneSignalPackagePrivateHelper.getInAppMessageDisplayQueue().size());

        // Remove trigger, IAM should display again
        OneSignal.removeTriggerForKey("test_1");
        // Check that IAM is queue for redisplay
        assertEquals(1, OneSignalPackagePrivateHelper.getInAppMessageDisplayQueue().size());
    }

    @Test
    public void testInAppMessageNoDisplayMultipleTimes_Delay() throws Exception {
        final OSTestInAppMessage message = InAppMessagingHelpers.buildTestMessageWithSingleTriggerAndRedisplay(
                OSTriggerKind.CUSTOM, "test_1", OSTestTrigger.OSTriggerOperator.EQUAL_TO.toString(), 2, LIMIT, DELAY);

        setMockRegistrationResponseWithMessages(new ArrayList<OSTestInAppMessage>() {{
            add(message);
        }});

        // Init OneSignal with IAM with redisplay
        OneSignalInit();
        threadAndTaskWait();

        // Add trigger to make IAM display
        OneSignal.addTrigger("test_1", 2);
        assertEquals(1, OneSignalPackagePrivateHelper.getInAppMessageDisplayQueue().size());
        // Dismiss IAM will make display quantity increase and last display time to change
        OneSignalPackagePrivateHelper.dismissCurrentMessage();

        // Check if data after dismiss is set correctly
        assertEquals(1, OneSignalPackagePrivateHelper.getRedisplayInAppMessages().size());
        assertEquals(1, OneSignalPackagePrivateHelper.getRedisplayInAppMessages().get(0).getRedisplayStats().getDisplayQuantity());
        long lastDisplayTime = OneSignalPackagePrivateHelper.getRedisplayInAppMessages().get(0).getRedisplayStats().getLastDisplayTime();
        assertTrue(lastDisplayTime > 0);

        // Set trigger, will evaluate IAMs again
        OneSignal.addTrigger("test_1", 2);

        // Check that the IAM was not displayed again because time between display is not covered
        assertEquals(1, OneSignalPackagePrivateHelper.getRedisplayInAppMessages().size());
        assertEquals(1, OneSignalPackagePrivateHelper.getRedisplayInAppMessages().get(0).getRedisplayStats().getDisplayQuantity());
        assertEquals(lastDisplayTime, OneSignalPackagePrivateHelper.getRedisplayInAppMessages().get(0).getRedisplayStats().getLastDisplayTime());
    }

    @Test
    public void testInAppMessageNoDisplayMultipleTimes_Limit() throws Exception {
        final OSTestInAppMessage message = InAppMessagingHelpers.buildTestMessageWithSingleTriggerAndRedisplay(
                OSTriggerKind.CUSTOM, "test_1", OSTestTrigger.OSTriggerOperator.EQUAL_TO.toString(), 2, 1, DELAY);

        setMockRegistrationResponseWithMessages(new ArrayList<OSTestInAppMessage>() {{
            add(message);
        }});

        // Init OneSignal with IAM with redisplay
        OneSignalInit();
        threadAndTaskWait();

        // Add trigger to make IAM display
        OneSignal.addTrigger("test_1", 2);
        assertEquals(1, OneSignalPackagePrivateHelper.getInAppMessageDisplayQueue().size());

        // Dismiss IAM will make display quantity increase and last display time to change
        OneSignalPackagePrivateHelper.dismissCurrentMessage();

        // Check if data after dismiss is set correctly
        assertEquals(1, OneSignalPackagePrivateHelper.getRedisplayInAppMessages().size());
        assertEquals(1, OneSignalPackagePrivateHelper.getRedisplayInAppMessages().get(0).getRedisplayStats().getDisplayQuantity());
        long lastDisplayTime = OneSignalPackagePrivateHelper.getRedisplayInAppMessages().get(0).getRedisplayStats().getLastDisplayTime();
        assertTrue(lastDisplayTime > 0);

        // Wait for the delay between redisplay
        advanceSystemTimeBy(DELAY);

        // Set trigger, will evaluate IAMs again
        OneSignal.addTrigger("test_1", 2);

        // Check that the IAM was not displayed again because Limit of display is 1
        assertEquals(1, OneSignalPackagePrivateHelper.getRedisplayInAppMessages().size());
        assertEquals(1, OneSignalPackagePrivateHelper.getRedisplayInAppMessages().get(0).getRedisplayStats().getDisplayQuantity());
        assertEquals(lastDisplayTime, OneSignalPackagePrivateHelper.getRedisplayInAppMessages().get(0).getRedisplayStats().getLastDisplayTime());
    }

    @Test
    public void testInAppMessageDisplayMultipleTimes_onColdRestart() throws Exception {
        final OSTestInAppMessage message = InAppMessagingHelpers.buildTestMessageWithSingleTriggerAndRedisplay(
                OSTriggerKind.CUSTOM, "test_1", OSTestTrigger.OSTriggerOperator.EQUAL_TO.toString(), 2, LIMIT, DELAY);

        setMockRegistrationResponseWithMessages(new ArrayList<OSTestInAppMessage>() {{
            add(message);
        }});

        // Init OneSignal with IAM with redisplay
        OneSignalInit();
        threadAndTaskWait();

        // Add trigger to make IAM display
        OneSignal.addTrigger("test_1", 2);
        assertEquals(1, OneSignalPackagePrivateHelper.getInAppMessageDisplayQueue().size());

        // Check impression request
        int requestSize = ShadowOneSignalRestClient.requests.size();
        ShadowOneSignalRestClient.Request iamImpressionRequest = ShadowOneSignalRestClient.requests.get(requestSize - 1);
        assertEquals("in_app_messages/" + message.messageId + "/impression", iamImpressionRequest.url);

        // Dismiss IAM will make display quantity increase and last display time to change
        OneSignalPackagePrivateHelper.dismissCurrentMessage();
        // Check IAM removed from queue
        assertEquals(0, OneSignalPackagePrivateHelper.getInAppMessageDisplayQueue().size());

        // Check if data after dismiss is set correctly
        assertEquals(1, OneSignalPackagePrivateHelper.getRedisplayInAppMessages().size());
        assertEquals(1, OneSignalPackagePrivateHelper.getRedisplayInAppMessages().get(0).getRedisplayStats().getDisplayQuantity());
        long lastDisplayTime = OneSignalPackagePrivateHelper.getRedisplayInAppMessages().get(0).getRedisplayStats().getLastDisplayTime();
        assertTrue(lastDisplayTime > 0);

        // Wait for the delay between redisplay
        advanceSystemTimeBy(DELAY);
        // Swipe away app
        fastColdRestartApp();
        // Cold Start app
        setMockRegistrationResponseWithMessages(new ArrayList<OSTestInAppMessage>() {{
            add(message);
        }});

        OneSignalInit();
        threadAndTaskWait();
        // Check No IAMs
        assertEquals(0, OneSignalPackagePrivateHelper.getInAppMessageDisplayQueue().size());

        // Set same trigger, should display again
        OneSignal.addTrigger("test_1", 2);
        assertEquals(1, OneSignalPackagePrivateHelper.getInAppMessageDisplayQueue().size());

        // Check impression request is sent again
        int requestSizeAfterRedisplay = ShadowOneSignalRestClient.requests.size();
        ShadowOneSignalRestClient.Request iamImpressionRequestAfterRedisplay = ShadowOneSignalRestClient.requests.get(requestSizeAfterRedisplay - 1);
        assertEquals("in_app_messages/" + message.messageId + "/impression", iamImpressionRequestAfterRedisplay.url);

        OneSignalPackagePrivateHelper.dismissCurrentMessage();
        // Check if data after dismiss is set correctly
        assertEquals(1, OneSignalPackagePrivateHelper.getRedisplayInAppMessages().size());
        assertEquals(2, OneSignalPackagePrivateHelper.getRedisplayInAppMessages().get(0).getRedisplayStats().getDisplayQuantity());
        assertTrue(OneSignalPackagePrivateHelper.getRedisplayInAppMessages().get(0).getRedisplayStats().getLastDisplayTime() - lastDisplayTime >= DELAY);
    }

    @Test
    public void testInAppMessageMultipleRedisplayReceivesClickId() throws Exception {
        // Init OneSignal
        OneSignalInit();
        threadAndTaskWait();

        // Create an IAM
        final OSTestInAppMessage message = InAppMessagingHelpers.buildTestMessageWithSingleTriggerAndRedisplay(
                OSTriggerKind.CUSTOM, "test_1", OSTestTrigger.OSTriggerOperator.EQUAL_TO.toString(), 2, LIMIT, DELAY);

        assertTrue(message.getClickedClickIds().isEmpty());
        // Count IAM as clicked
        JSONObject action = new JSONObject() {{
            put("id", IAM_CLICK_ID);
        }};
        OneSignalPackagePrivateHelper.onMessageActionOccurredOnMessage(message, action);

        // Ensure click is sent
        ShadowOneSignalRestClient.Request firstIAMClickRequest = ShadowOneSignalRestClient.requests.get(2);
        assertEquals("in_app_messages/" + message.messageId + "/click", firstIAMClickRequest.url);
        assertEquals(3, ShadowOneSignalRestClient.requests.size());

        // Call IAM clicked again, ensure a 2nd network call isn't made.
        OneSignalPackagePrivateHelper.onMessageActionOccurredOnMessage(message, action);
        assertEquals(3, ShadowOneSignalRestClient.requests.size());

        // Verify clickId was persisted locally
        Set<String> testClickedMessages = TestOneSignalPrefs.getStringSet(
                TestOneSignalPrefs.PREFS_ONESIGNAL,
                TestOneSignalPrefs.PREFS_OS_CLICKED_CLICK_IDS_IAMS,
                null
        );
        assertEquals(1, testClickedMessages.size());
        // Verify click id is associated with message
        assertEquals(1, message.getClickedClickIds().size());
        assertTrue(message.getClickedClickIds().contains(IAM_CLICK_ID));

        message.clearClickIds();
        assertTrue(message.getClickedClickIds().isEmpty());

        // Click should be received twice
        OneSignalPackagePrivateHelper.onMessageActionOccurredOnMessage(message, action);

        // Call IAM clicked again, ensure a 2nd network call is made.
        ShadowOneSignalRestClient.Request secondIAMClickRequest = ShadowOneSignalRestClient.requests.get(3);
        assertEquals("in_app_messages/" + message.messageId + "/click", secondIAMClickRequest.url);
        assertEquals(4, ShadowOneSignalRestClient.requests.size());

        // Verify clickId was persisted locally
        Set<String> secondRestClickedMessages = TestOneSignalPrefs.getStringSet(
                TestOneSignalPrefs.PREFS_ONESIGNAL,
                TestOneSignalPrefs.PREFS_OS_CLICKED_CLICK_IDS_IAMS,
                null
        );
        assertEquals(1, secondRestClickedMessages.size());

        // Verify click id is associated with message
        assertEquals(1, message.getClickedClickIds().size());
        assertTrue(message.getClickedClickIds().contains(IAM_CLICK_ID));

        // Call IAM clicked again
        OneSignalPackagePrivateHelper.onMessageActionOccurredOnMessage(message, action);

        // Call IAM clicked again, ensure a 3nd network call isn't made.
        assertEquals("in_app_messages/" + message.messageId + "/click", secondIAMClickRequest.url);
        assertEquals(4, ShadowOneSignalRestClient.requests.size());
    }

    @Test
    public void testCachedIAMSharedPreferenceAndSQL_cleanedAfterSixMonths() throws Exception {
        final long currentTimeInSeconds = System.currentTimeMillis() / 1_000L;

        // 1. Setup IAMs
        // Create an IAM younger than 6 months
        final OSTestInAppMessage iam1 = InAppMessagingHelpers.buildTestMessage(null);
        iam1.setRedisplayStats(1, currentTimeInSeconds - SIX_MONTHS_TIME_SECONDS + 10);
        String clickId1 = "iam1_click_id_1";
        iam1.addClickId(clickId1);
        TestHelpers.saveIAM(iam1, dbHelper);

        // Create an IAM older than 6 months
        final OSTestInAppMessage iam2 = InAppMessagingHelpers.buildTestMessage(null);
        iam2.setRedisplayStats(1, currentTimeInSeconds - SIX_MONTHS_TIME_SECONDS - 10);
        String clickId2 = "iam2_click_id_1";
        iam2.addClickId(clickId2);
        TestHelpers.saveIAM(iam2, dbHelper);

        // 2. Cache IAMs as dismissed, impressioned, and clicked
        Set<String> messageIds = new HashSet<String>() {{
            add(iam1.messageId);
            add(iam2.messageId);
        }};
        TestOneSignalPrefs.saveStringSet(
                TestOneSignalPrefs.PREFS_ONESIGNAL,
                TestOneSignalPrefs.PREFS_OS_DISMISSED_IAMS,
                messageIds);

        TestOneSignalPrefs.saveStringSet(
                TestOneSignalPrefs.PREFS_ONESIGNAL,
                TestOneSignalPrefs.PREFS_OS_IMPRESSIONED_IAMS,
                messageIds);

        Set<String> clickedClickIds = new HashSet<String>() {{
            addAll(iam1.getClickedClickIds());
            addAll(iam2.getClickedClickIds());
        }};
        TestOneSignalPrefs.saveStringSet(
                TestOneSignalPrefs.PREFS_ONESIGNAL,
                TestOneSignalPrefs.PREFS_OS_CLICKED_CLICK_IDS_IAMS,
                clickedClickIds);

        // 3. Init OneSignal so it attempts to clean IAM cache
        OneSignalInit();
        threadAndTaskWait();

        // 4. Validate all data associated with the 6 month old IAM has been deleted
        Set<String> testDismissedMessages = TestOneSignalPrefs.getStringSet(
                TestOneSignalPrefs.PREFS_ONESIGNAL,
                TestOneSignalPrefs.PREFS_OS_DISMISSED_IAMS,
                null);
        assertEquals(1, testDismissedMessages.size());
        assertTrue(testDismissedMessages.contains(iam1.messageId));

        Set<String> testImpressionedMessages = TestOneSignalPrefs.getStringSet(
                TestOneSignalPrefs.PREFS_ONESIGNAL,
                TestOneSignalPrefs.PREFS_OS_IMPRESSIONED_IAMS,
                null);
        assertEquals(1, testImpressionedMessages.size());
        assertTrue(testImpressionedMessages.contains(iam1.messageId));

        Set<String> testClickedClickIds = TestOneSignalPrefs.getStringSet(
                TestOneSignalPrefs.PREFS_ONESIGNAL,
                TestOneSignalPrefs.PREFS_OS_CLICKED_CLICK_IDS_IAMS,
                null);
        assertEquals(1, testClickedClickIds.size());
        assertTrue(testClickedClickIds.contains(clickId1));

        // 5. Make sure only IAM left is the IAM younger than 6 months
        List<OSTestInAppMessage> savedInAppMessagesAfterInit = TestHelpers.getAllInAppMessages(dbHelper);
        assertEquals(1, savedInAppMessagesAfterInit.size());
        assertEquals(iam1.messageId, savedInAppMessagesAfterInit.get(0).messageId);
    }

    @Test
    public void testInAppMessageRedisplayCacheCleaning() throws Exception {
        final long currentTimeInSeconds = System.currentTimeMillis() / 1000;

        final OSTestInAppMessage inAppMessage = InAppMessagingHelpers.buildTestMessageWithSingleTriggerAndRedisplay(
                OSTriggerKind.CUSTOM, "test_saved", OneSignalPackagePrivateHelper.OSTestTrigger.OSTriggerOperator.EQUAL_TO.toString(), 2, LIMIT, DELAY);

        String firstID = inAppMessage.messageId + "_test";
        inAppMessage.messageId = firstID;
        inAppMessage.getRedisplayStats().setLastDisplayTime(currentTimeInSeconds - SIX_MONTHS_TIME_SECONDS + 1);
        TestHelpers.saveIAM(inAppMessage, dbHelper);

        inAppMessage.getRedisplayStats().setLastDisplayTime(currentTimeInSeconds - SIX_MONTHS_TIME_SECONDS - 1);
        inAppMessage.messageId += "1";
        TestHelpers.saveIAM(inAppMessage, dbHelper);

        List<OSTestInAppMessage> savedInAppMessages = TestHelpers.getAllInAppMessages(dbHelper);

        assertEquals(2, savedInAppMessages.size());

        final OSTestInAppMessage message1 = InAppMessagingHelpers.buildTestMessageWithSingleTriggerAndRedisplay(
                OSTriggerKind.CUSTOM, "test_1", OSTestTrigger.OSTriggerOperator.EQUAL_TO.toString(), 2, LIMIT, DELAY);
        final OSTestInAppMessage message2 = InAppMessagingHelpers.buildTestMessageWithSingleTriggerAndRedisplay(
                OSTriggerKind.CUSTOM, "test_2", OSTestTrigger.OSTriggerOperator.EQUAL_TO.toString(), 2, LIMIT, DELAY);

        setMockRegistrationResponseWithMessages(new ArrayList<OSTestInAppMessage>() {{
            add(message1);
            add(message2);
        }});

        // Init OneSignal with IAM with redisplay
        OneSignalInit();
        threadAndTaskWait();

        List<OSTestInAppMessage> savedInAppMessagesAfterInit = TestHelpers.getAllInAppMessages(dbHelper);
        // Message with old display time should be removed
        assertEquals(1, savedInAppMessagesAfterInit.size());
        assertEquals(firstID, savedInAppMessagesAfterInit.get(0).messageId);
    }

    @Test
    @Config(sdk = 18)
    public void testMessageNotShownForAndroidApi18Lower() throws Exception {
        initializeSdkWithMultiplePendingMessages();

        // Send a new IAM
        OneSignal.addTriggers(new HashMap<String, Object>() {{
            put("test_1", 3);
        }});
        threadAndTaskWait();

        // Check no messages exist
        assertEquals(0, OneSignalPackagePrivateHelper.getInAppMessageDisplayQueue().size());
    }

    @Test
    public void testInAppMessageIdTracked() throws Exception {
        final OSTestInAppMessage message = InAppMessagingHelpers.buildTestMessageWithSingleTriggerAndRedisplay(
                OSTriggerKind.CUSTOM, "test_1", OSTestTrigger.OSTriggerOperator.EQUAL_TO.toString(), 2, LIMIT, DELAY);

        setMockRegistrationResponseWithMessages(new ArrayList<OSTestInAppMessage>() {{
            add(message);
        }});

        // For mocking behaviour
        OneSignal_setTrackerFactory(trackerFactory);
        OneSignal_setSessionManager(sessionManager);
        // Init OneSignal IAM with redisplay
        OneSignalInit();
        threadAndTaskWait();

        // Check no influence id saved
        JSONArray lastReceivedIds = trackerFactory.getIAMChannelTracker().getLastReceivedIds();
        assertEquals(0, lastReceivedIds.length());

        // Add trigger to make IAM display
        OneSignal.addTrigger("test_1", 2);
        assertEquals(1, OneSignalPackagePrivateHelper.getInAppMessageDisplayQueue().size());

        // Check influence id saved
        lastReceivedIds = trackerFactory.getIAMChannelTracker().getLastReceivedIds();
        assertEquals(1, lastReceivedIds.length());
    }

    private void setMockRegistrationResponseWithMessages(ArrayList<OSTestInAppMessage> messages) throws JSONException {
        final JSONArray jsonMessages = new JSONArray();

        for (OSTestInAppMessage message : messages)
            jsonMessages.put(message.toJSONObject());

        ShadowOneSignalRestClient.setNextSuccessfulRegistrationResponse(new JSONObject() {{
            put("id", "df8f05be55ba-b2f7f966-d8cc-11e4-bed1");
            put("success", 1);
            put(OneSignalPackagePrivateHelper.IN_APP_MESSAGES_JSON_KEY, jsonMessages);
        }});
    }

    private void OneSignalInit() {
        OneSignal_setTrackerFactory(trackerFactory);
        OneSignal_setSessionManager(sessionManager);
        OneSignal.setLogLevel(OneSignal.LOG_LEVEL.DEBUG, OneSignal.LOG_LEVEL.NONE);
        ShadowOSUtils.subscribableStatus = 1;
        OneSignal.setAppId(ONESIGNAL_APP_ID);
        OneSignal.setAppContext(blankActivity);
        blankActivityController.resume();
    }
}<|MERGE_RESOLUTION|>--- conflicted
+++ resolved
@@ -75,21 +75,8 @@
 @Config(packageName = "com.onesignal.example",
         instrumentedPackages = {"com.onesignal"},
         shadows = {
-<<<<<<< HEAD
-            ShadowOneSignalRestClient.class,
-            ShadowPushRegistratorFCM.class,
-            ShadowOSUtils.class,
-            ShadowAdvertisingIdProviderGPS.class,
-            ShadowCustomTabsClient.class,
-            ShadowCustomTabsSession.class,
-            ShadowNotificationManagerCompat.class,
-            ShadowJobService.class,
-            ShadowDynamicTimer.class,
-            ShadowOSWebView.class,
-            ShadowOSViewUtils.class
-=======
                 ShadowOneSignalRestClient.class,
-                ShadowPushRegistratorGCM.class,
+                ShadowPushRegistratorFCM.class,
                 ShadowOSUtils.class,
                 ShadowGMSLocationController.class,
                 ShadowAdvertisingIdProviderGPS.class,
@@ -100,7 +87,6 @@
                 ShadowDynamicTimer.class,
                 ShadowOSWebView.class,
                 ShadowOSViewUtils.class
->>>>>>> 211cf7f3
         },
         sdk = 21
 )
@@ -154,7 +140,7 @@
         // reset back to the default
         ShadowDynamicTimer.shouldScheduleTimers = true;
         ShadowDynamicTimer.hasScheduledTimer = false;
-        OneSignal.getCurrentOrNewInitBuilder().setInAppMessageClickHandler(null);
+        OneSignal.setInAppMessageClickHandler(null);
         TestHelpers.afterTestCleanup();
 
         InAppMessagingHelpers.clearTestState();
@@ -665,7 +651,7 @@
         trackerFactory.saveInfluenceParams(new OneSignalPackagePrivateHelper.RemoteOutcomeParams());
 
         final OSInAppMessageAction[] lastAction = new OSInAppMessageAction[1];
-        OneSignal.getCurrentOrNewInitBuilder().setInAppMessageClickHandler(new OneSignal.InAppMessageClickHandler() {
+        OneSignal.setInAppMessageClickHandler(new OneSignal.InAppMessageClickHandler() {
             @Override
             public void inAppMessageClicked(OSInAppMessageAction result) {
                 lastAction[0] = result;
@@ -726,7 +712,7 @@
         trackerFactory.saveInfluenceParams(new OneSignalPackagePrivateHelper.RemoteOutcomeParams());
 
         final OSInAppMessageAction[] lastAction = new OSInAppMessageAction[1];
-        OneSignal.getCurrentOrNewInitBuilder().setInAppMessageClickHandler(new OneSignal.InAppMessageClickHandler() {
+        OneSignal.setInAppMessageClickHandler(new OneSignal.InAppMessageClickHandler() {
             @Override
             public void inAppMessageClicked(OSInAppMessageAction result) {
                 lastAction[0] = result;
