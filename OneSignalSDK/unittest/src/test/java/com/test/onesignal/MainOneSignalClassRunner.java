/**
 * Modified MIT License
 *
 * Copyright 2018 OneSignal
 *
 * Permission is hereby granted, free of charge, to any person obtaining a copy
 * of this software and associated documentation files (the "Software"), to deal
 * in the Software without restriction, including without limitation the rights
 * to use, copy, modify, merge, publish, distribute, sublicense, and/or sell
 * copies of the Software, and to permit persons to whom the Software is
 * furnished to do so, subject to the following conditions:
 *
 * 1. The above copyright notice and this permission notice shall be included in
 * all copies or substantial portions of the Software.
 *
 * 2. All copies of substantial portions of the Software may only be used in connection
 * with services provided by OneSignal.
 *
 * THE SOFTWARE IS PROVIDED "AS IS", WITHOUT WARRANTY OF ANY KIND, EXPRESS OR
 * IMPLIED, INCLUDING BUT NOT LIMITED TO THE WARRANTIES OF MERCHANTABILITY,
 * FITNESS FOR A PARTICULAR PURPOSE AND NONINFRINGEMENT. IN NO EVENT SHALL THE
 * AUTHORS OR COPYRIGHT HOLDERS BE LIABLE FOR ANY CLAIM, DAMAGES OR OTHER
 * LIABILITY, WHETHER IN AN ACTION OF CONTRACT, TORT OR OTHERWISE, ARISING FROM,
 * OUT OF OR IN CONNECTION WITH THE SOFTWARE OR THE USE OR OTHER DEALINGS IN
 * THE SOFTWARE.
 */

package com.test.onesignal;

import android.annotation.SuppressLint;
import android.app.Activity;
import android.app.AlarmManager;
import android.content.Context;
import android.content.Intent;
import android.content.SharedPreferences;
import android.content.pm.ActivityInfo;
import android.content.pm.ResolveInfo;
import android.database.Cursor;
import android.location.Location;
import android.net.ConnectivityManager;
import android.os.Bundle;

import androidx.test.core.app.ApplicationProvider;

import com.huawei.hms.location.HWLocation;
import com.onesignal.FocusDelaySyncJobService;
import com.onesignal.FocusDelaySyncService;
import com.onesignal.MockOSLog;
import com.onesignal.MockOSSharedPreferences;
import com.onesignal.MockOSTimeImpl;
import com.onesignal.MockOneSignalDBHelper;
import com.onesignal.MockSessionManager;
import com.onesignal.OSDeviceState;
import com.onesignal.OSEmailSubscriptionObserver;
import com.onesignal.OSEmailSubscriptionStateChanges;
import com.onesignal.OSNotification;
import com.onesignal.OSNotificationAction;
import com.onesignal.OSNotificationOpenedResult;
import com.onesignal.OSNotificationReceivedEvent;
import com.onesignal.OSPermissionObserver;
import com.onesignal.OSPermissionStateChanges;
import com.onesignal.OSSubscriptionObserver;
import com.onesignal.OSSubscriptionStateChanges;
import com.onesignal.OneSignal;
import com.onesignal.OneSignal.ChangeTagsUpdateHandler;
import com.onesignal.OneSignalPackagePrivateHelper;
import com.onesignal.OneSignalPackagePrivateHelper.UserState;
import com.onesignal.OneSignalShadowPackageManager;
import com.onesignal.PermissionsActivity;
import com.onesignal.ShadowAdvertisingIdProviderGPS;
import com.onesignal.ShadowBadgeCountUpdater;
import com.onesignal.ShadowCustomTabsClient;
import com.onesignal.ShadowCustomTabsSession;
import com.onesignal.ShadowFirebaseAnalytics;
import com.onesignal.ShadowFusedLocationApiWrapper;
import com.onesignal.ShadowGMSLocationController;
import com.onesignal.ShadowGMSLocationUpdateListener;
import com.onesignal.ShadowGenerateNotification;
import com.onesignal.ShadowGoogleApiClientBuilder;
import com.onesignal.ShadowGoogleApiClientCompatProxy;
import com.onesignal.ShadowHMSFusedLocationProviderClient;
import com.onesignal.ShadowHMSLocationUpdateListener;
import com.onesignal.ShadowHmsInstanceId;
import com.onesignal.ShadowHuaweiTask;
import com.onesignal.ShadowJobService;
import com.onesignal.ShadowNotificationManagerCompat;
import com.onesignal.ShadowOSUtils;
import com.onesignal.ShadowOneSignal;
import com.onesignal.ShadowOneSignalRestClient;
import com.onesignal.ShadowPushRegistratorADM;
import com.onesignal.ShadowPushRegistratorFCM;
import com.onesignal.ShadowRoboNotificationManager;
import com.onesignal.StaticResetHelper;
import com.onesignal.SyncJobService;
import com.onesignal.SyncService;
import com.onesignal.example.BlankActivity;
import com.onesignal.example.MainActivity;
import com.onesignal.influence.data.OSTrackerFactory;

import org.json.JSONArray;
import org.json.JSONException;
import org.json.JSONObject;
import org.junit.After;
import org.junit.AfterClass;
import org.junit.Before;
import org.junit.BeforeClass;
import org.junit.Test;
import org.junit.runner.RunWith;
import org.robolectric.Robolectric;
import org.robolectric.RobolectricTestRunner;
import org.robolectric.android.controller.ActivityController;
import org.robolectric.annotation.Config;
import org.robolectric.shadows.ShadowAlarmManager;
import org.robolectric.shadows.ShadowApplication;
import org.robolectric.shadows.ShadowConnectivityManager;
import org.robolectric.shadows.ShadowLog;

import java.lang.reflect.Field;
import java.lang.reflect.Method;
import java.util.ArrayList;
import java.util.Arrays;
import java.util.Iterator;
import java.util.List;
import java.util.Map;
import java.util.concurrent.ArrayBlockingQueue;
import java.util.concurrent.BlockingQueue;
import java.util.concurrent.atomic.AtomicBoolean;
import java.util.regex.Pattern;

<<<<<<< HEAD
import static com.onesignal.OneSignal.ExternalIdErrorType.REQUIRES_EXTERNAL_ID_AUTH;
import static com.onesignal.OneSignalPackagePrivateHelper.FCMBroadcastReceiver_processBundle;
=======
import static com.onesignal.OneSignalPackagePrivateHelper.GcmBroadcastReceiver_processBundle;
>>>>>>> b3be5d24
import static com.onesignal.OneSignalPackagePrivateHelper.NotificationBundleProcessor_Process;
import static com.onesignal.OneSignalPackagePrivateHelper.NotificationOpenedProcessor_processFromContext;
import static com.onesignal.OneSignalPackagePrivateHelper.OneSignal_getSessionListener;
import static com.onesignal.OneSignalPackagePrivateHelper.OneSignal_handleNotificationOpen;
import static com.onesignal.OneSignalPackagePrivateHelper.OneSignal_isInForeground;
import static com.onesignal.OneSignalPackagePrivateHelper.OneSignal_setSessionManager;
import static com.onesignal.OneSignalPackagePrivateHelper.OneSignal_setTime;
import static com.onesignal.OneSignalPackagePrivateHelper.OneSignal_setTrackerFactory;
import static com.onesignal.OneSignalPackagePrivateHelper.OneSignal_taskQueueWaitingForInit;
import static com.onesignal.ShadowOneSignalRestClient.REST_METHOD;
import static com.onesignal.ShadowOneSignalRestClient.setRemoteParamsGetHtmlResponse;
import static com.test.onesignal.GenerateNotificationRunner.getBaseNotifBundle;
import static com.test.onesignal.RestClientAsserts.assertAmazonPlayerCreateAtIndex;
import static com.test.onesignal.RestClientAsserts.assertAndroidPlayerCreateAtIndex;
import static com.test.onesignal.RestClientAsserts.assertHuaweiPlayerCreateAtIndex;
import static com.test.onesignal.RestClientAsserts.assertOnFocusAtIndex;
import static com.test.onesignal.RestClientAsserts.assertOnFocusAtIndexDoesNotHaveKeys;
import static com.test.onesignal.RestClientAsserts.assertOnSessionAtIndex;
import static com.test.onesignal.RestClientAsserts.assertPlayerCreatePushAtIndex;
import static com.test.onesignal.RestClientAsserts.assertRemoteParamsAtIndex;
import static com.test.onesignal.RestClientAsserts.assertRestCalls;
import static com.test.onesignal.TestHelpers.afterTestCleanup;
import static com.test.onesignal.TestHelpers.assertAndRunSyncService;
import static com.test.onesignal.TestHelpers.assertNextJob;
import static com.test.onesignal.TestHelpers.assertNumberOfServicesAvailable;
import static com.test.onesignal.TestHelpers.fastColdRestartApp;
import static com.test.onesignal.TestHelpers.flushBufferedSharedPrefs;
import static com.test.onesignal.TestHelpers.getNextJob;
import static com.test.onesignal.TestHelpers.pauseActivity;
import static com.test.onesignal.TestHelpers.restartAppAndElapseTimeToNextSession;
import static com.test.onesignal.TestHelpers.startRemoteNotificationReceivedHandlerService;
import static com.test.onesignal.TestHelpers.threadAndTaskWait;
import static junit.framework.Assert.assertEquals;
import static junit.framework.Assert.assertFalse;
import static junit.framework.Assert.assertNotNull;
import static junit.framework.Assert.assertNull;
import static junit.framework.Assert.assertTrue;
import static org.hamcrest.CoreMatchers.not;
import static org.junit.Assert.assertNotEquals;
import static org.junit.Assert.assertThat;
import static org.robolectric.Shadows.shadowOf;

@Config(packageName = "com.onesignal.example",
        shadows = {
            ShadowOneSignalRestClient.class,
            ShadowPushRegistratorADM.class,
            ShadowPushRegistratorFCM.class,
            ShadowOSUtils.class,
            ShadowAdvertisingIdProviderGPS.class,
            ShadowCustomTabsClient.class,
            ShadowCustomTabsSession.class,
            ShadowNotificationManagerCompat.class,
            ShadowJobService.class,
            ShadowHmsInstanceId.class,
            OneSignalShadowPackageManager.class
        },
        sdk = 21
)
@RunWith(RobolectricTestRunner.class)
// Enable to ensure test order to consistency debug flaky test.
// @FixMethodOrder(MethodSorters.NAME_ASCENDING)
public class MainOneSignalClassRunner {

   private static final String ONESIGNAL_APP_ID = "b4f7f966-d8cc-11e4-bed1-df8f05be55ba";
   private static final String ONESIGNAL_NOTIFICATION_ID = "97d8e764-81c2-49b0-a644-713d052ae7d5";

   @SuppressLint("StaticFieldLeak")
   private static Activity blankActivity;
   private static ActivityController<BlankActivity> blankActivityController;
   private MockOSTimeImpl time;
   private OSTrackerFactory trackerFactory;
   private MockSessionManager sessionManager;
   private MockOneSignalDBHelper dbHelper;

   private static String lastNotificationOpenedBody;
   private static OSNotificationReceivedEvent lastServiceNotificationReceivedEvent;

   private static OneSignal.OSNotificationOpenedHandler getNotificationOpenedHandler() {
      return openedResult -> {

         // TODO: Double check if we should use this or not
         lastNotificationOpenedBody = openedResult.getNotification().getBody();
      };
   }

   private static JSONObject lastExternalUserIdResponse;
   private static OneSignal.OSExternalUserIdUpdateCompletionHandler getExternalUserIdUpdateCompletionHandler() {
      return new OneSignal.OSExternalUserIdUpdateCompletionHandler() {
         @Override
         public void onSuccess(JSONObject results) {
            lastExternalUserIdResponse = results;
         }
      };
   }

   private static JSONObject lastGetTags;
   private static void getGetTagsHandler() {
      OneSignal.getTags(tags -> lastGetTags = tags);
   }

   private static void cleanUp() throws Exception {
      lastNotificationOpenedBody = null;
      lastGetTags = null;
      lastExternalUserIdResponse = null;;

      ShadowGMSLocationController.reset();

      TestHelpers.beforeTestInitAndCleanup();

      // Set remote_params GET response
      setRemoteParamsGetHtmlResponse();
   }

   @BeforeClass // Runs only once, before any tests
   public static void setUpClass() throws Exception {
      ShadowLog.stream = System.out;

      TestHelpers.beforeTestSuite();

      Field OneSignal_CurrentSubscription = OneSignal.class.getDeclaredField("subscribableStatus");
      OneSignal_CurrentSubscription.setAccessible(true);

      OneSignal.setLogLevel(OneSignal.LOG_LEVEL.VERBOSE, OneSignal.LOG_LEVEL.NONE);
      StaticResetHelper.saveStaticValues();
   }

   @Before
   public void beforeEachTest() throws Exception {
      blankActivityController = Robolectric.buildActivity(BlankActivity.class).create();
      blankActivity = blankActivityController.get();
      time = new MockOSTimeImpl();
      trackerFactory = new OSTrackerFactory(new MockOSSharedPreferences(), new MockOSLog(), time);
      sessionManager = new MockSessionManager(OneSignal_getSessionListener(), trackerFactory, new MockOSLog());
      dbHelper = new MockOneSignalDBHelper(ApplicationProvider.getApplicationContext());

      TestHelpers.setupTestWorkManager(blankActivity);

      cleanUp();

      OneSignal_setTime(time);
   }

   @After
   public void afterEachTest() throws Exception {
      afterTestCleanup();
   }

   @AfterClass
   public static void afterEverything() throws Exception {
      cleanUp();
   }

   @Test
   public void testInitFromApplicationContext() throws Exception {
      OneSignal.setAppId(ONESIGNAL_APP_ID);
      OneSignal.initWithContext(ApplicationProvider.getApplicationContext());
      threadAndTaskWait();
      // Testing we still register the user in the background if this is the first time. (Note Context is application)
      assertNotNull(ShadowOneSignalRestClient.lastPost);

      ShadowOneSignalRestClient.lastPost = null;
      restartAppAndElapseTimeToNextSession(time);

      OneSignal_setTime(time);
      // Restart app, should not send onSession automatically
      OneSignal.setAppId(ONESIGNAL_APP_ID);
      OneSignal.initWithContext(ApplicationProvider.getApplicationContext());
      threadAndTaskWait();
      assertNull(ShadowOneSignalRestClient.lastPost);

      // Starting of first Activity should trigger onSession
      blankActivityController.resume();
      threadAndTaskWait();
      assertNotNull(ShadowOneSignalRestClient.lastPost);
   }

   @Test
   public void testDeviceTypeIsAndroid_forPlayerCreate() throws Exception {
      // 1. Init OneSignal so the app id is cached
      OneSignalInit();
      threadAndTaskWait();

      // 2. Make sure device_type is Android (1) in player create
      assertAndroidPlayerCreateAtIndex(1);
   }

   @Test
   public void testDeviceTypeIsAmazon_forPlayerCreate() throws Exception {
      // 1. Mock Amazon device type for this test
      ShadowOSUtils.supportsADM = true;

      // 2. Init OneSignal so the app id is cached
      OneSignalInit();
      threadAndTaskWait();

      // 3. Make sure device_type is Amazon (2) in player create
      assertAmazonPlayerCreateAtIndex(1);
   }

   @Test
   public void testAmazonDoesNotGetAdId() throws Exception {
      // 1. Mock Amazon device type for this test
      ShadowOSUtils.supportsADM = true;

      // 2. Init OneSignal so the app id is cached
      OneSignalInit();
      threadAndTaskWait();

      // 3. Make sure device_type is Amazon (2) in player create
      assertAmazonPlayerCreateAtIndex(1);

      // 4. Assert Player Create does NOT have an ad_id
      ShadowOneSignalRestClient.Request request = ShadowOneSignalRestClient.requests.get(1);
      JsonAsserts.doesNotContainKeys(request.payload, new ArrayList<String>() {{ add("ad_id"); }});

      // 5. Assert we did NOT try to get a Google Ad id
      assertFalse(ShadowAdvertisingIdProviderGPS.calledGetIdentifier);
   }

   @Test
   public void testDeviceTypeIsHuawei_forPlayerCreate() throws Exception {
      // 1. Mock Amazon device type for this test
      ShadowOSUtils.supportsHMS(true);

      // 2. Init OneSignal so the app id is cached
      OneSignalInit();
      threadAndTaskWait();

      // 3. Make sure device_type is Huawei (13) in player create
      assertHuaweiPlayerCreateAtIndex(1);
   }

   @Test
   public void testHuaweiDoesNotGetAdId() throws Exception {
      // 1. Mock Huawei device type for this test
      ShadowOSUtils.supportsHMS(true);

      // 2. Init OneSignal so the app id is cached
      OneSignalInit();
      threadAndTaskWait();

      // 3. Make sure device_type is Huawei (13) in player create
      assertHuaweiPlayerCreateAtIndex(1);

      // 4. Assert Player Create does NOT have an ad_id
      ShadowOneSignalRestClient.Request request = ShadowOneSignalRestClient.requests.get(1);
      JsonAsserts.doesNotContainKeys(request.payload, new ArrayList<String>() {{ add("ad_id"); }});

      // 5. Assert we did NOT try to get a Google Ad id
      assertFalse(ShadowAdvertisingIdProviderGPS.calledGetIdentifier);
   }

   @Test
   public void testDeviceTypeIsAndroid_withoutOneSignalInit() throws Exception {
      // 1. Init OneSignal so the app id is cached
      OneSignalInit();
      threadAndTaskWait();

      // 2. Background app
      pauseActivity(blankActivityController);

      // 3. Restart OneSignal and clear the ShadowPushRegistratorADM statics
      restartAppAndElapseTimeToNextSession(time);
      threadAndTaskWait();

      // 4. Set OneSignal.appId and context simulating a background sync doing so
      OneSignal_setTime(time);
      OneSignal.setAppId(ONESIGNAL_APP_ID);
      OneSignal.initWithContext(blankActivity.getApplicationContext());

      // 5. Foreground app and trigger new session
      blankActivityController.resume();
      threadAndTaskWait();

      // 6. Make sure device_type is Android (1) in player create and on_session
      assertAndroidPlayerCreateAtIndex(1);
      assertOnSessionAtIndex(3);
   }

   @Test
   public void testDeviceTypeIsAmazon_withoutOneSignalInit() throws Exception {
      // 1. Mock Amazon device type for this test
      ShadowOSUtils.supportsADM = true;

      // 2. Init OneSignal so the app id is cached
      OneSignalInit();
      threadAndTaskWait();

      // 3. Background the app
      pauseActivity(blankActivityController);

      // 4. Restart the entire OneSignal and clear the ShadowPushRegistratorADM statics
      restartAppAndElapseTimeToNextSession(time);
      threadAndTaskWait();

      // 5. Set OneSignal.appId and context simulating a background sync doing so
      OneSignal_setTime(time);
      OneSignal.setAppId(ONESIGNAL_APP_ID);
      OneSignal.initWithContext(blankActivity.getApplicationContext());

      // 6. Foreground app and trigger new session
      blankActivityController.resume();
      threadAndTaskWait();

      // 7. Make sure device_type is Android (1) in player create and on_session
      assertAmazonPlayerCreateAtIndex(1);
      assertOnSessionAtIndex(3);
   }

   /**
    * 1. User opens app to MainActivity
    * 2. Comparison of MainActivity to dummy PermissionsActivity (1st Test Case)
    * 3. User gives privacy consent and LocationGMS prompt is shown with PermissionsActivity
    * 4. Comparison of PermissionsActivity to dummy PermissionsActivity (2nd Test Case)
    */
   @Test
   @Config(sdk = 26)
   public void testLocationPermissionPromptWithPrivacyConsent() throws Exception {
      ShadowOneSignalRestClient.setRemoteParamsRequirePrivacyConsent(true);
      OneSignal.promptLocation();
      OneSignalInit();
      threadAndTaskWait();

      // Create a dummy PermissionsActivity to compare in the test cases
      Intent expectedActivity = new Intent(ApplicationProvider.getApplicationContext(), PermissionsActivity.class);

      /* Without showing the LocationGMS prompt we check to see that the current
       * activity is not equal to PermissionsActivity since it is not showing yet */
      Intent actualActivity = shadowOf(blankActivity).getNextStartedActivity();
      // Assert false that the current activity is equal to the dummy PermissionsActivity
      assertFalse(actualActivity.filterEquals(expectedActivity));

      // Now we trigger the LocationGMS but providing consent to OneSignal SDK
      OneSignal.provideUserConsent(true);
      threadAndTaskWait();

      // Now the PermissionsActivity should be the next on the stack
      actualActivity = shadowOf(blankActivity).getNextStartedActivity();
      // Assert true that the current activity is equal to the dummy PermissionsActivity
      assertTrue(actualActivity.filterEquals(expectedActivity));
   }

   @Test
   public void testAppFocusWithPrivacyConsent() throws Exception {
      ShadowOneSignalRestClient.setRemoteParamsRequirePrivacyConsent(true);
      OneSignalInit();
      threadAndTaskWait();

      // Make sure onAppFocus does not move past privacy consent check and on_session is not called
      pauseActivity(blankActivityController);

      time.advanceSystemTimeBy(31);

      blankActivityController.resume();
      threadAndTaskWait();

      // Only remote param request should be made at this point since privacy consent has not been given
      int requestsCount = ShadowOneSignalRestClient.requests.size();
      assertEquals(1, requestsCount);
      assertRemoteParamsAtIndex(0);

      // Give privacy consent
      OneSignal.provideUserConsent(true);

      // Pause app and wait enough time to trigger on_session
      pauseActivity(blankActivityController);

      time.advanceSystemTimeBy(31);

      // Call onAppFocus and check that the last url is a on_session request
      blankActivityController.resume();
      threadAndTaskWait();

      assertTrue(ShadowOneSignalRestClient.lastUrl.matches("players/.*/on_session"));
   }

   @Test
   public void testAppOnFocusAfterOnSessionCall() throws Exception {
      OneSignalInit();
      threadAndTaskWait();

      pauseActivity(blankActivityController);
      time.advanceSystemTimeBy(60);

      time.advanceSystemAndElapsedTimeBy(0);
      blankActivityController.resume();
      threadAndTaskWait();

      assertTrue(ShadowOneSignalRestClient.lastUrl.matches("players/.*/on_session"));

      time.advanceSystemAndElapsedTimeBy(61);

      pauseActivity(blankActivityController);

      assertAndRunSyncService();
      assertTrue(ShadowOneSignalRestClient.lastUrl.matches("players/.*/on_focus"));
      assertEquals(61, ShadowOneSignalRestClient.lastPost.getInt("active_time"));
   }

   @Test
   public void testAppOnFocusAfterOnSessionCallFail() throws Exception {
      OneSignalInit();
      threadAndTaskWait();

      pauseActivity(blankActivityController);
      time.advanceSystemTimeBy(60);

      blankActivityController.resume();
      threadAndTaskWait();

      assertTrue(ShadowOneSignalRestClient.lastUrl.matches("players/.*/on_session"));
      ShadowOneSignalRestClient.lastUrl = null;

      time.advanceSystemTimeBy(59);

      pauseActivity(blankActivityController);
      assertNull(ShadowOneSignalRestClient.lastUrl);
   }

   @Test
   public void testAppOnFocusNeededAfterOnSessionCall() throws Exception {
      OneSignalInit();
      threadAndTaskWait();

      pauseActivity(blankActivityController);
      time.advanceSystemTimeBy(31);

      sessionManager.onNotificationReceived("notification_id");
      time.advanceSystemAndElapsedTimeBy(0);
      blankActivityController.resume();
      threadAndTaskWait();

      assertTrue(ShadowOneSignalRestClient.lastUrl.matches("players/.*/on_session"));

      time.advanceSystemAndElapsedTimeBy(61);

      OneSignalPackagePrivateHelper.RemoteOutcomeParams params = new OneSignalPackagePrivateHelper.RemoteOutcomeParams();
      trackerFactory.saveInfluenceParams(params);

      pauseActivity(blankActivityController);

      assertAndRunSyncService();
      assertEquals(4,  ShadowOneSignalRestClient.requests.size());
      assertOnFocusAtIndex(3, new JSONObject() {{
         put("active_time", 61);
         put("direct", false);
         put("notification_ids", new JSONArray().put("notification_id"));
      }});
   }

   @Test
   public void testAppOnFocus_containsOutcomeData_withOutcomeEventFlagsEnabled() throws Exception {
      OneSignalInit();
      threadAndTaskWait();

      // Disable all outcome flags
      OneSignalPackagePrivateHelper.RemoteOutcomeParams params = new OneSignalPackagePrivateHelper.RemoteOutcomeParams();
      trackerFactory.saveInfluenceParams(params);

      // Background app for 31 seconds
      pauseActivity(blankActivityController);
      time.advanceSystemTimeBy(31);

      // Click notification
      OneSignal_handleNotificationOpen(blankActivity, new JSONArray("[{ \"alert\": \"Test Msg\", \"custom\": { \"i\": \"UUID\" } }]"), false, "notification_id");
      threadAndTaskWait();

      // Foreground app
      time.advanceSystemAndElapsedTimeBy(0);
      blankActivityController.resume();
      threadAndTaskWait();

      // Make sure on_session is called
      assertTrue(ShadowOneSignalRestClient.lastUrl.matches("players/.*/on_session"));

      time.advanceSystemAndElapsedTimeBy(61);

      // Background app
      pauseActivity(blankActivityController);

      // A sync job should have been schedule, lets run it to ensure on_focus is called.
      assertRestCalls(4);
      assertAndRunSyncService();

      assertOnFocusAtIndex(4, new JSONObject() {{
         put("active_time", 61);
         put("direct", true);
         put("notification_ids", new JSONArray().put("notification_id"));
      }});
   }

   @Test
   public void testAppOnFocus_wontContainOutcomeData_withOutcomeEventFlagsDisabled() throws Exception {
      OneSignalInit();
      threadAndTaskWait();

      // Disable all outcome flags
      OneSignalPackagePrivateHelper.RemoteOutcomeParams params = new OneSignalPackagePrivateHelper.RemoteOutcomeParams(false, false, false);
      trackerFactory.saveInfluenceParams(params);

      // Background app for 31 seconds
      pauseActivity(blankActivityController);
      // Non on_focus call scheduled
      assertNumberOfServicesAvailable(1);
      time.advanceSystemTimeBy(31);

      // Click notification
      OneSignal_handleNotificationOpen(blankActivity, new JSONArray("[{ \"alert\": \"Test Msg\", \"custom\": { \"i\": \"UUID\" } }]"), false, ONESIGNAL_NOTIFICATION_ID + "1");
      threadAndTaskWait();

      // Foreground app
      time.advanceSystemAndElapsedTimeBy(0);
      blankActivityController.resume();
      threadAndTaskWait();
      // Make sure on_session is called
      assertTrue(ShadowOneSignalRestClient.lastUrl.matches("players/.*/on_session"));

      // Wait 60 seconds
      time.advanceSystemAndElapsedTimeBy(60);

      // Background app
      pauseActivity(blankActivityController);
      assertAndRunSyncService();
      // FocusDelaySyncJobService + SyncJobService
      assertNumberOfServicesAvailable(2);

      // Make sure no direct flag or notifications are added into the on_focus
      assertOnFocusAtIndexDoesNotHaveKeys(4, Arrays.asList("notification_ids", "direct"));
      assertOnFocusAtIndex(4, new JSONObject().put("active_time", 60));
   }

   @Test
   public void testAppOnFocusNeededAfterOnSessionCallFail() throws Exception {
      time.advanceSystemTimeBy(60);
      OneSignalInit();
      threadAndTaskWait();

      blankActivityController.resume();
      threadAndTaskWait();

      sessionManager.onDirectInfluenceFromNotificationOpen("notification_id");

      OneSignalPackagePrivateHelper.RemoteOutcomeParams params = new OneSignalPackagePrivateHelper.RemoteOutcomeParams();

      trackerFactory.saveInfluenceParams(params);
      time.advanceSystemTimeBy(10);

      ShadowOneSignalRestClient.lastUrl = null;
      pauseActivity(blankActivityController);

      assertNull(ShadowOneSignalRestClient.lastUrl);
   }

   @Test
   public void testAppTwiceOnFocusNeededAfterOnSessionCallFail() throws Exception {
      OneSignalInit();
      threadAndTaskWait();

      pauseActivity(blankActivityController);
      time.advanceSystemTimeBy(31);

      final String notificationId = "notification_id";
      sessionManager.onNotificationReceived(notificationId);
      sessionManager.onDirectInfluenceFromNotificationOpen(notificationId);
      time.advanceSystemAndElapsedTimeBy(0);
      blankActivityController.resume();
      threadAndTaskWait();

      assertTrue(ShadowOneSignalRestClient.lastUrl.matches("players/.*/on_session"));

      OneSignalPackagePrivateHelper.RemoteOutcomeParams params = new OneSignalPackagePrivateHelper.RemoteOutcomeParams();
      trackerFactory.saveInfluenceParams(params);

      time.advanceSystemAndElapsedTimeBy(61);

      pauseActivity(blankActivityController);

      // on_focus should not run yet as we need to wait until the job kicks off due to needing
      //   to wait until the session is ended for outcome session counts to be correct
      assertRestCalls(3);
      assertAndRunSyncService();
      assertRestCalls(4);
      assertOnFocusAtIndex(3, new JSONObject() {{
         put("active_time", 61);
         put("direct", false);
         put("notification_ids", new JSONArray().put(notificationId));
      }});

      // Doing a quick 1 second focus should NOT trigger another network call
      blankActivityController.resume();
      threadAndTaskWait();
      time.advanceSystemTimeBy(1);
      pauseActivity(blankActivityController);

      assertRestCalls(4);
   }

   private void setOneSignalContextOpenAppThenBackgroundAndResume() throws Exception {
      // 1. Context could be set by the app like this; Or on it's own when a push or other event happens
      OneSignal.initWithContext(blankActivity.getApplication());

      // 2. App is opened by user
      blankActivityController.resume();
      threadAndTaskWait();

      // 3. User backgrounds app
      pauseActivity(blankActivityController);

      // 4. User goes back to app again
      blankActivityController.resume();
      threadAndTaskWait();
   }

   @Test
   public void testAppDoesNotCrashIfContextIsSetupViaEventButInitWasNotCalled() throws Exception {
      setOneSignalContextOpenAppThenBackgroundAndResume();
      assertRestCalls(0);
   }

   @Test
   public void testStillRegistersIfInitCalledAfterIgnoredFocusEvents() throws Exception {
      OneSignal_setTrackerFactory(trackerFactory);
      OneSignal_setSessionManager(sessionManager);

      setOneSignalContextOpenAppThenBackgroundAndResume();

      OneSignalInit();
      threadAndTaskWait();

      // Assert network calls are still made after SDK is initialized.
      assertRemoteParamsAtIndex(0);
      assertPlayerCreatePushAtIndex(1);
      assertRestCalls(2);
   }

   @Test
   public void testInitWithContext_Activity() throws Exception {
      OneSignal.setLogLevel(OneSignal.LOG_LEVEL.VERBOSE, OneSignal.LOG_LEVEL.NONE);
      ShadowOSUtils.subscribableStatus = 1;

      OneSignal.initWithContext(blankActivity);
      OneSignal.setAppId(ONESIGNAL_APP_ID);
      blankActivityController.resume();
      threadAndTaskWait();

      assertTrue(OneSignal_isInForeground());
   }

   @Test
   public void testInitWithContext_ActivityResumedBeforeInit() throws Exception {
      OneSignal.setLogLevel(OneSignal.LOG_LEVEL.VERBOSE, OneSignal.LOG_LEVEL.NONE);
      ShadowOSUtils.subscribableStatus = 1;

      blankActivityController.resume();
      OneSignal.initWithContext(blankActivity);
      OneSignal.setAppId(ONESIGNAL_APP_ID);
      threadAndTaskWait();

      assertTrue(OneSignal_isInForeground());
   }

   @Test
   public void testInitWithContextAppIdSet_ActivityResumedBeforeInit() throws Exception {
      OneSignal.setLogLevel(OneSignal.LOG_LEVEL.VERBOSE, OneSignal.LOG_LEVEL.NONE);
      ShadowOSUtils.subscribableStatus = 1;

      blankActivityController.resume();
      OneSignal.setAppId(ONESIGNAL_APP_ID);
      OneSignal.initWithContext(blankActivity);

      threadAndTaskWait();

      assertTrue(OneSignal_isInForeground());
   }

   @Test
   public void testInitWithContext_Application() throws Exception {
      OneSignal.setLogLevel(OneSignal.LOG_LEVEL.DEBUG, OneSignal.LOG_LEVEL.NONE);
      ShadowOSUtils.subscribableStatus = 1;

      OneSignal.initWithContext(blankActivity.getApplicationContext());
      OneSignal.setAppId(ONESIGNAL_APP_ID);
      blankActivityController.resume();
      threadAndTaskWait();

      assertTrue(OneSignal_isInForeground());
   }

   @Test
   public void testOnSessionCalledOnlyOncePer30Sec() throws Exception {
      // Will call create
      time.advanceSystemTimeBy(2 * 60);
      OneSignalInit();
      threadAndTaskWait();
      blankActivityController.resume();
      assertEquals("players", ShadowOneSignalRestClient.lastUrl);

      // Shouldn't call on_session if just resuming app with a short delay
      pauseActivity(blankActivityController);
      ShadowOneSignalRestClient.lastUrl = null;
      blankActivityController.resume();
      threadAndTaskWait();
      assertNull(ShadowOneSignalRestClient.lastUrl);

      // Or when restarting the app quickly.
      ShadowOneSignalRestClient.lastPost = null;
      fastColdRestartApp();
      OneSignalInit();
      threadAndTaskWait();
      blankActivityController.resume();
      threadAndTaskWait();
      assertTrue(ShadowOneSignalRestClient.lastUrl.matches(".*android_params.js.*"));

      pauseActivity(blankActivityController);
      time.advanceSystemTimeBy(2 * 60);
      ShadowOneSignalRestClient.lastUrl = null;
      blankActivityController.resume();
      threadAndTaskWait();
      assertTrue(ShadowOneSignalRestClient.lastUrl.matches("players/.*/on_session"));
      assertEquals("{\"app_id\":\"b4f7f966-d8cc-11e4-bed1-df8f05be55ba\"}", ShadowOneSignalRestClient.lastPost.toString());
   }

   @Test
   public void testAlwaysUseRemoteProjectNumberOverLocal() throws Exception {
      OneSignalInit();
      threadAndTaskWait();
      assertEquals("87654321", ShadowPushRegistratorFCM.lastProjectNumber);

      // A 2nd init call
      OneSignalInit();

      pauseActivity(blankActivityController);
      time.advanceSystemTimeBy(31);
      blankActivityController.resume();
      threadAndTaskWait();

      // Make sure when we try to register again before our on_session call it is with the remote
      // project number instead of the local one.
      assertEquals("87654321", ShadowPushRegistratorFCM.lastProjectNumber);
   }

   @Test
   public void testPutStillCalledOnChanges() throws Exception {
      OneSignalInit();
      threadAndTaskWait();
      blankActivityController.resume();
      assertEquals("players", ShadowOneSignalRestClient.lastUrl);

      // Shouldn't call on_session if just resuming app with a short delay
      pauseActivity(blankActivityController);
      ShadowOneSignalRestClient.lastUrl = null;
      blankActivityController.resume();
      threadAndTaskWait();
      assertNull(ShadowOneSignalRestClient.lastUrl);
      assertEquals(2, ShadowOneSignalRestClient.networkCallCount);

      ShadowOSUtils.carrierName = "test2";

      // Should make PUT call with changes on app restart
      ShadowOneSignalRestClient.lastPost = null;
      fastColdRestartApp();
      OneSignalInit();
      threadAndTaskWait();
      blankActivityController.resume();
      threadAndTaskWait();

      assertEquals(4, ShadowOneSignalRestClient.networkCallCount);
      assertEquals("players/" + OneSignal.getDeviceState().getUserId(), ShadowOneSignalRestClient.lastUrl);
      assertEquals("{\"carrier\":\"test2\",\"app_id\":\"b4f7f966-d8cc-11e4-bed1-df8f05be55ba\"}", ShadowOneSignalRestClient.lastPost.toString());
   }

   @Test
   public void testCreatesEvenIfAppIsQuicklyForceKilledOnFirstLaunch() throws Exception {
      // 1. App cold restarted before the device has a chance to create a player
      OneSignalInit();
      fastColdRestartApp();

      // 2. 2nd cold start of the app.
      OneSignalInit();
      threadAndTaskWait();

      // 3. Ensure we made 3 network calls. (2 to android_params and 1 create player call)
      assertEquals(3, ShadowOneSignalRestClient.networkCallCount);
      assertEquals("players", ShadowOneSignalRestClient.lastUrl);
      assertEquals(REST_METHOD.POST, ShadowOneSignalRestClient.requests.get(2).method);
   }

   @Test
   public void testOnSessionEvenIfQuickAppRestart() throws Exception {
      // 1. Do app first start and register the device for a player id
      OneSignalInit();
      threadAndTaskWait();

      restartAppAndElapseTimeToNextSession(time);

      // 2. App is restarted before it can make it's on_session call
      OneSignalInit();
      fastColdRestartApp();

      // 3. 3rd start of the app, we should make an on_session call since the last one did not go through
      OneSignalInit();
      threadAndTaskWait();

      // 4. Ensure we made 4 network calls. (2 to android_params and 1 create player call)
      assertEquals(5, ShadowOneSignalRestClient.networkCallCount);
      assertEquals("players/" + OneSignal.getDeviceState().getUserId() + "/on_session", ShadowOneSignalRestClient.lastUrl);
      assertEquals(REST_METHOD.POST, ShadowOneSignalRestClient.requests.get(4).method);
   }

   @Test
   public void testOnSessionFlagIsClearedAfterSuccessfullySynced() throws Exception {
      // 1. App cold restarted before the device has a chance to create a player
      OneSignalInit();
      fastColdRestartApp();

      // 2. 2nd cold start of the app, waiting to make sure device gets registered
      OneSignalInit();
      threadAndTaskWait();

      // 3. Restart the app without wating.
      fastColdRestartApp();

      // 4. 3rd cold start of the app.
      OneSignalInit();
      threadAndTaskWait();

      // 4. Ensure we made 4 network calls. (3 to android_params and 1 create player call)
      //    We are making sure we are only making on create call and NO on_session calls
      assertEquals(4, ShadowOneSignalRestClient.networkCallCount);
      assertEquals("players", ShadowOneSignalRestClient.requests.get(2).url);
      assertEquals(REST_METHOD.POST, ShadowOneSignalRestClient.requests.get(2).method);
   }

   @Test
   public void testPutCallsMadeWhenUserStateChangesOnAppResume() throws Exception {
      OneSignalInit();
      threadAndTaskWait();
      blankActivityController.resume();
      assertEquals("players", ShadowOneSignalRestClient.lastUrl);
   }

   @Test
   @Config(shadows = {ShadowOneSignal.class})
   public void testOpenFromNotificationWhenAppIsDead() throws Exception {
      OneSignal.initWithContext(blankActivity);
      OneSignal_handleNotificationOpen(blankActivity, new JSONArray("[{ \"alert\": \"Robo test message\", \"custom\": { \"i\": \"UUID\" } }]"), false, ONESIGNAL_NOTIFICATION_ID);

      OneSignal.setAppId(ONESIGNAL_APP_ID);
      OneSignal.initWithContext(blankActivity);
      OneSignal.setNotificationOpenedHandler(getNotificationOpenedHandler());

      threadAndTaskWait();

      assertEquals("Robo test message", lastNotificationOpenedBody);
   }

   @Test
   public void testAndroidParamsProjectNumberOverridesLocal() throws Exception {
      OneSignalInit();
      threadAndTaskWait();

      assertThat(ShadowPushRegistratorFCM.lastProjectNumber, not("123456789"));
   }

   @Test
   public void testNullProjectNumberSetsErrorType() throws Exception {
      // Get call will not return a Google project number if it hasn't been entered on the OneSignal dashboard.
      ShadowOneSignalRestClient.setRemoteParamsGetHtmlResponse(new JSONObject() {{
         put("awl_list", new JSONObject());
         put("android_sender_id", "");
      }});

      // Don't fire the mock callback, it will be done from the real class.
      ShadowPushRegistratorFCM.skipComplete = true;

      OneSignal.setAppId(ONESIGNAL_APP_ID);
      OneSignal.initWithContext(blankActivity);
      threadAndTaskWait();

      assertEquals(-6, ShadowOneSignalRestClient.lastPost.getInt("notification_types"));
   }

   @Test
   @Config(shadows = {ShadowRoboNotificationManager.class}, sdk = 26)
   public void testNotificationChannelListPayload() throws Exception {
      NotificationChannelManagerRunner testHelper = new NotificationChannelManagerRunner().setContext(blankActivity);

      JSONObject androidParams = testHelper.createBasicChannelListPayload();
      androidParams.put("awl_list", new JSONObject());
      // Get call will not return a Google project number if it hasn't been entered on the OneSignal dashboard.
      ShadowOneSignalRestClient.setRemoteParamsGetHtmlResponse(androidParams.toString());

      // Don't fire the mock callback, it will be done from the real class.
      ShadowPushRegistratorFCM.skipComplete = true;

      OneSignal.setAppId(ONESIGNAL_APP_ID);
      OneSignal.initWithContext(blankActivity);
      threadAndTaskWait();

      testHelper.assertChannelsForBasicChannelList();
   }

   @Test
   public void shouldCorrectlyRemoveOpenedHandlerAndFireMissedOnesWhenAddedBack() throws Exception {
      OneSignalInit();
      OneSignal.setNotificationOpenedHandler(getNotificationOpenedHandler());
      threadAndTaskWait();

      OneSignal.setNotificationOpenedHandler(null);
      OneSignal_handleNotificationOpen(blankActivity, new JSONArray("[{ \"alert\": \"Robo test message\", \"custom\": { \"i\": \"UUID\" } }]"), false, ONESIGNAL_NOTIFICATION_ID);
      assertNull(lastNotificationOpenedBody);

      OneSignalInit();
      OneSignal.setNotificationOpenedHandler(getNotificationOpenedHandler());
      assertEquals("Robo test message", lastNotificationOpenedBody);
   }

   @Test
   public void shouldNotFireNotificationOpenAgainAfterAppRestart() throws Exception {
      OneSignalInit();
      OneSignal.setNotificationOpenedHandler(getNotificationOpenedHandler());

      threadAndTaskWait();

      Bundle bundle = getBaseNotifBundle();
      OneSignalPackagePrivateHelper.NotificationBundleProcessor_ProcessFromFCMIntentService(blankActivity, bundle);

      threadAndTaskWait();

      lastNotificationOpenedBody = null;

      // Restart app - Should omit notification_types
      StaticResetHelper.restSetStaticFields();
      OneSignal.setAppId(ONESIGNAL_APP_ID);
      OneSignal.initWithContext(blankActivity);
      OneSignal.setNotificationOpenedHandler(getNotificationOpenedHandler());

      threadAndTaskWait();

      assertEquals(null, lastNotificationOpenedBody);
   }

   @Test
   public void testOpeningLauncherActivity() throws Exception {
      // First init run for appId to be saved
      // At least OneSignal was init once for user to be subscribed
      // If this doesn't' happen, notifications will not arrive
      OneSignalInit();
      fastColdRestartApp();

      AddLauncherIntentFilter();
      // From app launching normally
      assertNotNull(shadowOf(blankActivity).getNextStartedActivity());
      // Will get appId saved
      OneSignal.initWithContext(blankActivity.getApplicationContext());
      OneSignal_handleNotificationOpen(blankActivity, new JSONArray("[{ \"alert\": \"Test Msg\", \"custom\": { \"i\": \"UUID\" } }]"), false, ONESIGNAL_NOTIFICATION_ID);

      assertNotNull(shadowOf(blankActivity).getNextStartedActivity());
      assertNull(shadowOf(blankActivity).getNextStartedActivity());
   }

   @Test
   public void testOpeningLaunchUrl() throws Exception {
      // First init run for appId to be saved
      // At least OneSignal was init once for user to be subscribed
      // If this doesn't' happen, notifications will not arrive
      OneSignalInit();
      fastColdRestartApp();

      OneSignal.initWithContext(blankActivity);
      // Removes app launch
      shadowOf(blankActivity).getNextStartedActivity();

      // No OneSignal init here to test case where it is located in an Activity.
      OneSignal_handleNotificationOpen(blankActivity, new JSONArray("[{ \"alert\": \"Test Msg\", \"custom\": { \"i\": \"UUID\", \"u\": \"http://google.com\" } }]"), false, ONESIGNAL_NOTIFICATION_ID);
      Intent intent = shadowOf(blankActivity).getNextStartedActivity();
      assertEquals("android.intent.action.VIEW", intent.getAction());
      assertEquals("http://google.com", intent.getData().toString());
      assertNull(shadowOf(blankActivity).getNextStartedActivity());
   }

   @Test
   public void testOpeningLaunchUrlWithDisableDefault() throws Exception {
      // Add the 'com.onesignal.NotificationOpened.DEFAULT' as 'DISABLE' meta-data tag
      OneSignalShadowPackageManager.addManifestMetaData("com.onesignal.NotificationOpened.DEFAULT", "DISABLE");

      // Removes app launch
      shadowOf(blankActivity).getNextStartedActivity();

      // No OneSignal init here to test case where it is located in an Activity.

      OneSignal_handleNotificationOpen(blankActivity, new JSONArray("[{ \"alert\": \"Test Msg\", \"custom\": { \"i\": \"UUID\", \"u\": \"http://google.com\" } }]"), false, ONESIGNAL_NOTIFICATION_ID);
      assertNull(shadowOf(blankActivity).getNextStartedActivity());
   }

   @Test
   public void testDisableOpeningLauncherActivityOnNotificationOpen() throws Exception {
      // Add the 'com.onesignal.NotificationOpened.DEFAULT' as 'DISABLE' meta-data tag
      OneSignalShadowPackageManager.addManifestMetaData("com.onesignal.NotificationOpened.DEFAULT", "DISABLE");

      // From app launching normally
      assertNotNull(shadowOf(blankActivity).getNextStartedActivity());
      OneSignal.setAppId(ONESIGNAL_APP_ID);
      OneSignal.initWithContext(blankActivity);
      OneSignal.setNotificationOpenedHandler(getNotificationOpenedHandler());
      assertNull(lastNotificationOpenedBody);

      OneSignal_handleNotificationOpen(blankActivity, new JSONArray("[{ \"alert\": \"Test Msg\", \"custom\": { \"i\": \"UUID\" } }]"), false, ONESIGNAL_NOTIFICATION_ID);

      assertNull(shadowOf(blankActivity).getNextStartedActivity());
      assertEquals("Test Msg", lastNotificationOpenedBody);
   }

   private static String notificationReceivedBody;
   private static int androidNotificationId;

   @Test
   @Config (shadows = { ShadowGenerateNotification.class })
   public void testNotificationReceivedWhenAppInFocus() throws Exception {
      // 1. Init OneSignal
      OneSignal.setAppId(ONESIGNAL_APP_ID);
      OneSignal.initWithContext(blankActivity);
      OneSignal.setNotificationWillShowInForegroundHandler(notificationReceivedEvent -> {
         androidNotificationId = notificationReceivedEvent.getNotification().getAndroidNotificationId();
         notificationReceivedBody = notificationReceivedEvent.getNotification().getBody();

         notificationReceivedEvent.complete(notificationReceivedEvent.getNotification());
      });
      OneSignal.setNotificationOpenedHandler(getNotificationOpenedHandler());

      // 2. Foreground the app
      blankActivityController.resume();
      threadAndTaskWait();

      Bundle bundle = getBaseNotifBundle();
      boolean processResult = FCMBroadcastReceiver_processBundle(blankActivity, bundle);

      assertTrue(processResult);
      assertNull(lastNotificationOpenedBody);

      assertEquals("Robo test message", notificationReceivedBody);
      assertNotEquals(0, androidNotificationId);

      // Don't fire for duplicates
      lastNotificationOpenedBody = null;
      notificationReceivedBody = null;

      FCMBroadcastReceiver_processBundle(blankActivity, bundle);

      assertNull(lastNotificationOpenedBody);
      assertNull(notificationReceivedBody);

      lastNotificationOpenedBody = null;
      notificationReceivedBody = null;

      // Test that only NotificationReceivedHandler fires
      bundle = getBaseNotifBundle("UUID2");
      FCMBroadcastReceiver_processBundle(blankActivity, bundle);

      assertNull(lastNotificationOpenedBody);
      assertEquals("Robo test message", notificationReceivedBody);
   }

   @Test
   @Config(shadows = {ShadowBadgeCountUpdater.class})
   public void testBadgeClearOnFirstStart() throws Exception {
      ShadowBadgeCountUpdater.lastCount = -1;

      // First run should set badge to 0
      OneSignal.setAppId(ONESIGNAL_APP_ID);
      OneSignal.initWithContext(ApplicationProvider.getApplicationContext());
      threadAndTaskWait();
      assertEquals(0, ShadowBadgeCountUpdater.lastCount);

      // Resume should have effect on badges. Notifications will be restored
      ShadowBadgeCountUpdater.lastCount = -1;
      blankActivityController.resume();
      threadAndTaskWait();
      assertEquals(-1, ShadowBadgeCountUpdater.lastCount);

      StaticResetHelper.restSetStaticFields();
      // Restart should have no effect on badges
      ShadowBadgeCountUpdater.lastCount = -1;
      OneSignal.setAppId(ONESIGNAL_APP_ID);
      OneSignal.initWithContext(ApplicationProvider.getApplicationContext());
      threadAndTaskWait();
      assertEquals(-1, ShadowBadgeCountUpdater.lastCount);
   }

   @Test
   public void testUnsubscribeStatusShouldBeSetIfFCMErrored() throws Exception {
      ShadowPushRegistratorFCM.fail = true;
      OneSignalInit();
      threadAndTaskWait();
      assertEquals(-7, ShadowOneSignalRestClient.lastPost.getInt("notification_types"));
   }

   @Test
   public void testInvalidGoogleProjectNumberWithSuccessfulRegisterResponse() throws Exception {
      // A more real test would be "missing support library" but bad project number is an easier setup
      //   and is testing the same logic.
      ShadowPushRegistratorFCM.fail = true;
//      OneSignalInitWithBadProjectNum();
      OneSignalInit();
      threadAndTaskWait();
      Robolectric.getForegroundThreadScheduler().runOneTask();

      assertEquals(-7, ShadowOneSignalRestClient.lastPost.getInt("notification_types"));
      // Test that idsAvailable still fires
      assertEquals(ShadowOneSignalRestClient.pushUserId, OneSignal.getDeviceState().getUserId());
      assertNull(OneSignal.getDeviceState().getPushToken()); // Since FCM registration failed, this should be null

      // We now get a push token after the device registers with Onesignal,
      //    the idsAvailable callback should fire a 2nd time with a registrationId automatically
      ShadowPushRegistratorFCM.manualFireRegisterForPush();
      threadAndTaskWait();
      assertEquals(ShadowPushRegistratorFCM.regId, OneSignal.getDeviceState().getPushToken());
   }

   @Test
   public void testGMSErrorsAfterSuccessfulSubscribeDoNotUnsubscribeTheDevice() throws Exception {
      OneSignalInit();
      threadAndTaskWait();
      assertFalse(ShadowOneSignalRestClient.lastPost.has("notification_types"));

      ShadowOneSignalRestClient.lastPost = null;
      restartAppAndElapseTimeToNextSession(time);

      ShadowPushRegistratorFCM.fail = true;
      OneSignalInit();
      threadAndTaskWait();
      assertFalse(ShadowOneSignalRestClient.lastPost.has("notification_types"));
   }

   @Test
   public void testInvalidGoogleProjectNumberWithFailedRegisterResponse() throws Exception {
      // Ensures lower number notification_types do not over right higher numbered ones.
      ShadowPushRegistratorFCM.fail = true;
//      OneSignalInitWithBadProjectNum();
      OneSignalInit();
      threadAndTaskWait();
      Robolectric.getForegroundThreadScheduler().runOneTask();
      assertEquals(-7, ShadowOneSignalRestClient.lastPost.getInt("notification_types"));

      // Test that idsAvailable still fires
      assertEquals(ShadowOneSignalRestClient.pushUserId, OneSignal.getDeviceState().getUserId());
   }

   @Test
   public void testSetSubscriptionShouldNotOverrideSubscribeError() throws Exception {
//      OneSignalInitWithBadProjectNum();
      OneSignalInit();
      blankActivityController.resume();
      threadAndTaskWait();

      // Should not try to update server
      ShadowOneSignalRestClient.lastPost = null;
      OneSignal.disablePush(false);
      assertNull(ShadowOneSignalRestClient.lastPost);

      // Restart app - Should omit notification_types
      restartAppAndElapseTimeToNextSession(time);
      OneSignal_setTime(time);
//      OneSignalInitWithBadProjectNum();
      OneSignalInit();
      blankActivityController.resume();
      threadAndTaskWait();
      assertFalse(ShadowOneSignalRestClient.lastPost.has("notification_types"));
   }

   @Test
   public void shouldNotResetSubscriptionOnSession() throws Exception {
      OneSignalInit();
      OneSignal.disablePush(true);
      threadAndTaskWait();
      assertEquals(-2, ShadowOneSignalRestClient.lastPost.getInt("notification_types"));

      restartAppAndElapseTimeToNextSession(time);

      OneSignalInit();
      threadAndTaskWait();
      assertFalse(ShadowOneSignalRestClient.lastPost.has("notification_types"));
   }

   @Test
   public void shouldSetSubscriptionCorrectlyEvenAfterFirstOneSignalRestInitFail() throws Exception {
      // Failed to register with OneSignal but SetSubscription was called with false
      ShadowOneSignalRestClient.failAll = true;
      OneSignalInit();
      OneSignal.disablePush(true);
      threadAndTaskWait();
      ShadowOneSignalRestClient.failAll = false;


      // Restart app - Should send unsubscribe with create player call.
      restartAppAndElapseTimeToNextSession(time);
      OneSignalInit();
      threadAndTaskWait();
      assertEquals(-2, ShadowOneSignalRestClient.lastPost.getInt("notification_types"));

      // Restart app again - Value synced last time so don't send again.
      restartAppAndElapseTimeToNextSession(time);
      OneSignalInit();
      threadAndTaskWait();
      assertFalse(ShadowOneSignalRestClient.lastPost.has("notification_types"));
   }

   @Test
   public void shouldUpdateNotificationTypesCorrectlyEvenWhenSetSubscriptionIsCalledInAnErrorState() throws Exception {
      ShadowPushRegistratorFCM.fail = true;
      OneSignalInit();
      threadAndTaskWait();
      OneSignal.disablePush(false);

      // Restart app - Should send subscribe with on_session call.
      fastColdRestartApp();
      ShadowPushRegistratorFCM.fail = false;
      OneSignalInit();
      threadAndTaskWait();
      assertEquals(1, ShadowOneSignalRestClient.lastPost.getInt("notification_types"));
   }


   @Test
   public void shouldAllowMultipleSetSubscription() throws Exception {
      OneSignalInit();
      threadAndTaskWait();

      OneSignal.disablePush(true);
      threadAndTaskWait();

      assertEquals(-2, ShadowOneSignalRestClient.lastPost.getInt("notification_types"));

      // Should not resend same value
      ShadowOneSignalRestClient.lastPost = null;
      OneSignal.disablePush(true);
      assertNull(ShadowOneSignalRestClient.lastPost);



      OneSignal.disablePush(false);
      threadAndTaskWait();
      assertEquals(1, ShadowOneSignalRestClient.lastPost.getInt("notification_types"));

      // Should not resend same value
      ShadowOneSignalRestClient.lastPost = null;
      OneSignal.disablePush(false);
      threadAndTaskWait();
      assertNull(ShadowOneSignalRestClient.lastPost);
   }

   @Test
   public void testFCMTimeOutThenSuccessesLater() throws Exception {
      // Init with a bad connection to Google.
      ShadowPushRegistratorFCM.fail = true;
      OneSignalInit();
      threadAndTaskWait();
      assertFalse(ShadowOneSignalRestClient.lastPost.has("identifier"));

      // Registers for FCM after a retry
      ShadowPushRegistratorFCM.fail = false;
      ShadowPushRegistratorFCM.manualFireRegisterForPush();
      threadAndTaskWait();
      assertEquals(ShadowPushRegistratorFCM.regId, ShadowOneSignalRestClient.lastPost.getString("identifier"));

      // Cold restart app, should not send the same identifier again.
      ShadowOneSignalRestClient.lastPost = null;
      restartAppAndElapseTimeToNextSession(time);
      OneSignalInit();
      threadAndTaskWait();
      assertFalse(ShadowOneSignalRestClient.lastPost.has("identifier"));
   }

   @Test
   public void testChangeAppId_fromColdStart() throws Exception {
      OneSignalInit();
      threadAndTaskWait();

      int normalCreateFieldCount = ShadowOneSignalRestClient.lastPost.length();
      fastColdRestartApp();
      OneSignal.setAppId("99f7f966-d8cc-11e4-bed1-df8f05be55b2");
      OneSignal.initWithContext(blankActivity);
      threadAndTaskWait();

      assertEquals(normalCreateFieldCount, ShadowOneSignalRestClient.lastPost.length());
   }

   /**
    * Similar to testChangeAppId_fromColdStart test
    */
   @Test
   public void testChangeAppId_duringRuntime() throws Exception {
      OneSignalInit();
      threadAndTaskWait();

      int normalCreateFieldCount = ShadowOneSignalRestClient.lastPost.length();
      OneSignal.setAppId("99f7f966-d8cc-11e4-bed1-df8f05be55b2");
      threadAndTaskWait();

      assertEquals(normalCreateFieldCount, ShadowOneSignalRestClient.lastPost.length());
   }

   @Test
   public void testUserDeletedFromServer() throws Exception {
      // 1. Open app and register for the first time.
      OneSignalInit();
      threadAndTaskWait();

      int normalCreateFieldCount = ShadowOneSignalRestClient.lastPost.length();
      ShadowOneSignalRestClient.lastPost = null;

      // 2. Developer deletes user and cold restarts the app
      restartAppAndElapseTimeToNextSession(time);
      ShadowOneSignalRestClient.failNext = true;
      ShadowOneSignalRestClient.setNextFailureJSONResponse(new JSONObject() {{
         put("errors", new JSONArray() {{
            put("Device type  is not a valid device_type. Valid options are: 0 = iOS, 1 = Android, 2 = Amazon, 3 = WindowsPhone(MPNS), 4 = ChromeApp, 5 = ChromeWebsite, 6 = WindowsPhone(WNS), 7 = Safari(APNS), 8 = Firefox");
         }});
      }});
      OneSignalInit();
      threadAndTaskWait();

      // 3. Assert the SDK handles the error above and make a new create call.
      assertPlayerCreatePushAtIndex(4);
      // Checking that the number  of fields matches exactly to the original create call.
      assertEquals(normalCreateFieldCount, ShadowOneSignalRestClient.lastPost.length());

      // 4. Developer deletes users again from dashboard while app is running.
      ShadowOneSignalRestClient.failNext = true;
      ShadowOneSignalRestClient.setNextFailureJSONResponse(new JSONObject() {{
         put("errors", new JSONArray().put("No user with this id found"));
      }});
      // 5. Make some call the will attempt a player update
      OneSignal.sendTag("key1", "value1");
      threadAndTaskWait();

      // 6. Assert the SDK handles the error above and make a new create call.
      assertPlayerCreatePushAtIndex(6);
      // Checking that the number of fields matches original create call, +1 for tags
      assertEquals(normalCreateFieldCount + 1, ShadowOneSignalRestClient.lastPost.length());
   }

   @Test
   public void testOfflineCrashes() throws Exception {
      ConnectivityManager connectivityManager = (ConnectivityManager)ApplicationProvider.getApplicationContext().getSystemService(Context.CONNECTIVITY_SERVICE);
      ShadowConnectivityManager shadowConnectivityManager = shadowOf(connectivityManager);
      shadowConnectivityManager.setActiveNetworkInfo(null);

      OneSignalInit();
      threadAndTaskWait();

      OneSignal.sendTag("key", "value");
      threadAndTaskWait();

      OneSignal.disablePush(true);
      threadAndTaskWait();
   }

   // ####### SendTags Tests ########

   @Test
   public void shouldSendTags() throws Exception {
      OneSignalInit();
      OneSignal.sendTags(new JSONObject("{\"test1\": \"value1\", \"test2\": \"value2\"}"));
      threadAndTaskWait();
      assertEquals(2, ShadowOneSignalRestClient.networkCallCount);
      assertEquals(ONESIGNAL_APP_ID, ShadowOneSignalRestClient.lastPost.getString("app_id"));
      assertEquals("value1", ShadowOneSignalRestClient.lastPost.getJSONObject("tags").getString("test1"));
      assertEquals("value2", ShadowOneSignalRestClient.lastPost.getJSONObject("tags").getString("test2"));

      // Should omit sending repeated tags
      ShadowOneSignalRestClient.lastPost = null;
      OneSignal.sendTags(new JSONObject("{\"test1\": \"value1\", \"test2\": \"value2\"}"));
      threadAndTaskWait();
      assertEquals(2, ShadowOneSignalRestClient.networkCallCount);
      assertNull(ShadowOneSignalRestClient.lastPost);

      // Should only send changed and new tags
      OneSignal.sendTags(new JSONObject("{\"test1\": \"value1.5\", \"test2\": \"value2\", \"test3\": \"value3\"}"));
      threadAndTaskWait();
      assertEquals(3, ShadowOneSignalRestClient.networkCallCount);
      JSONObject sentTags = ShadowOneSignalRestClient.lastPost.getJSONObject("tags");
      assertEquals("value1.5", sentTags.getString("test1"));
      assertFalse(sentTags.has(("test2")));
      assertEquals("value3", sentTags.getString("test3"));

      // Test empty JSONObject
      OneSignal.sendTags(new JSONObject());
      OneSignal.sendTags(new JSONObject(), null);
   }

   @Test
   @Config(shadows = { ShadowGenerateNotification.class })
   public void shouldSendTagsFromBackgroundOnAppKilled() throws Exception {
      // 1. Setup correct notification extension service class
      startRemoteNotificationReceivedHandlerService("com.test.onesignal.MainOneSignalClassRunner$" +
              "RemoteNotificationReceivedHandler_callSendTags");

      // First init run for appId to be saved
      // At least OneSignal was init once for user to be subscribed
      // If this doesn't' happen, notifications will not arrive
      OneSignal.setAppId(ONESIGNAL_APP_ID);
      OneSignal.initWithContext(blankActivity);
      threadAndTaskWait();
      fastColdRestartApp();

      // 2. initWithContext is called when startProcessing notification
      OneSignal.initWithContext(blankActivity.getApplicationContext());
      // 3. Receive a notification in background
      FCMBroadcastReceiver_processBundle(blankActivity, getBaseNotifBundle());
      threadAndTaskWait();

      // 4. Make sure service was called
      assertNotNull(lastServiceNotificationReceivedEvent);

      // 5. Check that tags where sent
      assertEquals(4, ShadowOneSignalRestClient.requests.size());
      ShadowOneSignalRestClient.Request playersRequest = ShadowOneSignalRestClient.requests.get(3);
      JSONObject sentTags = playersRequest.payload.getJSONObject("tags");
      assertEquals("test_value", sentTags.getString("test_key"));
   }

   /**
    * @see #shouldSendTagsFromBackgroundOnAppKilled
    */
   public static class RemoteNotificationReceivedHandler_callSendTags implements OneSignal.OSRemoteNotificationReceivedHandler {

      @Override
      public void remoteNotificationReceived(Context context, OSNotificationReceivedEvent receivedEvent) {
         lastServiceNotificationReceivedEvent = receivedEvent;

         OneSignal.sendTag("test_key", "test_value");
         receivedEvent.complete(receivedEvent.getNotification());
      }
   }

   @Test
   public void shouldSetEmail() throws Exception {
      OneSignalInit();
      String email = "josh@onesignal.com";

      OneSignal.setEmail(email);
      threadAndTaskWait();

      assertEquals(4, ShadowOneSignalRestClient.networkCallCount);

      JSONObject pushPost = ShadowOneSignalRestClient.requests.get(1).payload;
      assertEquals(email, pushPost.getString("email"));
      assertEquals(1, pushPost.getInt("device_type"));

      JSONObject emailPost = ShadowOneSignalRestClient.requests.get(2).payload;
      assertEquals(email, emailPost.getString("identifier"));
      assertEquals(11, emailPost.getInt("device_type"));
      assertEquals(ShadowOneSignalRestClient.pushUserId, emailPost.getString("device_player_id"));

      JSONObject pushPut = ShadowOneSignalRestClient.requests.get(3).payload;
      assertEquals(ShadowOneSignalRestClient.emailUserId, pushPut.getString("parent_player_id"));
      assertFalse(pushPut.has("identifier"));
   }

   @Test
   public void shouldSendTagsToEmailBeforeCreate() throws Exception {
      OneSignalInit();
      OneSignal.setEmail("josh@onesignal.com");
      JSONObject tagsJson = new JSONObject("{\"test1\": \"value1\", \"test2\": \"value2\"}");
      OneSignal.sendTags(tagsJson);
      threadAndTaskWait();

      assertEquals(4, ShadowOneSignalRestClient.networkCallCount);

      ShadowOneSignalRestClient.Request emailPost = ShadowOneSignalRestClient.requests.get(2);
      assertEquals(ShadowOneSignalRestClient.REST_METHOD.POST, emailPost.method);
      assertEquals("josh@onesignal.com", emailPost.payload.get("identifier"));
      assertEquals(tagsJson.toString(), emailPost.payload.getJSONObject("tags").toString());
   }

   @Test
   public void shouldWaitBeforeCreateEmailIfPushCreateFails() throws Exception {
      ShadowOneSignalRestClient.failPosts = true;

      OneSignalInit();
      OneSignal.setEmail("josh@onesignal.com");
      threadAndTaskWait();

      // Assert we are sending / retry for the push player first.
      assertEquals(5, ShadowOneSignalRestClient.networkCallCount);
      for(int i = 1; i < ShadowOneSignalRestClient.networkCallCount; i++) {
         ShadowOneSignalRestClient.Request emailPost = ShadowOneSignalRestClient.requests.get(i);
         assertEquals(ShadowOneSignalRestClient.REST_METHOD.POST, emailPost.method);
         assertEquals(1, emailPost.payload.getInt("device_type"));
      }

      // Turn off fail mocking, call sendTags to trigger another retry
      ShadowOneSignalRestClient.failPosts = false;
      OneSignal.sendTag("test", "test");
      threadAndTaskWait();

      // Should now POST to create device_type 11 (email)
      ShadowOneSignalRestClient.Request emailPost = ShadowOneSignalRestClient.requests.get(6);
      assertEquals(ShadowOneSignalRestClient.REST_METHOD.POST, emailPost.method);
      assertEquals("josh@onesignal.com", emailPost.payload.get("identifier"));
   }

   @Test
   public void shouldSendTagsToEmailAfterCreate() throws Exception {
      OneSignalInit();
      OneSignal.setEmail("josh@onesignal.com");
      threadAndTaskWait();

      JSONObject tagsJson = new JSONObject("{\"test1\": \"value1\", \"test2\": \"value2\"}");
      OneSignal.sendTags(tagsJson);
      threadAndTaskWait();

      assertEquals(6, ShadowOneSignalRestClient.networkCallCount);

      ShadowOneSignalRestClient.Request emailPut = ShadowOneSignalRestClient.requests.get(5);
      assertEquals(ShadowOneSignalRestClient.REST_METHOD.PUT, emailPut.method);
      assertEquals("players/b007f967-98cc-11e4-bed1-118f05be4522", emailPut.url);
      assertEquals(tagsJson.toString(), emailPut.payload.getJSONObject("tags").toString());
   }

   @Test
   public void shouldSetEmailWithAuthHash() throws Exception {
      OneSignalInit();
      String email = "josh@onesignal.com";
      String mockEmailHash = new String(new char[64]).replace('\0', '0');

      OneSignal.setEmail(email, mockEmailHash);
      threadAndTaskWait();

      JSONObject emailPost = ShadowOneSignalRestClient.requests.get(2).payload;
      assertEquals(email, emailPost.getString("identifier"));
      assertEquals(11, emailPost.getInt("device_type"));
      assertEquals(mockEmailHash, emailPost.getString("email_auth_hash"));
   }

   private class TestEmailUpdateHandler implements OneSignal.EmailUpdateHandler {
      boolean emailFiredSuccess = false;
      OneSignal.EmailUpdateError emailFiredFailure = null;

      @Override
      public void onSuccess() {
         emailFiredSuccess = true;
      }

      @Override
      public void onFailure(OneSignal.EmailUpdateError error) {
         emailFiredFailure = error;
      }
   }

   @Test
   public void shouldFireOnSuccessOfEmailUpdate() throws Exception {
      OneSignalInit();
      TestEmailUpdateHandler testEmailUpdateHandler = new TestEmailUpdateHandler();
      OneSignal.setEmail("josh@onesignal.com", testEmailUpdateHandler);
      assertFalse(testEmailUpdateHandler.emailFiredSuccess);
      threadAndTaskWait();

      assertTrue(testEmailUpdateHandler.emailFiredSuccess);
      assertNull(testEmailUpdateHandler.emailFiredFailure);
   }

   @Test
   public void shouldFireOnSuccessOfEmailEvenWhenNoChanges() throws Exception {
      OneSignalInit();
      String email = "josh@onesignal.com";
      OneSignal.setEmail(email);
      threadAndTaskWait();

      TestEmailUpdateHandler testEmailUpdateHandler = new TestEmailUpdateHandler();
      OneSignal.setEmail(email, testEmailUpdateHandler);
      threadAndTaskWait();

      assertTrue(testEmailUpdateHandler.emailFiredSuccess);
      assertNull(testEmailUpdateHandler.emailFiredFailure);
   }

   @Test
   public void shouldFireOnFailureOfEmailUpdateOnNetworkFailure() throws Exception {
      OneSignalInit();
      TestEmailUpdateHandler testEmailUpdateHandler = new TestEmailUpdateHandler();
      OneSignal.setEmail("josh@onesignal.com", testEmailUpdateHandler);
      ShadowOneSignalRestClient.failAll = true;
      threadAndTaskWait();

      assertFalse(testEmailUpdateHandler.emailFiredSuccess);
      assertEquals(OneSignal.EmailErrorType.NETWORK, testEmailUpdateHandler.emailFiredFailure.getType());
   }

   @Test
   public void shouldFireOnSuccessOnlyAfterNetworkCallAfterLogout() throws Exception {
      OneSignalInit();
      emailSetThenLogout();
      TestEmailUpdateHandler testEmailUpdateHandler = new TestEmailUpdateHandler();
      OneSignal.setEmail("josh@onesignal.com", testEmailUpdateHandler);
      assertFalse(testEmailUpdateHandler.emailFiredSuccess);
      threadAndTaskWait();

      assertTrue(testEmailUpdateHandler.emailFiredSuccess);
      assertNull(testEmailUpdateHandler.emailFiredFailure);
   }

   // Should create a new email instead of updating existing player record when no auth hash
   @Test
   public void shouldDoPostOnEmailChange() throws Exception {
      OneSignalInit();

      OneSignal.setEmail("josh@onesignal.com");
      threadAndTaskWait();

      String newMockEmailPlayerId = "c007f967-98cc-11e4-bed1-118f05be4533";
      ShadowOneSignalRestClient.emailUserId = newMockEmailPlayerId;
      String newEmail = "different@email.com";
      OneSignal.setEmail(newEmail);
      threadAndTaskWait();

      ShadowOneSignalRestClient.Request emailPost = ShadowOneSignalRestClient.requests.get(5);
      assertEquals(ShadowOneSignalRestClient.REST_METHOD.POST, emailPost.method);
      assertEquals(newEmail, emailPost.payload.get("identifier"));

      ShadowOneSignalRestClient.Request playerPut = ShadowOneSignalRestClient.requests.get(6);
      assertEquals(newMockEmailPlayerId, playerPut.payload.get("parent_player_id"));
   }

   // Should update player with new email instead of creating a new one when auth hash is provided
   @Test
   public void shouldUpdateEmailWhenAuthHashIsUsed() throws Exception {
      OneSignalInit();
      String email = "josh@onesignal.com";
      String mockEmailHash = new String(new char[64]).replace('\0', '0');

      OneSignal.setEmail(email, mockEmailHash);
      threadAndTaskWait();
      OneSignal.setEmail("different@email.com", mockEmailHash);
      threadAndTaskWait();

      ShadowOneSignalRestClient.Request pushPut = ShadowOneSignalRestClient.requests.get(4);
      assertEquals(ShadowOneSignalRestClient.REST_METHOD.PUT, pushPut.method);
      assertEquals("players/a2f7f967-e8cc-11e4-bed1-118f05be4511", pushPut.url);
      assertEquals("different@email.com", pushPut.payload.get("email"));

      ShadowOneSignalRestClient.Request emailPut = ShadowOneSignalRestClient.requests.get(5);
      assertEquals(ShadowOneSignalRestClient.REST_METHOD.PUT, emailPut.method);
      assertEquals("players/b007f967-98cc-11e4-bed1-118f05be4522", emailPut.url);
      assertEquals("different@email.com", emailPut.payload.get("identifier"));
   }

   @Test
   public void shouldSendEmailAuthHashWithLogout() throws Exception {
      OneSignalInit();
      threadAndTaskWait();
      String mockEmailHash = new String(new char[64]).replace('\0', '0');
      OneSignal.setEmail("josh@onesignal.com", mockEmailHash);
      threadAndTaskWait();

      OneSignal.logoutEmail();
      threadAndTaskWait();

      ShadowOneSignalRestClient.Request emailPut = ShadowOneSignalRestClient.requests.get(5);
      assertEquals("players/a2f7f967-e8cc-11e4-bed1-118f05be4511/email_logout", emailPut.url);
      assertEquals(mockEmailHash, emailPut.payload.get("email_auth_hash"));
   }

   private void emailSetThenLogout() throws Exception {
      OneSignal.setEmail("josh@onesignal.com");
      threadAndTaskWait();

      OneSignal.logoutEmail();
      threadAndTaskWait();
   }

   @Test
   public void shouldLogoutOfEmail() throws Exception {
      OneSignalInit();

      emailSetThenLogout();

      ShadowOneSignalRestClient.Request logoutEmailPost = ShadowOneSignalRestClient.requests.get(4);
      assertEquals("players/a2f7f967-e8cc-11e4-bed1-118f05be4511/email_logout", logoutEmailPost.url);
      assertEquals("b007f967-98cc-11e4-bed1-118f05be4522", logoutEmailPost.payload.get("parent_player_id"));
      assertEquals("b4f7f966-d8cc-11e4-bed1-df8f05be55ba", logoutEmailPost.payload.get("app_id"));
   }

   @Test
   public void shouldFireOnSuccessOfLogoutEmail() throws Exception {
      OneSignalInit();
      TestEmailUpdateHandler testEmailUpdateHandler = new TestEmailUpdateHandler();

      OneSignalInit();
      OneSignal.setEmail("josh@onesignal.com");
      threadAndTaskWait();
      OneSignal.logoutEmail(testEmailUpdateHandler);
      threadAndTaskWait();

      assertTrue(testEmailUpdateHandler.emailFiredSuccess);
      assertNull(testEmailUpdateHandler.emailFiredFailure);
   }

   @Test
   public void shouldFireOnFailureOfLogoutEmailOnNetworkFailure() throws Exception {
      OneSignalInit();
      TestEmailUpdateHandler testEmailUpdateHandler = new TestEmailUpdateHandler();

      OneSignalInit();
      OneSignal.setEmail("josh@onesignal.com");
      threadAndTaskWait();

      ShadowOneSignalRestClient.failAll = true;
      OneSignal.logoutEmail(testEmailUpdateHandler);
      threadAndTaskWait();

      assertFalse(testEmailUpdateHandler.emailFiredSuccess);
      assertEquals(OneSignal.EmailErrorType.NETWORK, testEmailUpdateHandler.emailFiredFailure.getType());
   }

   @Test
   public void shouldCreateNewEmailAfterLogout() throws Exception {
      OneSignalInit();

      emailSetThenLogout();

      String newMockEmailPlayerId = "c007f967-98cc-11e4-bed1-118f05be4533";
      ShadowOneSignalRestClient.emailUserId = newMockEmailPlayerId;
      OneSignal.setEmail("different@email.com");
      threadAndTaskWait();

      // Update Push record's email field.
      ShadowOneSignalRestClient.Request putPushEmail = ShadowOneSignalRestClient.requests.get(5);
      assertEquals(ShadowOneSignalRestClient.REST_METHOD.PUT, putPushEmail.method);
      assertEquals("players/a2f7f967-e8cc-11e4-bed1-118f05be4511", putPushEmail.url);
      assertEquals("different@email.com", putPushEmail.payload.get("email"));

      // Create new Email record
      ShadowOneSignalRestClient.Request emailPost = ShadowOneSignalRestClient.requests.get(6);
      assertEquals(ShadowOneSignalRestClient.REST_METHOD.POST, emailPost.method);
      assertEquals("different@email.com", emailPost.payload.get("identifier"));

      // Update Push record's parent_player_id
      ShadowOneSignalRestClient.Request playerPut2 = ShadowOneSignalRestClient.requests.get(7);
      assertEquals(newMockEmailPlayerId, playerPut2.payload.get("parent_player_id"));
   }

   @Test
   public void shouldSendOnSessionToEmail() throws Exception {
      OneSignalInit();
      OneSignal.setEmail("josh@onesignal.com");
      threadAndTaskWait();

      restartAppAndElapseTimeToNextSession(time);
      OneSignalInit();
      threadAndTaskWait();

      ShadowOneSignalRestClient.Request emailPost = ShadowOneSignalRestClient.requests.get(6);
      assertEquals(ShadowOneSignalRestClient.REST_METHOD.POST, emailPost.method);
      assertEquals("players/b007f967-98cc-11e4-bed1-118f05be4522/on_session", emailPost.url);
   }

   @Test
   public void shouldNotSendTagOnRepeats() throws Exception {
      OneSignalInit();
      OneSignal.sendTag("test1", "value1");
      threadAndTaskWait();
      assertEquals(2, ShadowOneSignalRestClient.networkCallCount);
      assertEquals(ONESIGNAL_APP_ID, ShadowOneSignalRestClient.lastPost.getString("app_id"));
      assertEquals("value1", ShadowOneSignalRestClient.lastPost.getJSONObject("tags").getString("test1"));

      // Should only send new tag
      ShadowOneSignalRestClient.lastPost = null;
      OneSignal.sendTag("test2", "value2");
      threadAndTaskWait();
      assertEquals(3, ShadowOneSignalRestClient.networkCallCount);
      assertEquals("value2", ShadowOneSignalRestClient.lastPost.getJSONObject("tags").getString("test2"));

      // Should not resend first tags
      ShadowOneSignalRestClient.lastPost = null;
      OneSignal.sendTag("test1", "value1");
      threadAndTaskWait();
      assertEquals(3, ShadowOneSignalRestClient.networkCallCount);
      assertNull(ShadowOneSignalRestClient.lastPost);
   }

   @Test
   public void shouldSendTagsWithRequestBatching() throws Exception {
      OneSignalInit();
      threadAndTaskWait();
      assertEquals(2, ShadowOneSignalRestClient.networkCallCount);
      OneSignal.sendTags(new JSONObject("{\"test1\": \"value1\"}"));
      OneSignal.sendTags(new JSONObject("{\"test2\": \"value2\"}"));

      getGetTagsHandler();
      threadAndTaskWait();

      assertEquals("value1", lastGetTags.getString("test1"));
      assertEquals("value2", lastGetTags.getString("test2"));
      assertEquals(4, ShadowOneSignalRestClient.networkCallCount);
   }

   @Test
   public void shouldNotAttemptToSendTagsBeforeGettingPlayerId() throws Exception {
      ShadowPushRegistratorFCM.skipComplete = true;
      OneSignalInit();
      threadAndTaskWait();

      assertEquals(1, ShadowOneSignalRestClient.networkCallCount);

      // Should not attempt to make a network call yet as we don't have a player_id
      OneSignal.sendTags(new JSONObject("{\"test1\": \"value1\"}"));
      threadAndTaskWait();

      assertEquals(1, ShadowOneSignalRestClient.networkCallCount);

      ShadowPushRegistratorFCM.fireLastCallback();
      threadAndTaskWait();

      assertEquals(2, ShadowOneSignalRestClient.networkCallCount);
      assertNotNull(OneSignal.getDeviceState().getUserId());
   }

   private static class TestChangeTagsUpdateHandler implements ChangeTagsUpdateHandler {
      private AtomicBoolean succeeded = new AtomicBoolean(false);
      private AtomicBoolean failed = new AtomicBoolean(false);

      @Override
      public void onSuccess(JSONObject tags) {
         succeeded.set(true);
      }

      @Override
      public void onFailure(OneSignal.SendTagsError error) {
         failed.set(true);
      }

      boolean getSucceeded() {
         return succeeded.get();
      }

      boolean getFailed() {
         return failed.get();
      }
   }

   // Tests to make sure the onSuccess handler works
   @Test
   public void shouldSendNewTagsWithResponse() throws Exception {
      OneSignalInit();
      threadAndTaskWait();

      TestChangeTagsUpdateHandler handler = new TestChangeTagsUpdateHandler();

      OneSignal.sendTags(new JSONObject("{\"test\" : \"value\"}"), handler);

      threadAndTaskWait();

      assertTrue(handler.getSucceeded());

      // now test to make sure the handler still fires for a call to
      // sendTags() that doesn't modify existing tags (no JSON delta)

      handler = new TestChangeTagsUpdateHandler();

      OneSignal.sendTags(new JSONObject("{\"test\" : \"value\"}"), handler);

      threadAndTaskWait();

      assertTrue(handler.getSucceeded());
   }

   // Tests to make sure that the onFailure callback works
   @Test
   public void shouldFailToSendTagsWithResponse() throws Exception {
      TestChangeTagsUpdateHandler handler = new TestChangeTagsUpdateHandler();

      OneSignalInit();
      threadAndTaskWait();

      ShadowOneSignalRestClient.failMethod = "players";
      ShadowOneSignalRestClient.failHttpCode = 403;
      ShadowOneSignalRestClient.setNextFailureJSONResponse(new JSONObject() {{
         put("tags", "error");
      }});

      // Should fail because players call failed with tags
      OneSignal.sendTags(new JSONObject("{\"test\" : \"value\"}"), handler);
      threadAndTaskWait();

      assertTrue(handler.getFailed());
   }

   // Tests to make sure that the SDK will call both handlers
   @Test
   public void shouldCallMultipleHandlers() throws Exception {
      OneSignalInit();
      threadAndTaskWait();

      TestChangeTagsUpdateHandler firstHandler = new TestChangeTagsUpdateHandler();
      TestChangeTagsUpdateHandler secondHandler = new TestChangeTagsUpdateHandler();

      OneSignal.sendTags(new JSONObject("{\"test1\" : \"value1\"}"), firstHandler);
      OneSignal.sendTags(new JSONObject("{\"test2\" : \"value2\"}"), secondHandler);

      threadAndTaskWait();

      assertTrue(firstHandler.getSucceeded());
      assertTrue(secondHandler.getSucceeded());
   }

   @Test
   public void testNestedSendTagsOnSuccess() throws Exception {
      final JSONObject tags = new JSONObject().put("key", "value");

      OneSignalInit();
      OneSignal.sendTags(tags);
      threadAndTaskWait();

      // Sending same tags a 2nd time creates the issue, as it take a different code path
      OneSignal.sendTags(
         tags,
         new ChangeTagsUpdateHandler() {
            @Override
            public void onSuccess(JSONObject values) {
               OneSignal.sendTags(tags, new TestChangeTagsUpdateHandler());
            }
            @Override
            public void onFailure(OneSignal.SendTagsError error) {}
         }
      );
      threadAndTaskWait();
   }

   @Test
   public void shouldCreatePlayerAfterDelayedTokenFromApplicationOnCreate() throws Exception {
      ShadowPushRegistratorFCM.skipComplete = true;
      OneSignal.setAppId(ONESIGNAL_APP_ID);
      OneSignal.initWithContext(blankActivity.getApplicationContext());
      blankActivityController.resume();
      threadAndTaskWait();

      ShadowPushRegistratorFCM.fireLastCallback();
      threadAndTaskWait();

      ShadowOneSignalRestClient.Request createPlayer = ShadowOneSignalRestClient.requests.get(1);
      assertEquals(2, ShadowOneSignalRestClient.requests.size());
      assertEquals(ShadowOneSignalRestClient.REST_METHOD.POST, createPlayer.method);
      assertEquals("players", createPlayer.url);
      assertEquals("b4f7f966-d8cc-11e4-bed1-df8f05be55ba", createPlayer.payload.get("app_id"));
      assertEquals(1, createPlayer.payload.get("device_type"));
   }

   @Test
   public void testOldIntValues() throws Exception {
      final SharedPreferences prefs = blankActivity.getSharedPreferences(OneSignal.class.getSimpleName(), Context.MODE_PRIVATE);
      SharedPreferences.Editor editor = prefs.edit();
      editor.putString("ONESIGNAL_USERSTATE_SYNCVALYES_CURRENT_STATE", "{\"tags\": {\"int\": 123}}");
      editor.putString("ONESIGNAL_USERSTATE_SYNCVALYES_TOSYNC_STATE", "{\"tags\": {\"int\": 123}}");
      editor.apply();

      OneSignalInit();
      threadAndTaskWait();

      OneSignal.deleteTag("int");
      threadAndTaskWait();

      getGetTagsHandler();
      threadAndTaskWait();

      assertEquals("{}", lastGetTags.toString());
   }

   @Test
   public void testSendTagNonStringValues() throws Exception {
      OneSignalInit();
      OneSignal.sendTags("{\"int\": 122, \"bool\": true, \"null\": null, \"array\": [123], \"object\": {}}");
      getGetTagsHandler();
      threadAndTaskWait();

      assertEquals(String.class, lastGetTags.get("int").getClass());
      assertEquals("122", lastGetTags.get("int"));
      assertEquals(String.class, lastGetTags.get("bool").getClass());
      assertEquals("true", lastGetTags.get("bool"));

      // null should be the same as a blank string.
      assertFalse(lastGetTags.has("null"));

      assertFalse(lastGetTags.has("array"));
      assertFalse(lastGetTags.has("object"));
   }

   @Test
   public void testOneSignalMethodsBeforeDuringInitMultipleThreads() throws Exception {
      // Avoid logging to much
      OneSignal.setLogLevel(OneSignal.LOG_LEVEL.ERROR, OneSignal.LOG_LEVEL.NONE);
      for (int a = 0; a < 10; a++) {
         List<Thread> threadList = new ArrayList<>(30);
         for (int i = 0; i < 30; i++) {
            Thread lastThread = newSendTagTestThread(Thread.currentThread(), i);
            lastThread.start();
            threadList.add(lastThread);
            assertFalse(failedCurModTest);
         }

         for (Thread thread : threadList)
            thread.join();
         assertFalse(failedCurModTest);
      }

      assertEquals(30000, OneSignal_taskQueueWaitingForInit().size());
      OneSignalInit();

      for (int a = 0; a < 10; a++) {
         List<Thread> threadList = new ArrayList<>(30);
         for (int i = 0; i < 30; i++) {
            Thread lastThread = newSendTagSetZeroThread(Thread.currentThread(), i);
            lastThread.start();
            threadList.add(lastThread);
            assertFalse(failedCurModTest);
         }

         for (Thread thread : threadList)
            thread.join();
         assertFalse(failedCurModTest);
      }

      threadAndTaskWait();

      JSONObject tags = ShadowOneSignalRestClient.lastPost.getJSONObject("tags");
      //assert the tags...which should all be 0
      for (int a = 0; a < 10; a++) {
         for (int i = 0; i < 30; i++) {
            assertEquals("0", tags.getString("key" + i));
         }
      }
   }

   private static Thread newSendTagSetZeroThread(final Thread mainThread, final int id) {
      //sets all keys to "0"
      return new Thread(new Runnable() {
         @Override
         public void run() {
            try {
               OneSignal.sendTags("{\"key" + id + "\": " + 0 + "}");
            } catch (Throwable t) {
               // Ignore the flaky Robolectric null error.
               if (t.getStackTrace()[0].getClassName().equals("org.robolectric.shadows.ShadowMessageQueue"))
                  return;
               failedCurModTest = true;
               mainThread.interrupt();
               throw t;
            }
         }
      });
   }

   @Test
   @Config(shadows = {ShadowGoogleApiClientBuilder.class, ShadowGoogleApiClientCompatProxy.class, ShadowFusedLocationApiWrapper.class})
   public void testOneSignalMethodsBeforeInit() throws Exception {
      ShadowApplication.getInstance().grantPermissions("android.permission.ACCESS_FINE_LOCATION");
      ShadowFusedLocationApiWrapper.lat = 1.0d;
      ShadowFusedLocationApiWrapper.log = 2.0d;
      ShadowFusedLocationApiWrapper.accuracy = 3.0f;
      ShadowFusedLocationApiWrapper.time = 12345L;

      //queue up a bunch of actions and check that the queue gains size before init
      // ----- START QUEUE ------

      for(int a = 0; a < 500; a++) {
         OneSignal.sendTag("a" + a, String.valueOf(a));
      }

      OneSignal.getTags(new OneSignal.OSGetTagsHandler() {
         @Override
         public void tagsAvailable(JSONObject tags) {
            //assert that the first 10 tags sent were available
            try {
               for(int a = 0; a < 10; a++) {
                  assertEquals(String.valueOf(a), tags.get("a" + a));
               }
            }
            catch (Exception e) {
               e.printStackTrace();
            }
         }
      });
      threadAndTaskWait();

      // ----- END QUEUE ------

      // There should be 501 pending operations in the queue
      assertEquals(501, OneSignal_taskQueueWaitingForInit().size());

      OneSignalInit(); //starts the pending tasks executor

      // ---- EXECUTOR STILL RUNNING -----
      //these operations should be sent straight to the executor which is still running...
      OneSignal.sendTag("a499","5");
      OneSignal.sendTag("a498","4");
      OneSignal.sendTag("a497","3");
      OneSignal.sendTag("a496","2");
      OneSignal.sendTag("a495","1");

      OneSignal.getTags(new OneSignal.OSGetTagsHandler() {
         @Override
         public void tagsAvailable(JSONObject tags) {
            try {
               //assert that the first 10 tags sent were available
               for(int a = 0; a < 10; a++) {
                  assertEquals(String.valueOf(a),tags.get("a"+a));
               }
               //these tags should be returned with new values - getTags should be the
               //last operation with new tag values
               assertEquals("5",tags.getString("a499"));
               assertEquals("4",tags.getString("a498"));
               assertEquals("3",tags.getString("a497"));
               assertEquals("2",tags.getString("a496"));
               assertEquals("1",tags.getString("a495"));
            }
            catch (Exception e) {
               e.printStackTrace();
            }
         }
      });

      //after init, the queue should be empty...
      assertEquals(0, OneSignal_taskQueueWaitingForInit().size());

      threadAndTaskWait();

      //Assert that the queued up operations ran in correct order
      // and that the correct user state was POSTed and synced

      assertNotNull(ShadowOneSignalRestClient.lastPost.getJSONObject("tags"));

      JSONObject tags = ShadowOneSignalRestClient.lastPost.getJSONObject("tags");
      assertEquals("0",tags.getString("a0"));
      assertEquals("1",tags.getString("a1"));
      assertEquals("2",tags.getString("a2"));
      assertEquals("3",tags.getString("a3"));
      assertEquals("4",tags.getString("a4"));

      //we changed these tags while the executor was running...
      assertEquals("5",tags.getString("a499"));
      assertEquals("4",tags.getString("a498"));
      assertEquals("3",tags.getString("a497"));
      assertEquals("2",tags.getString("a496"));
      assertEquals("1",tags.getString("a495"));
   }

   @Test
   @Config(shadows = {ShadowGoogleApiClientBuilder.class, ShadowGoogleApiClientCompatProxy.class, ShadowFusedLocationApiWrapper.class})
   public void testOneSignalEmptyPendingTaskQueue() throws Exception {
      ShadowApplication.getInstance().grantPermissions("android.permission.ACCESS_FINE_LOCATION");
      ShadowFusedLocationApiWrapper.lat = 1.0d;
      ShadowFusedLocationApiWrapper.log = 2.0d;
      ShadowFusedLocationApiWrapper.accuracy = 3.0f;
      ShadowFusedLocationApiWrapper.time = 12345L;

      OneSignalInit(); //starts the pending tasks executor

      for(int a = 0; a < 5; a++)
         OneSignal.sendTag("a" + a, String.valueOf(a));

      //the queue should be empty since we already initialized the SDK
      assertEquals(0, OneSignal_taskQueueWaitingForInit().size());

      threadAndTaskWait();

      //Assert that the queued up operations ran in correct order
      // and that the correct user state was POSTed and synced

      assertNotNull(ShadowOneSignalRestClient.lastPost.getJSONObject("tags"));

      JSONObject tags = ShadowOneSignalRestClient.lastPost.getJSONObject("tags");
      assertEquals("0", tags.getString("a0"));
      assertEquals("1", tags.getString("a1"));
      assertEquals("2", tags.getString("a2"));
      assertEquals("3", tags.getString("a3"));
      assertEquals("4", tags.getString("a4"));
   }

   private static boolean failedCurModTest;
   @Test
   @Config(sdk = 26)
   public void testSendTagsConcurrentModificationException() throws Exception {
      OneSignalInit();
      threadAndTaskWait();

      final int TOTAL_RUNS = 75, CONCURRENT_THREADS = 15;
      for(int a = 0; a < TOTAL_RUNS; a++) {
         List<Thread> threadList = new ArrayList<>(CONCURRENT_THREADS);
         for (int i = 0; i < CONCURRENT_THREADS; i++) {
            Thread lastThread = newSendTagTestThread(Thread.currentThread(), a * i);
            lastThread.start();
            threadList.add(lastThread);
            assertFalse(failedCurModTest);
         }

         OneSignalPackagePrivateHelper.runAllNetworkRunnables();

         for(Thread thread : threadList)
            thread.join();

         assertFalse(failedCurModTest);
         System.out.println("Pass " + a + " out of " + TOTAL_RUNS);
      }
   }

   @Test
   @Config(sdk = 26)
   public void testFocusConcurrentModificationException() throws Exception {
      OneSignalInit();
      threadAndTaskWait();

      final int TOTAL_RUNS = 75, CONCURRENT_THREADS = 15;
      for(int a = 0; a < TOTAL_RUNS; a++) {
         List<Thread> threadList = new ArrayList<>(CONCURRENT_THREADS);
         for (int i = 0; i < CONCURRENT_THREADS; i++) {
            OneSignalPackagePrivateHelper.OneSignal_onAppLostFocus();
            Thread lastThread = newSendTagTestThread(Thread.currentThread(), a * i);
            lastThread.start();
            threadList.add(lastThread);
            assertFalse(failedCurModTest);
         }

         OneSignalPackagePrivateHelper.runAllNetworkRunnables();

         for(Thread thread : threadList)
            thread.join();

         assertFalse(failedCurModTest);
         System.out.println("Pass " + a + " out of " + TOTAL_RUNS);
      }
   }

   private static Thread newSendTagTestThread(final Thread mainThread, final int id) {
      return new Thread(() -> {
         try {
            for (int i = 0; i < 100; i++) {
               if (failedCurModTest)
                  break;
               OneSignal.sendTags("{\"key" + id + "\": " + i + "}");
            }
         } catch (Throwable t) {
            // Ignore the flaky Robolectric null error.
            if (t.getStackTrace()[0].getClassName().equals("org.robolectric.shadows.ShadowMessageQueue"))
               return;
            t.printStackTrace();
            failedCurModTest = true;
            mainThread.interrupt();
            throw t;
         }
      });
   }

   @Test
   public void shouldSaveToSyncIfKilledAndSyncOnNextAppStart() throws Exception {
      OneSignalInit();
      threadAndTaskWait();

      OneSignal.sendTag("key", "value");
      // Pause Activity and trigger delayed runnable that will trigger out of focus logic
      blankActivityController.pause();
      TestHelpers.assertAndRunNextJob(FocusDelaySyncJobService.class);
      // Do not run threadAndWaitThread to avoid running NetworkThread

      // Network call for android params and player create should have been made.
      assertEquals(2, ShadowOneSignalRestClient.networkCallCount);

      // App closed and re-opened.
      fastColdRestartApp();
      OneSignalInit();
      threadAndTaskWait();

      // Un-synced tag should now sync.
      assertEquals("value", ShadowOneSignalRestClient.lastPost.getJSONObject("tags").getString("key"));
   }

   @Test
   @Config(sdk = 19)
   public void shouldSyncPendingChangesFromSyncService() throws Exception {
      OneSignalInit();
      threadAndTaskWait();

      OneSignal.sendTag("key", "value");

      // App is swiped away
      blankActivityController.pause();
      Robolectric.buildService(FocusDelaySyncService.class, new Intent()).startCommand(0, 0);

      assertEquals(2, ShadowOneSignalRestClient.networkCallCount);
      fastColdRestartApp();
      threadAndTaskWait();

      // Tags did not get synced so SyncService should be scheduled
      AlarmManager alarmManager = (AlarmManager)ApplicationProvider.getApplicationContext().getSystemService(Context.ALARM_SERVICE);
      ShadowAlarmManager shadowAlarmManager = shadowOf(alarmManager);
      assertEquals(2, shadowAlarmManager.getScheduledAlarms().size());
      assertEquals(SyncService.class, shadowOf(shadowOf(shadowAlarmManager.getScheduledAlarms().get(1).operation).getSavedIntent()).getIntentClass());
      shadowAlarmManager.getScheduledAlarms().clear();

      // Test running the service
      Robolectric.buildService(SyncService.class).startCommand(0, 0);
      threadAndTaskWait();
      assertEquals("value", ShadowOneSignalRestClient.lastPost.getJSONObject("tags").getString("key"));
      // Remote params are called before players call due to initWithContext call inside SyncService
      assertEquals(4, ShadowOneSignalRestClient.networkCallCount);

      // Test starting app
      OneSignalInit();
      threadAndTaskWait();

      // No new changes, don't schedule another restart.
      // App is swiped away
      blankActivityController.pause();
      threadAndTaskWait();
      Robolectric.buildService(FocusDelaySyncService.class, new Intent()).startCommand(0, 0);
      threadAndTaskWait();

      // Only FocusDelaySyncService should be scheduled
      assertEquals(1, shadowOf(alarmManager).getScheduledAlarms().size());
      assertEquals(4, ShadowOneSignalRestClient.networkCallCount);
   }

   @Test
   public void shouldNotCrashIfSyncServiceIsRunBeforeInitIsDone() throws Exception {
      Robolectric.buildService(SyncService.class).create().startCommand(0,0);
      Robolectric.buildService(SyncJobService.class).create().get().onStartJob(null);
      threadAndTaskWait();
   }

   // Only fails if you run on it's own when running locally.
   //   Untested on travis CI
   @Test
   public void syncServiceRunnableShouldWorkConcurrently() throws Exception {
      OneSignalInit();
      threadAndTaskWait();

      for(int a = 0; a < 10; a++) {
         List<Thread> threadList = new ArrayList<>(30);
         for (int i = 0; i < 30; i++) {
            Thread lastThread = newSendTagTestThread(Thread.currentThread(), i);
            lastThread.start();
            threadList.add(lastThread);
            Runnable syncRunable = new OneSignalPackagePrivateHelper.OneSignalSyncServiceUtils_SyncRunnable();
            new Thread(syncRunable).start();
         }

         for(Thread thread : threadList)
            thread.join();
         assertFalse(failedCurModTest);
      }

      threadAndTaskWait();
   }

   private void sendTagsAndImmediatelyBackgroundApp() throws Exception {
      OneSignalInit();
      threadAndTaskWait();

      // Set tags and background app before a network call can be made
      OneSignal.sendTag("test", "value");
      blankActivityController.pause();
   }

   @Test
   public void ensureSchedulingOfSyncJobServiceOnActivityPause() throws Exception {
      sendTagsAndImmediatelyBackgroundApp();
      // Not call threadAndTaskWait to avoid running NetworkThread
      TestHelpers.assertAndRunNextJob(FocusDelaySyncJobService.class);

      // A future job should be scheduled to finish the sync.
      assertNumberOfServicesAvailable(1);
      threadAndTaskWait();
      // There should be FocusDelaySyncJobService + SyncJobService services schedules
      assertNumberOfServicesAvailable(2);
      assertAndRunSyncService();
   }

   @Test
   public void ensureSyncJobIsCanceledOnAppResume() throws Exception {
      sendTagsAndImmediatelyBackgroundApp();
      blankActivityController.resume();

      // Jobs should no longer be not be scheduled
      assertNull(getNextJob());
   }

   @Test
   public void ensureSyncIsRunOnAppResume() throws Exception {
      sendTagsAndImmediatelyBackgroundApp();
      blankActivityController.resume();
      threadAndTaskWait();

      assertEquals(3, ShadowOneSignalRestClient.requests.size());
      ShadowOneSignalRestClient.Request lastRequest = ShadowOneSignalRestClient.requests.get(2);
      assertEquals(REST_METHOD.PUT, lastRequest.method);
      assertEquals("value", lastRequest.payload.getJSONObject("tags").get("test"));
   }

   @Test
   @Config(sdk = 26)
   public void ensureNoConcurrentUpdateCallsWithSameData() throws Exception {
      sendTagsAndImmediatelyBackgroundApp();

      // Simulate a hung network connection when SyncJobService starts.
      ShadowOneSignalRestClient.freezeResponses = true;
      SyncJobService syncJobService = Robolectric.buildService(SyncJobService.class).create().get();
      syncJobService.onStartJob(null);
      threadAndTaskWait(); // Kicks off the Job service's background thread.

      // App is resumed, the SyncJobService is still waiting on a network response at this point.
      blankActivityController.resume();
      threadAndTaskWait();

      // Should only be 3 requests if there are no duplicates
      assertEquals(3, ShadowOneSignalRestClient.requests.size());
   }

   @Test
   @Config(sdk = 26, shadows = { ShadowGoogleApiClientCompatProxy.class, ShadowGMSLocationController.class })
   public void ensureSyncJobServiceRescheduleOnApiTimeout() throws Exception {
      ShadowGMSLocationController.apiFallbackTime = 0;
      ShadowApplication.getInstance().grantPermissions("android.permission.ACCESS_FINE_LOCATION");
      ShadowGoogleApiClientCompatProxy.skipOnConnected = true;

      OneSignalInit();
      threadAndTaskWait();

      assertEquals("com.onesignal.SyncJobService", getNextJob().getService().getClassName());
   }

   private void useAppFor2minThenBackground() throws Exception {
      time.advanceSystemAndElapsedTimeBy(0);
      // 1. Start app
      OneSignalInit();
      threadAndTaskWait();

      // 2. Wait 2 minutes
      time.advanceSystemAndElapsedTimeBy(2 * 60);

      // 3. Put app in background
      pauseActivity(blankActivityController);

      // 4. A SyncService should have been scheduled
      assertAndRunSyncService();
   }

   @Test
   @Config(sdk = 26)
   public void ensureSchedulingOfSyncJobServiceOnActivityPause_forPendingActiveTime() throws Exception {
      useAppFor2minThenBackground();

      // There should be FocusDelaySyncJobService + SyncJobService services schedules
      assertNumberOfServicesAvailable(2);
      // A future job should be scheduled to finish the sync in case the process is killed
      //   for the on_focus call can be made.
      assertNextJob(SyncJobService.class, 1);

      // FIXME: Cleanup for upcoming unit test
      //  This is a one off scenario where a unit test fails after this one is run
      blankActivityController.resume();
      threadAndTaskWait();
   }

   @Test
   public void ensureSyncIsRunOnAppResume_forPendingActiveTime() throws Exception {
      useAppFor2minThenBackground();

      blankActivityController.resume();
      threadAndTaskWait();

      assertRestCalls(3);
      assertOnFocusAtIndex(2, 120);
   }

   @Test
   @Config(sdk = 26)
   public void ensureFailureOnPauseIsSentFromSyncService_forPendingActiveTime() throws Exception {
      OneSignal.setLogLevel(OneSignal.LOG_LEVEL.VERBOSE, OneSignal.LOG_LEVEL.NONE);
      // 1. Start app
      time.advanceSystemAndElapsedTimeBy(0);
      OneSignalInit();
      threadAndTaskWait();

      // 2. Wait 2 minutes
      time.advanceSystemAndElapsedTimeBy(2 * 60);

      // 3. Put app in background, simulating network issue.
      ShadowOneSignalRestClient.failAll = true;
      pauseActivity(blankActivityController);

      assertAndRunSyncService();
      assertEquals(3, ShadowOneSignalRestClient.requests.size());

      // Simulate a hung network connection when SyncJobService starts.
      ShadowOneSignalRestClient.failAll = false;
      SyncJobService syncJobService = Robolectric.buildService(SyncJobService.class).create().get();
      syncJobService.onStartJob(null);
      threadAndTaskWait(); // Kicks off the Job service's background thread.

      assertRestCalls(4);
      assertOnFocusAtIndex(3, 120);

//      // FIXME: Cleanup for upcoming unit test
//      //  This is a one off scenario where a unit test fails after this one is run
//      blankActivityController.resume();
//      threadAndTaskWait();
   }

   @Test
   public void ensureNoRetriesForAndroidParamsOn403() throws Exception {
      ShadowOneSignalRestClient.failGetParams = true;
      ShadowOneSignalRestClient.failHttpCode = 403;

      OneSignalInit();
      threadAndTaskWait();

      assertEquals(1, ShadowOneSignalRestClient.requests.size());
   }

   @Test
   public void ensureNoRetriesForPlayerUpdatesOn403() throws Exception {
      OneSignalInit();
      threadAndTaskWait();

      ShadowOneSignalRestClient.failAll = true;
      ShadowOneSignalRestClient.failHttpCode = 403;
      OneSignal.sendTag("key", "value");
      threadAndTaskWait();

      // 1. Android Param success. 2. player create success. 3. On call to update which fails without retrying.
      assertEquals(3, ShadowOneSignalRestClient.requests.size());
   }

   @Test
   @Config(sdk = 26)
   public void ensureNoConcurrentUpdateCallsWithSameData_forPendingActiveTime() throws Exception {
      // useAppFor2minThenBackground();
      time.advanceSystemAndElapsedTimeBy(0);
      // 1. Start app
      OneSignalInit();
      threadAndTaskWait();

      // 2. Wait 2 minutes
      time.advanceSystemAndElapsedTimeBy(2 * 60);

      // 3. Put app in background
      ShadowOneSignalRestClient.freezeResponses = true;
      pauseActivity(blankActivityController);

      // 4. Simulate a hung network connection when SyncJobService starts.
      SyncJobService syncJobService = Robolectric.buildService(SyncJobService.class).create().get();
      syncJobService.onStartJob(null);
      threadAndTaskWait(); // Kicks off the Job service's background thread.

      // 5. App is resumed, the SyncJobService is still waiting on a network response at this point.
      blankActivityController.resume();
      threadAndTaskWait();

      // 6. Network connection now responding
      ShadowOneSignalRestClient.unFreezeResponses();
      threadAndTaskWait();

      assertEquals(3, ShadowOneSignalRestClient.requests.size());
   }

   @Test
   public void testMethodCalls_withSetAppIdCalledBeforeMethodCalls() throws Exception {
      OneSignal.setAppId(ONESIGNAL_APP_ID);

      getGetTagsHandler();
      OneSignal.sendTag("key", "value");
      OneSignal.sendTags("{\"key\": \"value\"}");
      OneSignal.deleteTag("key");
      OneSignal.deleteTags("[\"key1\", \"key2\"]");
      OneSignal.disablePush(false);
      OneSignal.promptLocation();
      OneSignal.postNotification("{}", new OneSignal.PostNotificationResponseHandler() {
         @Override
         public void onSuccess(JSONObject response) {}
         @Override
         public void onFailure(JSONObject response) {}
      });
      OneSignal.setNotificationOpenedHandler(null);
      OneSignal.setNotificationWillShowInForegroundHandler(null);
      threadAndTaskWait();

      // Permission subscription wont return until OneSignal init is done
      assertNull(OneSignal.getDeviceState());

      OneSignal.initWithContext(blankActivity);
      threadAndTaskWait();

      assertTrue(OneSignal.getDeviceState().isSubscribed());
   }

   @Test
   public void testMethodCalls_withInitWithContextCalledBeforeMethodCalls() throws Exception {
      OneSignal.initWithContext(blankActivity);

      getGetTagsHandler();
      OneSignal.sendTag("key", "value");
      OneSignal.sendTags("{\"key\": \"value\"}");
      OneSignal.deleteTag("key");
      OneSignal.deleteTags("[\"key1\", \"key2\"]");
      OneSignal.disablePush(false);
      OneSignal.promptLocation();
      OneSignal.postNotification("{}", new OneSignal.PostNotificationResponseHandler() {
         @Override
         public void onSuccess(JSONObject response) {}
         @Override
         public void onFailure(JSONObject response) {}
      });
      OneSignal.setNotificationOpenedHandler(null);
      OneSignal.setNotificationWillShowInForegroundHandler(null);
      threadAndTaskWait();

      // TODO change to assertNull(OneSignal.getPermissionSubscriptionState()); when privacy consent public set is removed
      assertFalse(OneSignal.getDeviceState().isSubscribed());

      OneSignal.setAppId(ONESIGNAL_APP_ID);
      threadAndTaskWait();

      assertTrue(OneSignal.getDeviceState().isSubscribed());
   }

   @Test
   public void testMethodCalls_withInitWithContextAndSetAppId() throws Exception {
      getGetTagsHandler();
      OneSignal.sendTag("key", "value");
      OneSignal.sendTags("{\"key\": \"value\"}");
      OneSignal.deleteTag("key");
      OneSignal.deleteTags("[\"key1\", \"key2\"]");
      OneSignal.disablePush(false);
      OneSignal.promptLocation();
      OneSignal.postNotification("{}", new OneSignal.PostNotificationResponseHandler() {
         @Override
         public void onSuccess(JSONObject response) {}
         @Override
         public void onFailure(JSONObject response) {}
      });
      OneSignal.setNotificationOpenedHandler(null);
      OneSignal.setNotificationWillShowInForegroundHandler(null);
      threadAndTaskWait();

      assertNull(OneSignal.getDeviceState());

      OneSignal.initWithContext(blankActivity);
      OneSignal.setAppId(ONESIGNAL_APP_ID);
      threadAndTaskWait();

      assertTrue(OneSignal.getDeviceState().isSubscribed());
   }

   @Test
   public void testMethodCalls_withSetAppIdAndInitWithContext() throws Exception {
      getGetTagsHandler();
      OneSignal.sendTag("key", "value");
      OneSignal.sendTags("{\"key\": \"value\"}");
      OneSignal.deleteTag("key");
      OneSignal.deleteTags("[\"key1\", \"key2\"]");
      OneSignal.disablePush(false);
      OneSignal.promptLocation();
      OneSignal.postNotification("{}", new OneSignal.PostNotificationResponseHandler() {
         @Override
         public void onSuccess(JSONObject response) {}
         @Override
         public void onFailure(JSONObject response) {}
      });
      OneSignal.setNotificationOpenedHandler(null);
      OneSignal.setNotificationWillShowInForegroundHandler(null);
      threadAndTaskWait();

      assertNull(OneSignal.getDeviceState());

      OneSignal.initWithContext(blankActivity);
      OneSignal.setAppId(ONESIGNAL_APP_ID);
      threadAndTaskWait();

      assertTrue(OneSignal.getDeviceState().isSubscribed());
   }

   // ####### DeleteTags Tests ######
   @Test
   public void testDeleteTagWithNonexistingKey() {
      OneSignalInit();
      OneSignal.deleteTag("int");
   }

   @Test
   public void testDeleteTags() throws Exception {
      OneSignalInit();
      OneSignal.sendTags("{\"str\": \"str1\", \"int\": 122, \"bool\": true}");
      OneSignal.deleteTag("int");
      getGetTagsHandler();
      threadAndTaskWait();

      assertFalse(lastGetTags.has("int"));
      lastGetTags = null;

      // Should only send the tag we added back.
      OneSignal.sendTags("{\"str\": \"str1\", \"int\": 122, \"bool\": true}");
      threadAndTaskWait();
      assertEquals("{\"int\":\"122\"}", ShadowOneSignalRestClient.lastPost.getJSONObject("tags").toString());

      // Make sure a single delete works.
      OneSignal.deleteTag("int");
      getGetTagsHandler();
      threadAndTaskWait();
      assertFalse(lastGetTags.has("int"));

      // Delete all other tags, the 'tags' key should not exists in local storage.
      OneSignal.deleteTags(Arrays.asList("bool", "str"));
      threadAndTaskWait();

      flushBufferedSharedPrefs();
      final SharedPreferences prefs = blankActivity.getSharedPreferences(OneSignal.class.getSimpleName(), Context.MODE_PRIVATE);
      String syncValues = prefs.getString("ONESIGNAL_USERSTATE_SYNCVALYES_CURRENT_STATE", null);
      assertFalse(new JSONObject(syncValues).has("tags"));
   }


   @Test
   public void testDeleteTagsAfterSync() throws Exception {
      OneSignalInit();
      OneSignal.sendTags("{\"foo\": \"bar\", \"fuz\": \"baz\"}");
      threadAndTaskWait();
      assertEquals("bar", ShadowOneSignalRestClient.lastPost.getJSONObject("tags").get("foo"));
      assertEquals("baz", ShadowOneSignalRestClient.lastPost.getJSONObject("tags").get("fuz"));

      OneSignal.deleteTags("[\"foo\", \"fuz\"]");
      threadAndTaskWait();
      assertEquals("", ShadowOneSignalRestClient.lastPost.getJSONObject("tags").get("foo"));
      assertEquals("", ShadowOneSignalRestClient.lastPost.getJSONObject("tags").get("fuz"));

      getGetTagsHandler();
      threadAndTaskWait();

      assertEquals("{}", lastGetTags.toString());

      flushBufferedSharedPrefs();
      final SharedPreferences prefs = blankActivity.getSharedPreferences(OneSignal.class.getSimpleName(), Context.MODE_PRIVATE);
      JSONObject syncValues = new JSONObject(prefs.getString("ONESIGNAL_USERSTATE_SYNCVALYES_CURRENT_STATE", null));
      assertFalse(syncValues.has("tags"));
   }

   @Test
   public void testOmitDeletesOfNonExistingKeys() throws Exception {
      OneSignalInit();
      OneSignal.deleteTag("this_key_does_not_exist");
      threadAndTaskWait();

      assertFalse(ShadowOneSignalRestClient.lastPost.has("tags"));
   }


   // ####### GetTags Tests ########
   @Test
   public void testGetTagsWithNoTagsShouldBeNull() throws Exception {
      OneSignalInit();
      threadAndTaskWait();

      getGetTagsHandler();
      threadAndTaskWait();

      assertNull(lastGetTags);
      String lastUrl = ShadowOneSignalRestClient.lastUrl;
      assertEquals("?app_id=" + ONESIGNAL_APP_ID, lastUrl.substring(lastUrl.lastIndexOf("?")));
   }

   @Test
   public void testGetTagNullCheck() throws Exception {
      OneSignalInit();
      OneSignal.getTags(null);
   }

   @Test
   public void shouldGetTags() throws Exception {
      OneSignalInit();
      OneSignal.sendTags(new JSONObject("{\"test1\": \"value1\", \"test2\": \"value2\"}"));
      threadAndTaskWait();
      getGetTagsHandler();
      threadAndTaskWait();

      assertEquals("value1", lastGetTags.getString("test1"));
      assertEquals("value2", lastGetTags.getString("test2"));
   }

   @Test
   public void shouldGetTagsFromServerOnFirstCallAndMergeLocalAndRemote() throws Exception {
      OneSignalInit();
      threadAndTaskWait();

      ShadowOneSignalRestClient.setNextSuccessfulGETJSONResponse(new JSONObject() {{
         put("tags", new JSONObject() {{
            put("test1", "value1");
            put("test2", "value2");
         }});
      }});

      getGetTagsHandler();
      threadAndTaskWait();

      assertEquals(3, ShadowOneSignalRestClient.networkCallCount);
      assertEquals("value1", lastGetTags.getString("test1"));
      assertEquals("value2", lastGetTags.getString("test2"));

      // Makes sure a 2nd call to GetTags correctly uses existing tags and merges new local changes.
      lastGetTags = null;
      OneSignal.sendTag("test3", "value3");
      getGetTagsHandler();
      threadAndTaskWait();
      assertEquals("value1", lastGetTags.getString("test1"));
      assertEquals("value2", lastGetTags.getString("test2"));
      assertEquals("value3", lastGetTags.getString("test3"));
      threadAndTaskWait();
      // Also ensure only 1 network call is made to just send the new tags only.
      assertEquals(4, ShadowOneSignalRestClient.networkCallCount);

      fastColdRestartApp();
      OneSignalInit();
      threadAndTaskWait();

      // Test that local pending changes are still applied but new changes made server side a respected.
      lastGetTags = null;
      ShadowOneSignalRestClient.failNextPut = true;
      OneSignal.deleteTag("test2");
      OneSignal.sendTag("test4", "value4");
      ShadowOneSignalRestClient.setNextSuccessfulGETJSONResponse(new JSONObject() {{
         put("tags", new JSONObject() {{
            put("test1", "value1");
            put("test2", "value2");
            put("test3", "ShouldOverride");
            put("test4", "RemoteShouldNotOverwriteLocalPending");
         }});
      }});
      getGetTagsHandler();
      threadAndTaskWait();
      assertEquals("value1", lastGetTags.getString("test1"));
      System.out.println("lastGetTags: " + lastGetTags);
      assertFalse(lastGetTags.has("test2"));
      assertEquals("ShouldOverride", lastGetTags.getString("test3"));
      assertEquals("value4", lastGetTags.getString("test4"));
      assertEquals(8, ShadowOneSignalRestClient.networkCallCount);

      assertEquals("{\"test2\":\"\",\"test4\":\"value4\"}",
                           ShadowOneSignalRestClient.lastPost.optJSONObject("tags").toString());
   }

   @Test
   public void getTagsDelayedAfterRegistering() throws Exception {
      // Set players GET response
      ShadowOneSignalRestClient.setNextSuccessfulGETJSONResponse(new JSONObject() {{
         put("tags", new JSONObject() {{
            put("test1", "value1");
         }});
      }});
      ShadowOneSignalRestClient.nextSuccessfulGETResponsePattern = Pattern.compile("players/.*");
      OneSignalInit();
      // need to wait for remote_params call -> privacy consent set to false
      threadAndTaskWait();
      getGetTagsHandler();
      threadAndTaskWait();

      assertEquals(3, ShadowOneSignalRestClient.networkCallCount);
      assertEquals("value1", lastGetTags.getString("test1"));
      assertTrue(ShadowOneSignalRestClient.lastUrl.contains(ShadowOneSignalRestClient.pushUserId));
   }

   // ####### on_focus Tests ########

   @Test
   public void sendsOnFocus() throws Exception {
      time.advanceSystemAndElapsedTimeBy(0);
      OneSignalInit();
      threadAndTaskWait();

      time.advanceSystemAndElapsedTimeBy(60);
      pauseActivity(blankActivityController);
      assertAndRunSyncService();

      assertOnFocusAtIndex(2, 60);
      assertRestCalls(3);
   }

   @Test
   public void sendsOnFocusToEmail() throws Exception {
      time.advanceSystemAndElapsedTimeBy(0);
      OneSignalInit();
      OneSignal.setEmail("josh@onesignal.com");
      threadAndTaskWait();

      blankActivityController.resume();
      threadAndTaskWait();
      time.advanceSystemAndElapsedTimeBy(60);
      pauseActivity(blankActivityController);
      assertAndRunSyncService();

      assertEquals(6, ShadowOneSignalRestClient.networkCallCount);

      ShadowOneSignalRestClient.Request postPush = ShadowOneSignalRestClient.requests.get(4);
      assertEquals("players/a2f7f967-e8cc-11e4-bed1-118f05be4511/on_focus", postPush.url);
      assertEquals(60, postPush.payload.getInt("active_time"));

      ShadowOneSignalRestClient.Request postEmail = ShadowOneSignalRestClient.requests.get(5);
      assertEquals("players/b007f967-98cc-11e4-bed1-118f05be4522/on_focus", postEmail.url);
      assertEquals(60, postEmail.payload.getInt("active_time"));
   }

   /**
    * Similar workflow to testLocationPermissionPromptWithPrivacyConsent()
    * We want to provide consent but make sure that session time tracking works properly
    */
   @Test
   @Config(sdk = 26)
   public void testSessionTimeTrackingOnPrivacyConsent() throws Exception {
      ShadowOneSignalRestClient.setRemoteParamsRequirePrivacyConsent(true);
      time.advanceSystemAndElapsedTimeBy(0);
      OneSignalInit();
      threadAndTaskWait();

      // Provide consent to OneSignal SDK amd forward time 2 minutes
      OneSignal.provideUserConsent(true);
      // TODO: This passed without a resume here, why?
      blankActivityController.resume();

      time.advanceSystemAndElapsedTimeBy(2 * 60);
      pauseActivity(blankActivityController);
      assertAndRunSyncService();

      // Check that time is tracked successfully by validating the "on_focus" endpoint
      assertRestCalls(3);
      assertOnFocusAtIndex(2, 120);
   }

   @Test
   public void gdprUserConsent() throws Exception {
      ShadowOneSignalRestClient.setRemoteParamsRequirePrivacyConsent(true);
      assertTrue(OneSignalPackagePrivateHelper.OneSignal_requiresUserPrivacyConsent());

      //privacy consent state should still be set to true (user consent required)
      OneSignalInit();
      threadAndTaskWait();

      //the delayed params should now be set
      assertNotNull(OneSignalPackagePrivateHelper.OneSignal_delayedInitParams());
      assertNull(OneSignalPackagePrivateHelper.OneSignal_appId());

      //test to make sure methods, such as PostNotification, don't execute without user consent
      OneSignal.PostNotificationResponseHandler handler = new OneSignal.PostNotificationResponseHandler() {
         @Override
         public void onSuccess(JSONObject response) {
            postNotificationSuccess = response;
         }

         @Override
         public void onFailure(JSONObject response) {
            postNotificationFailure = response;
         }
      };

      OneSignal.postNotification("{}", handler);
      threadAndTaskWait();
      assertNull(postNotificationSuccess);
      assertNull(postNotificationFailure);
      postNotificationSuccess = postNotificationFailure = null;

      OneSignal.provideUserConsent(true);

      assertNull(OneSignalPackagePrivateHelper.OneSignal_delayedInitParams());
      assertNotNull(OneSignalPackagePrivateHelper.OneSignal_appId());

      // Not testing input here, just that HTTP 200 fires a success.
      OneSignal.postNotification("{}", handler);
      threadAndTaskWait();
      assertNotNull(postNotificationSuccess);
      assertNull(postNotificationFailure);
      postNotificationSuccess = postNotificationFailure = null;
   }

   @Test
   public void gdprRevokeUserConsent() throws Exception {
      ShadowOneSignalRestClient.setRemoteParamsRequirePrivacyConsent(true);

      //privacy consent state should still be set to true (user consent required)
      OneSignalInit();

      OneSignal.provideUserConsent(true);

      threadAndTaskWait();

      OneSignal.provideUserConsent(false);

      threadAndTaskWait();

      //test to make sure methods, such as PostNotification, don't execute without user consent
      OneSignal.PostNotificationResponseHandler handler = new OneSignal.PostNotificationResponseHandler() {
         @Override
         public void onSuccess(JSONObject response) {
            postNotificationSuccess = response;
         }

         @Override
         public void onFailure(JSONObject response) {
            postNotificationFailure = response;
         }
      };

      OneSignal.postNotification("{}", handler);
      threadAndTaskWait();
      assertNull(postNotificationSuccess);
      assertNull(postNotificationFailure);
      postNotificationSuccess = postNotificationFailure = null;
   }

   @Test
   public void shouldReturnCorrectConsentRequiredStatus() throws JSONException {
      ShadowOneSignalRestClient.setRemoteParamsRequirePrivacyConsent(true);

      OneSignalInit();

      assertTrue(OneSignal.requiresUserPrivacyConsent());

      OneSignal.provideUserConsent(true);

      assertFalse(OneSignal.requiresUserPrivacyConsent());
   }

   @Test
   public void shouldReturnCorrectConsentRequiredStatusWhenSetBeforeInit() throws Exception {
      ShadowOneSignalRestClient.setRemoteParamsRequirePrivacyConsent(true);
      OneSignal.provideUserConsent(true);
      OneSignalInit();
      threadAndTaskWait();

      assertTrue(OneSignal.userProvidedPrivacyConsent());

      fastColdRestartApp();
      OneSignalInit();
      threadAndTaskWait();

      assertTrue(OneSignal.userProvidedPrivacyConsent());
   }


   // Functions to add observers (like addSubscriptionObserver) should continue
   // to work even if privacy consent has not been granted.
   @Test
   public void shouldAddSubscriptionObserverIfConsentNotGranted() throws Exception {
      ShadowOneSignalRestClient.setRemoteParamsRequirePrivacyConsent(true);
      OneSignalInit();
      threadAndTaskWait();

      OSSubscriptionObserver subscriptionObserver = stateChanges -> {
         lastSubscriptionStateChanges = stateChanges;
         currentSubscription = stateChanges.getTo().isSubscribed();
      };
      OneSignal.addSubscriptionObserver(subscriptionObserver);
      lastSubscriptionStateChanges = null;
      // Make sure garbage collection doesn't nuke any observers.
      Runtime.getRuntime().gc();

      OneSignal.provideUserConsent(true);
      threadAndTaskWait();

      // make sure the subscription observer was fired
      assertTrue(lastSubscriptionStateChanges.getTo().isSubscribed());
      assertFalse(lastSubscriptionStateChanges.getFrom().isSubscribed());
   }

   @Test
   public void shouldAddPermissionObserverIfConsentNotGranted() throws Exception {
      ShadowOneSignalRestClient.setRemoteParamsRequirePrivacyConsent(true);
      OneSignalInit();
      threadAndTaskWait();

      OSPermissionObserver permissionObserver = new OSPermissionObserver() {
         @Override
         public void onOSPermissionChanged(OSPermissionStateChanges stateChanges) {
            lastPermissionStateChanges = stateChanges;
            currentPermission = stateChanges.getTo().areNotificationsEnabled();
         }
      };
      OneSignal.addPermissionObserver(permissionObserver);

      OneSignal.provideUserConsent(true);
      threadAndTaskWait();

      // make sure the permission observer was fired
      assertFalse(lastPermissionStateChanges.getFrom().areNotificationsEnabled());
      assertTrue(lastPermissionStateChanges.getTo().areNotificationsEnabled());
   }

   @Test
   public void shouldAddEmailSubscriptionObserverIfConsentNotGranted() throws Exception {
      ShadowOneSignalRestClient.setRemoteParamsRequirePrivacyConsent(true);
      OneSignalInit();
      OSEmailSubscriptionObserver subscriptionObserver = new OSEmailSubscriptionObserver() {
         @Override
         public void onOSEmailSubscriptionChanged(OSEmailSubscriptionStateChanges stateChanges) {
            lastEmailSubscriptionStateChanges = stateChanges;
         }
      };
      OneSignal.addEmailSubscriptionObserver(subscriptionObserver);

      OneSignal.provideUserConsent(true);
      threadAndTaskWait();

      OneSignal.setEmail("josh@onesignal.com");
      threadAndTaskWait();

      // make sure the email subscription observer was fired
      assertNull(lastEmailSubscriptionStateChanges.getFrom().getEmailUserId());
      assertEquals("b007f967-98cc-11e4-bed1-118f05be4522", lastEmailSubscriptionStateChanges.getTo().getEmailUserId());
      assertEquals("josh@onesignal.com", lastEmailSubscriptionStateChanges.getTo().getEmailAddress());
      assertTrue(lastEmailSubscriptionStateChanges.getTo().isSubscribed());
   }

   /*
   // Can't get test to work from a app flow due to the main thread being locked one way or another in a robolectric env.
   // Running ActivityLifecycleListener.focusHandlerThread...advanceToNextPostedRunnable waits on the main thread.
   //    If it is put in its own thread then synchronized that is run when messages a runnable is added / removed hangs the main thread here too.
   @Test
   public void shouldNotDoubleCountFocusTime() throws Exception {
      System.out.println("TEST IS RUNNING ONE THREAD: " + Thread.currentThread());

      // Start app normally
      OneSignalInit();
      threadAndTaskWait();

      // Press home button after 30 sec
      blankActivityController.resume();
      advanceSystemTimeBy(30 * 1_000L);
      blankActivityController.pause();
      threadAndTaskWait();

      // Press home button after 30 more sec, with a network hang
      blankActivityController.resume();
      advanceSystemTimeBy(60 * 1_000L);
      ShadowOneSignalRestClient.interruptibleDelayNext = true;
      blankActivityController.pause();
      System.out.println("HERE1");
      threadAndTaskWait();
      System.out.println("HERE2"  + Thread.currentThread());

      // Open app and press home button again right away.
      blankActivityController.resume();
      System.out.println("HERE3: " + Thread.currentThread());
      blankActivityController.pause();
      System.out.println("HERE4");
      threadAndTaskWait();
      System.out.println("HERE5");

      ShadowOneSignalRestClient.interruptHTTPDelay();
      System.out.println("HERE6");

      threadWait();
      System.out.println("ShadowOneSignalRestClient.lastPost: " + ShadowOneSignalRestClient.lastPost);
      System.out.println("ShadowOneSignalRestClient.networkCallCount: " + ShadowOneSignalRestClient.networkCallCount);

      assertEquals(60, ShadowOneSignalRestClient.lastPost.getInt("active_time"));
      assertEquals(2, ShadowOneSignalRestClient.networkCallCount);
   }
   */

   // ####### Unit Test Location       ########

   @Test
   @Config(shadows = {ShadowGoogleApiClientBuilder.class, ShadowGoogleApiClientCompatProxy.class, ShadowFusedLocationApiWrapper.class})
   public void shouldUpdateAllLocationFieldsWhenTimeStampChanges() throws Exception {
      ShadowApplication.getInstance().grantPermissions("android.permission.ACCESS_COARSE_LOCATION");
      OneSignalInit();
      threadAndTaskWait();
      assertEquals(1.0, ShadowOneSignalRestClient.lastPost.getDouble("lat"));
      assertEquals(2.0, ShadowOneSignalRestClient.lastPost.getDouble("long"));
      assertEquals(3.0, ShadowOneSignalRestClient.lastPost.getDouble("loc_acc"));
      assertEquals(0.0, ShadowOneSignalRestClient.lastPost.getDouble("loc_type"));

      ShadowOneSignalRestClient.lastPost = null;
      ShadowFusedLocationApiWrapper.lat = 30d;
      ShadowFusedLocationApiWrapper.log = 2.0d;
      ShadowFusedLocationApiWrapper.accuracy = 5.0f;
      ShadowFusedLocationApiWrapper.time = 2L;
      restartAppAndElapseTimeToNextSession(time);
      OneSignalInit();
      threadAndTaskWait();

      assertEquals(30.0, ShadowOneSignalRestClient.lastPost.getDouble("lat"));
      assertEquals(2.0, ShadowOneSignalRestClient.lastPost.getDouble("long"));
      assertEquals(5.0, ShadowOneSignalRestClient.lastPost.getDouble("loc_acc"));
      assertEquals(0.0, ShadowOneSignalRestClient.lastPost.getDouble("loc_type"));
   }

   @Test
   @Config(shadows = {ShadowOneSignal.class})
   @SuppressWarnings("unchecked") // getDeclaredMethod
   public void testLocationTimeout() throws Exception {
      OneSignalInit();
      threadAndTaskWait();

      Class klass = Class.forName("com.onesignal.GMSLocationController");
      Method method = klass.getDeclaredMethod("startFallBackThread");
      method.setAccessible(true);
      method.invoke(null);
      method = klass.getDeclaredMethod("fireFailedComplete");
      method.setAccessible(true);
      method.invoke(null);
      threadAndTaskWait();

      assertFalse(ShadowOneSignal.messages.contains("GoogleApiClient timeout"));
   }

   @Test
   @Config(shadows = {
            ShadowGoogleApiClientBuilder.class,
            ShadowGoogleApiClientCompatProxy.class,
            ShadowFusedLocationApiWrapper.class },
         sdk = 19)
   public void testLocationSchedule() throws Exception {
      ShadowApplication.getInstance().grantPermissions("android.permission.ACCESS_FINE_LOCATION");
      ShadowFusedLocationApiWrapper.lat = 1.0d;
      ShadowFusedLocationApiWrapper.log = 2.0d;
      ShadowFusedLocationApiWrapper.accuracy = 3.0f;
      ShadowFusedLocationApiWrapper.time = 12345L;

      // location if we have permission
      OneSignalInit();
      threadAndTaskWait();
      assertEquals(1.0, ShadowOneSignalRestClient.lastPost.optDouble("lat"));
      assertEquals(2.0, ShadowOneSignalRestClient.lastPost.optDouble("long"));
      assertEquals(3.0, ShadowOneSignalRestClient.lastPost.optDouble("loc_acc"));
      assertEquals(1, ShadowOneSignalRestClient.lastPost.optInt("loc_type"));

      // Checking make sure an update is scheduled.
      AlarmManager alarmManager = (AlarmManager)ApplicationProvider.getApplicationContext().getSystemService(Context.ALARM_SERVICE);
      assertEquals(1, shadowOf(alarmManager).getScheduledAlarms().size());
      Intent intent = shadowOf(shadowOf(alarmManager).getNextScheduledAlarm().operation).getSavedIntent();
      assertEquals(SyncService.class, shadowOf(intent).getIntentClass());

      // Setting up a new point and testing it is sent
      Location fakeLocation = new Location("UnitTest");
      fakeLocation.setLatitude(1.1d);
      fakeLocation.setLongitude(2.2d);
      fakeLocation.setAccuracy(3.3f);
      fakeLocation.setTime(12346L);
      ShadowGMSLocationUpdateListener.provideFakeLocation(fakeLocation);

      Robolectric.buildService(SyncService.class, intent).startCommand(0, 0);
      threadAndTaskWait();
      assertEquals(1.1d, ShadowOneSignalRestClient.lastPost.optDouble("lat"));
      assertEquals(2.2d, ShadowOneSignalRestClient.lastPost.optDouble("long"));
      assertEquals(3.3f, ShadowOneSignalRestClient.lastPost.opt("loc_acc"));

      assertEquals(false, ShadowOneSignalRestClient.lastPost.opt("loc_bg"));
      assertEquals("11111111-2222-3333-4444-555555555555", ShadowOneSignalRestClient.lastPost.opt("ad_id"));

      // Testing loc_bg
      blankActivityController.pause();
      threadAndTaskWait();
      Robolectric.buildService(FocusDelaySyncService.class, intent).startCommand(0, 0);
      threadAndTaskWait();
      fakeLocation.setTime(12347L);
      ShadowGMSLocationUpdateListener.provideFakeLocation(fakeLocation);
      Robolectric.buildService(SyncService.class, intent).startCommand(0, 0);
      threadAndTaskWait();
      assertEquals(1.1d, ShadowOneSignalRestClient.lastPost.optDouble("lat"));
      assertEquals(2.2d, ShadowOneSignalRestClient.lastPost.optDouble("long"));
      assertEquals(3.3f, ShadowOneSignalRestClient.lastPost.opt("loc_acc"));
      assertEquals(true, ShadowOneSignalRestClient.lastPost.opt("loc_bg"));
      assertEquals(1, ShadowOneSignalRestClient.lastPost.optInt("loc_type"));
      assertEquals("11111111-2222-3333-4444-555555555555", ShadowOneSignalRestClient.lastPost.opt("ad_id"));
   }

   @Test
   @Config(shadows = {
            ShadowGoogleApiClientBuilder.class,
            ShadowGoogleApiClientCompatProxy.class,
            ShadowFusedLocationApiWrapper.class },
         sdk = 19)
   public void testLocationFromSyncAlarm() throws Exception {
      ShadowApplication.getInstance().grantPermissions("android.permission.ACCESS_COARSE_LOCATION");

      ShadowFusedLocationApiWrapper.lat = 1.1d;
      ShadowFusedLocationApiWrapper.log = 2.1d;
      ShadowFusedLocationApiWrapper.accuracy = 3.1f;
      ShadowFusedLocationApiWrapper.time = 12346L;

      OneSignalInit();
      threadAndTaskWait();

      fastColdRestartApp();
      AlarmManager alarmManager = (AlarmManager)ApplicationProvider.getApplicationContext().getSystemService(Context.ALARM_SERVICE);
      shadowOf(alarmManager).getScheduledAlarms().clear();
      ShadowOneSignalRestClient.lastPost = null;

      ShadowFusedLocationApiWrapper.lat = 1.0;
      ShadowFusedLocationApiWrapper.log = 2.0d;
      ShadowFusedLocationApiWrapper.accuracy = 3.0f;
      ShadowFusedLocationApiWrapper.time = 12345L;

      blankActivityController.pause();
      threadAndTaskWait();
      Robolectric.buildService(FocusDelaySyncService.class, new Intent()).startCommand(0, 0);
      threadAndTaskWait();
      Robolectric.buildService(SyncService.class, new Intent()).startCommand(0, 0);
      threadAndTaskWait();

      assertEquals(1.0, ShadowOneSignalRestClient.lastPost.optDouble("lat"));
      assertEquals(2.0, ShadowOneSignalRestClient.lastPost.optDouble("long"));
      assertEquals(3.0, ShadowOneSignalRestClient.lastPost.optDouble("loc_acc"));
      assertEquals(0, ShadowOneSignalRestClient.lastPost.optInt("loc_type"));
      assertEquals(12345L, ShadowOneSignalRestClient.lastPost.optInt("loc_time_stamp"));
      assertEquals(true, ShadowOneSignalRestClient.lastPost.opt("loc_bg"));

      // Checking make sure an update is scheduled.
      alarmManager = (AlarmManager)ApplicationProvider.getApplicationContext().getSystemService(Context.ALARM_SERVICE);
      assertEquals(1, shadowOf(alarmManager).getScheduledAlarms().size());
      Intent intent = shadowOf(shadowOf(alarmManager).getNextScheduledAlarm().operation).getSavedIntent();
      assertEquals(SyncService.class, shadowOf(intent).getIntentClass());
      shadowOf(alarmManager).getScheduledAlarms().clear();
   }

   @Test
   @Config(shadows = {ShadowGoogleApiClientBuilder.class, ShadowGoogleApiClientCompatProxy.class, ShadowFusedLocationApiWrapper.class})
   public void shouldSendLocationToEmailRecord() throws Exception {
      ShadowApplication.getInstance().grantPermissions("android.permission.ACCESS_COARSE_LOCATION");

      OneSignalInit();
      OneSignal.setEmail("josh@onesignal.com");
      threadAndTaskWait();

      JSONObject postEmailPayload = ShadowOneSignalRestClient.requests.get(2).payload;
      assertEquals(11, postEmailPayload.getInt("device_type"));
      assertEquals(1.0, postEmailPayload.getDouble("lat"));
      assertEquals(2.0, postEmailPayload.getDouble("long"));
      assertEquals(3.0, postEmailPayload.getDouble("loc_acc"));
      assertEquals(0.0, postEmailPayload.getDouble("loc_type"));
   }

   @Test
   @Config(shadows = {ShadowGoogleApiClientBuilder.class, ShadowGoogleApiClientCompatProxy.class, ShadowFusedLocationApiWrapper.class})
   public void shouldRegisterWhenPromptingAfterInit() throws Exception {
      ShadowApplication.getInstance().grantPermissions("android.permission.ACCESS_COARSE_LOCATION");
      ShadowGoogleApiClientCompatProxy.skipOnConnected = true;

      // Test promptLocation right after init race condition
      OneSignalInit();
      OneSignal.promptLocation();

      ShadowGoogleApiClientBuilder.connectionCallback.onConnected(null);
      threadAndTaskWait();

      ShadowOneSignalRestClient.Request request = ShadowOneSignalRestClient.requests.get(1);
      assertEquals(REST_METHOD.POST, request.method);
      assertEquals(1, request.payload.get("device_type"));
      assertEquals(ShadowPushRegistratorFCM.regId, request.payload.get("identifier"));
   }

   @Test
   @Config(shadows = {ShadowGoogleApiClientBuilder.class, ShadowGoogleApiClientCompatProxy.class, ShadowFusedLocationApiWrapper.class})
   public void shouldCallOnSessionEvenIfSyncJobStarted() throws Exception {
      ShadowApplication.getInstance().grantPermissions("android.permission.ACCESS_COARSE_LOCATION");

      OneSignalInit();
      threadAndTaskWait();

      restartAppAndElapseTimeToNextSession(time);
      ShadowGoogleApiClientCompatProxy.skipOnConnected = true;
      OneSignalInit();

      SyncJobService syncJobService = Robolectric.buildService(SyncJobService.class).create().get();
      syncJobService.onStartJob(null);
      TestHelpers.getThreadByName("OS_SYNCSRV_BG_SYNC").join();
      OneSignalPackagePrivateHelper.runAllNetworkRunnables();
      ShadowGoogleApiClientBuilder.connectionCallback.onConnected(null);
      threadAndTaskWait();

      ShadowOneSignalRestClient.Request request = ShadowOneSignalRestClient.requests.get(3);
      assertEquals(REST_METHOD.POST, request.method);
      assertEquals("players/a2f7f967-e8cc-11e4-bed1-118f05be4511/on_session", request.url);
   }

   // ####### Unit Test Huawei Location ########

   @Test
   @Config(shadows = {ShadowHMSFusedLocationProviderClient.class})
   public void shouldUpdateAllLocationFieldsWhenTimeStampChanges_Huawei() throws Exception {
      ShadowOSUtils.supportsHMS(true);
      ShadowApplication.getInstance().grantPermissions("android.permission.ACCESS_COARSE_LOCATION");
      OneSignalInit();
      threadAndTaskWait();
      assertEquals(1.0, ShadowOneSignalRestClient.lastPost.getDouble("lat"));
      assertEquals(2.0, ShadowOneSignalRestClient.lastPost.getDouble("long"));
      assertEquals(3.0, ShadowOneSignalRestClient.lastPost.getDouble("loc_acc"));
      assertEquals(0.0, ShadowOneSignalRestClient.lastPost.getDouble("loc_type"));

      ShadowOneSignalRestClient.lastPost = null;
      ShadowHMSFusedLocationProviderClient.resetStatics();
      ShadowHMSFusedLocationProviderClient.lat = 30d;
      ShadowHMSFusedLocationProviderClient.log = 2.0d;
      ShadowHMSFusedLocationProviderClient.accuracy = 5.0f;
      ShadowHMSFusedLocationProviderClient.time = 2L;
      restartAppAndElapseTimeToNextSession(time);
      OneSignalInit();
      threadAndTaskWait();

      assertEquals(30.0, ShadowOneSignalRestClient.lastPost.getDouble("lat"));
      assertEquals(2.0, ShadowOneSignalRestClient.lastPost.getDouble("long"));
      assertEquals(5.0, ShadowOneSignalRestClient.lastPost.getDouble("loc_acc"));
      assertEquals(0.0, ShadowOneSignalRestClient.lastPost.getDouble("loc_type"));
   }

   @Test
   @Config(shadows = {
           ShadowHMSFusedLocationProviderClient.class
   }, sdk = 19)
   public void testLocationSchedule_Huawei() throws Exception {
      ShadowOSUtils.supportsHMS(true);
      ShadowApplication.getInstance().grantPermissions("android.permission.ACCESS_FINE_LOCATION");
      ShadowHMSFusedLocationProviderClient.lat = 1.0d;
      ShadowHMSFusedLocationProviderClient.log = 2.0d;
      ShadowHMSFusedLocationProviderClient.accuracy = 3.0f;
      ShadowHMSFusedLocationProviderClient.time = 12345L;

      // location if we have permission
      OneSignalInit();
      threadAndTaskWait();
      assertEquals(1.0, ShadowOneSignalRestClient.lastPost.optDouble("lat"));
      assertEquals(2.0, ShadowOneSignalRestClient.lastPost.optDouble("long"));
      assertEquals(3.0, ShadowOneSignalRestClient.lastPost.optDouble("loc_acc"));
      assertEquals(1, ShadowOneSignalRestClient.lastPost.optInt("loc_type"));

      // Checking make sure an update is scheduled.
      AlarmManager alarmManager = (AlarmManager)ApplicationProvider.getApplicationContext().getSystemService(Context.ALARM_SERVICE);
      assertEquals(1, shadowOf(alarmManager).getScheduledAlarms().size());
      Intent intent = shadowOf(shadowOf(alarmManager).getNextScheduledAlarm().operation).getSavedIntent();
      assertEquals(SyncService.class, shadowOf(intent).getIntentClass());

      // Setting up a new point and testing it is sent
      HWLocation fakeLocation = new HWLocation();
      fakeLocation.setLatitude(1.1d);
      fakeLocation.setLongitude(2.2d);
      fakeLocation.setAccuracy(3.3f);
      fakeLocation.setTime(12346L);
      ShadowHMSLocationUpdateListener.provideFakeLocation_Huawei(fakeLocation);

      Robolectric.buildService(SyncService.class, intent).startCommand(0, 0);
      threadAndTaskWait();
      assertEquals(1.1d, ShadowOneSignalRestClient.lastPost.optDouble("lat"));
      assertEquals(2.2d, ShadowOneSignalRestClient.lastPost.optDouble("long"));
      assertEquals(3.3f, ShadowOneSignalRestClient.lastPost.opt("loc_acc"));

      assertEquals(false, ShadowOneSignalRestClient.lastPost.opt("loc_bg"));
      // Currently not getting ad_id for HMS devices
      assertNull(ShadowOneSignalRestClient.lastPost.opt("ad_id"));

      // Testing loc_bg
      blankActivityController.pause();
      threadAndTaskWait();
      Robolectric.buildService(FocusDelaySyncService.class, intent).startCommand(0, 0);
      threadAndTaskWait();

      fakeLocation.setTime(12347L);
      ShadowHMSLocationUpdateListener.provideFakeLocation_Huawei(fakeLocation);
      Robolectric.buildService(SyncService.class, intent).startCommand(0, 0);
      threadAndTaskWait();
      assertEquals(1.1d, ShadowOneSignalRestClient.lastPost.optDouble("lat"));
      assertEquals(2.2d, ShadowOneSignalRestClient.lastPost.optDouble("long"));
      assertEquals(3.3f, ShadowOneSignalRestClient.lastPost.opt("loc_acc"));
      assertEquals(true, ShadowOneSignalRestClient.lastPost.opt("loc_bg"));
      assertEquals(1, ShadowOneSignalRestClient.lastPost.optInt("loc_type"));
      // Currently not getting ad_id for HMS devices
      assertNull(ShadowOneSignalRestClient.lastPost.opt("ad_id"));
   }

   @Test
   @Config(shadows = {
           ShadowHMSFusedLocationProviderClient.class,
           ShadowHuaweiTask.class
   }, sdk = 19)
   public void testLocationFromSyncAlarm_Huawei() throws Exception {
      ShadowOSUtils.supportsHMS(true);
      ShadowApplication.getInstance().grantPermissions("android.permission.ACCESS_COARSE_LOCATION");

      ShadowHMSFusedLocationProviderClient.lat = 1.1d;
      ShadowHMSFusedLocationProviderClient.log = 2.1d;
      ShadowHMSFusedLocationProviderClient.accuracy = 3.1f;
      ShadowHMSFusedLocationProviderClient.time = 12346L;

      OneSignalInit();
      threadAndTaskWait();

      fastColdRestartApp();
      AlarmManager alarmManager = (AlarmManager)ApplicationProvider.getApplicationContext().getSystemService(Context.ALARM_SERVICE);
      shadowOf(alarmManager).getScheduledAlarms().clear();

      ShadowOneSignalRestClient.lastPost = null;
      ShadowHMSFusedLocationProviderClient.resetStatics();
      ShadowHMSFusedLocationProviderClient.lat = 1.0;
      ShadowHMSFusedLocationProviderClient.log = 2.0d;
      ShadowHMSFusedLocationProviderClient.accuracy = 3.0f;
      ShadowHMSFusedLocationProviderClient.time = 12345L;
      ShadowHMSFusedLocationProviderClient.shadowTask = true;
      ShadowHuaweiTask.result = ShadowHMSFusedLocationProviderClient.getLocation();

      Robolectric.buildService(SyncService.class, new Intent()).startCommand(0, 0);
      threadAndTaskWait();

      assertEquals(1.0, ShadowOneSignalRestClient.lastPost.optDouble("lat"));
      assertEquals(2.0, ShadowOneSignalRestClient.lastPost.optDouble("long"));
      assertEquals(3.0, ShadowOneSignalRestClient.lastPost.optDouble("loc_acc"));
      assertEquals(0, ShadowOneSignalRestClient.lastPost.optInt("loc_type"));
      assertEquals(12345L, ShadowOneSignalRestClient.lastPost.optInt("loc_time_stamp"));
      assertEquals(true, ShadowOneSignalRestClient.lastPost.opt("loc_bg"));

      // Checking make sure an update is scheduled.
      alarmManager = (AlarmManager)ApplicationProvider.getApplicationContext().getSystemService(Context.ALARM_SERVICE);
      assertEquals(1, shadowOf(alarmManager).getScheduledAlarms().size());
      Intent intent = shadowOf(shadowOf(alarmManager).getNextScheduledAlarm().operation).getSavedIntent();
      assertEquals(SyncService.class, shadowOf(intent).getIntentClass());
      shadowOf(alarmManager).getScheduledAlarms().clear();
   }

   @Test
   @Config(shadows = {ShadowHMSFusedLocationProviderClient.class})
   public void shouldSendLocationToEmailRecord_Huawei() throws Exception {
      ShadowOSUtils.supportsHMS(true);
      ShadowApplication.getInstance().grantPermissions("android.permission.ACCESS_COARSE_LOCATION");

      OneSignalInit();
      OneSignal.setEmail("josh@onesignal.com");
      threadAndTaskWait();

      JSONObject postEmailPayload = ShadowOneSignalRestClient.requests.get(2).payload;
      assertEquals(11, postEmailPayload.getInt("device_type"));
      assertEquals(1.0, postEmailPayload.getDouble("lat"));
      assertEquals(2.0, postEmailPayload.getDouble("long"));
      assertEquals(3.0, postEmailPayload.getDouble("loc_acc"));
      assertEquals(0.0, postEmailPayload.getDouble("loc_type"));
   }

   @Test
   @Config(shadows = {ShadowHMSFusedLocationProviderClient.class, ShadowHuaweiTask.class})
   public void shouldRegisterWhenPromptingAfterInit_Huawei() throws Exception {
      ShadowOSUtils.supportsHMS(true);
      ShadowHMSFusedLocationProviderClient.skipOnGetLocation = true;
      ShadowApplication.getInstance().grantPermissions("android.permission.ACCESS_COARSE_LOCATION");

      // Test promptLocation right after init race condition
      OneSignalInit();
      OneSignal.promptLocation();

      ShadowHuaweiTask.callSuccessListener(ShadowHMSFusedLocationProviderClient.getLocation());
      threadAndTaskWait();

      ShadowOneSignalRestClient.Request request = ShadowOneSignalRestClient.requests.get(1);
      assertEquals(REST_METHOD.POST, request.method);
      assertEquals(UserState.DEVICE_TYPE_HUAWEI, request.payload.get("device_type"));
      assertEquals(ShadowHmsInstanceId.token, request.payload.get("identifier"));
   }

   @Test
   @Config(shadows = {ShadowHMSFusedLocationProviderClient.class, ShadowHuaweiTask.class})
   public void shouldCallOnSessionEvenIfSyncJobStarted_Huawei() throws Exception {
      ShadowOSUtils.supportsHMS(true);
      ShadowHMSFusedLocationProviderClient.shadowTask = true;
      ShadowHuaweiTask.result = ShadowHMSFusedLocationProviderClient.getLocation();
      ShadowApplication.getInstance().grantPermissions("android.permission.ACCESS_COARSE_LOCATION");

      OneSignalInit();
      threadAndTaskWait();

      restartAppAndElapseTimeToNextSession(time);
      ShadowHMSFusedLocationProviderClient.skipOnGetLocation = true;
      OneSignalInit();

      SyncJobService syncJobService = Robolectric.buildService(SyncJobService.class).create().get();
      syncJobService.onStartJob(null);
      TestHelpers.getThreadByName("OS_SYNCSRV_BG_SYNC").join();
      OneSignalPackagePrivateHelper.runAllNetworkRunnables();
      ShadowHuaweiTask.callSuccessListener(ShadowHMSFusedLocationProviderClient.getLocation());
      threadAndTaskWait();

      ShadowOneSignalRestClient.Request request = ShadowOneSignalRestClient.requests.get(3);
      assertEquals(REST_METHOD.POST, request.method);
      assertEquals("players/a2f7f967-e8cc-11e4-bed1-118f05be4511/on_session", request.url);
   }

   // ####### Unit test postNotification #####

   private static JSONObject postNotificationSuccess = null, postNotificationFailure = null;

   @Test
   public void testPostNotification() throws Exception {
      OneSignalInit();

      OneSignal.PostNotificationResponseHandler handler = new OneSignal.PostNotificationResponseHandler() {
         @Override
         public void onSuccess(JSONObject response) {
            postNotificationSuccess = response;
         }

         @Override
         public void onFailure(JSONObject response) {
            postNotificationFailure = response;
         }
      };

      // Not testing input here, just that HTTP 200 fires a success.
      OneSignal.postNotification("{}", handler);
      threadAndTaskWait();
      assertNotNull(postNotificationSuccess);
      assertNull(postNotificationFailure);
      postNotificationSuccess = postNotificationFailure = null;

      ShadowOneSignalRestClient.setNextSuccessfulJSONResponse(new JSONObject() {{
         put("id", "");
         put("recipients", 0);
         put("errors", new JSONArray() {{
            put("All included players are not subscribed");
         }});
      }});

      OneSignal.postNotification("{}", handler);
      assertNull(postNotificationSuccess);
      assertNotNull(postNotificationFailure);
   }


   @Test
   @Config(shadows = { ShadowRoboNotificationManager.class, ShadowBadgeCountUpdater.class, ShadowGenerateNotification.class })
   public void shouldCancelAndClearNotifications() throws Exception {
      ShadowRoboNotificationManager.notifications.clear();
      OneSignal.setAppId(ONESIGNAL_APP_ID);
      OneSignal.initWithContext(blankActivity.getApplicationContext());
      threadAndTaskWait();

      // Create 2 notifications
      Bundle bundle = getBaseNotifBundle();
      OneSignalPackagePrivateHelper.NotificationBundleProcessor_ProcessFromFCMIntentService(blankActivity, bundle);
      bundle = getBaseNotifBundle("UUID2");
      OneSignalPackagePrivateHelper.NotificationBundleProcessor_ProcessFromFCMIntentService(blankActivity, bundle);
      threadAndTaskWait();

      // Test canceling
      Map<Integer, ShadowRoboNotificationManager.PostedNotification> postedNotifs = ShadowRoboNotificationManager.notifications;
      Iterator<Map.Entry<Integer, ShadowRoboNotificationManager.PostedNotification>> postedNotifsIterator = postedNotifs.entrySet().iterator();
      ShadowRoboNotificationManager.PostedNotification postedNotification = postedNotifsIterator.next().getValue();

      OneSignal.removeNotification(postedNotification.id);
      threadAndTaskWait();
      assertEquals(1, ShadowBadgeCountUpdater.lastCount);
      assertEquals(1, ShadowRoboNotificationManager.notifications.size());

      OneSignal.clearOneSignalNotifications();
      threadAndTaskWait();
      assertEquals(0, ShadowBadgeCountUpdater.lastCount);
      assertEquals(0, ShadowRoboNotificationManager.notifications.size());

      // Make sure they are marked dismissed.
      Cursor cursor = dbHelper.query(OneSignalPackagePrivateHelper.NotificationTable.TABLE_NAME, new String[] { "created_time" },
          OneSignalPackagePrivateHelper.NotificationTable.COLUMN_NAME_DISMISSED + " = 1", null, null, null, null);
      assertEquals(2, cursor.getCount());
      cursor.close();
   }

   // ####### Unit test toJSONObject methods
   @Test
   public void testOSNotificationToJSONObject() throws Exception {
      OSNotification osNotification = createTestOSNotification();

      JSONObject testJsonObj = osNotification.toJSONObject();

      assertEquals("msg_body", testJsonObj.optString("body"));
      JSONObject firstActionButton = (JSONObject)testJsonObj.optJSONArray("actionButtons").get(0);
      assertEquals("text", firstActionButton.optString("text"));

      JSONObject additionalData = testJsonObj.optJSONObject("additionalData");
      assertEquals("bar", additionalData.optString("foo"));
   }

   @Test
   public void testOSNotificationOpenResultToJSONObject() throws Exception {
      OSNotificationAction action = new OSNotificationAction(OSNotificationAction.ActionType.Opened, null);
      OSNotificationOpenedResult osNotificationOpenedResult = new OSNotificationOpenedResult(createTestOSNotification(), action);

      JSONObject testJsonObj = osNotificationOpenedResult.toJSONObject();

      JSONObject additionalData = testJsonObj.optJSONObject("notification").optJSONObject("additionalData");
      assertEquals("bar", additionalData.optString("foo"));

      JSONObject firstGroupedNotification = (JSONObject)testJsonObj.optJSONObject("notification").optJSONArray("groupedNotifications").get(0);
      assertEquals("collapseId1", firstGroupedNotification.optString("collapseId"));
   }

   @Test
   public void testNotificationOpenedProcessorHandlesEmptyIntent() {
      NotificationOpenedProcessor_processFromContext(blankActivity, new Intent());
   }

   @Test
   public void shouldOpenChromeTab() throws Exception {
      OneSignalInit();
      threadAndTaskWait();

      assertTrue(ShadowCustomTabsClient.bindCustomTabsServiceCalled);
      assertTrue(ShadowCustomTabsSession.lastURL.toString().contains("https://onesignal.com/android_frame.html?app_id=b4f7f966-d8cc-11e4-bed1-df8f05be55ba&user_id=a2f7f967-e8cc-11e4-bed1-118f05be4511&ad_id=11111111-2222-3333-4444-555555555555&cbs_id="));
   }

   @Test
   public void shouldHandleChromeNullNewSession() throws Exception {
      ShadowCustomTabsClient.nullNewSession = true;
      OneSignalInit();
      threadAndTaskWait();
   }

   private OSPermissionStateChanges lastPermissionStateChanges;
   private boolean currentPermission;
   // Firing right away to match iOS behavior for wrapper SDKs.
   @Test
   public void shouldFirePermissionObserverOnFirstAdd() throws Exception {
      OneSignalInit();
      threadAndTaskWait();

      OSPermissionObserver permissionObserver = new OSPermissionObserver() {
         @Override
         public void onOSPermissionChanged(OSPermissionStateChanges stateChanges) {
            lastPermissionStateChanges = stateChanges;
            currentPermission = stateChanges.getTo().areNotificationsEnabled();
         }
      };
      OneSignal.addPermissionObserver(permissionObserver);

      assertFalse(lastPermissionStateChanges.getFrom().areNotificationsEnabled());
      assertTrue(lastPermissionStateChanges.getTo().areNotificationsEnabled());
      // Test to make sure object was correct at the time of firing.
      assertTrue(currentPermission);
   }

   @Test
   public void shouldFirePermissionObserverWhenUserDisablesNotifications() throws Exception {
      ShadowOneSignalRestClient.setRemoteParamsGetHtmlResponse(new JSONObject()
              .put("unsubscribe_on_notifications_disabled", false)
      );
      OneSignalInit();
      threadAndTaskWait();

      OSPermissionObserver permissionObserver = new OSPermissionObserver() {
         @Override
         public void onOSPermissionChanged(OSPermissionStateChanges stateChanges) {
            lastPermissionStateChanges = stateChanges;
            currentPermission = stateChanges.getTo().areNotificationsEnabled();
         }
      };
      OneSignal.addPermissionObserver(permissionObserver);
      lastPermissionStateChanges = null;
      // Make sure garbage collection doesn't nuke any observers.
      Runtime.getRuntime().gc();

      pauseActivity(blankActivityController);
      ShadowNotificationManagerCompat.enabled = false;
      blankActivityController.resume();
      threadAndTaskWait();

      assertTrue(lastPermissionStateChanges.getFrom().areNotificationsEnabled());
      assertFalse(lastPermissionStateChanges.getTo().areNotificationsEnabled());
      // Test to make sure object was correct at the time of firing.
      assertFalse(currentPermission);
      // unsubscribeWhenNotificationsAreDisabled is not set so don't send notification_types.
      assertFalse(ShadowOneSignalRestClient.lastPost.has("notification_types"));
   }

   @Test
   public void shouldSetNotificationTypesToZeroWhenUnsubscribeWhenNotificationsAreDisabledIsEnabled() throws Exception {
      ShadowNotificationManagerCompat.enabled = false;
      ShadowOneSignalRestClient.setRemoteParamsGetHtmlResponse(new JSONObject()
              .put("unsubscribe_on_notifications_disabled", true)
      );
      OneSignal.setAppId(ONESIGNAL_APP_ID);
      OneSignal.initWithContext(blankActivity);
      threadAndTaskWait();

      assertEquals(0, ShadowOneSignalRestClient.lastPost.getInt("notification_types"));

      pauseActivity(blankActivityController);
      ShadowNotificationManagerCompat.enabled = true;
      blankActivityController.resume();
      threadAndTaskWait();
      assertEquals(1, ShadowOneSignalRestClient.lastPost.getInt("notification_types"));
   }

   @Test
   @Config(shadows = {ShadowBadgeCountUpdater.class})
   public void shouldClearBadgesWhenPermissionIsDisabled() throws Exception {
      OneSignalInit();
      threadAndTaskWait();
      ShadowBadgeCountUpdater.lastCount = 1;

      pauseActivity(blankActivityController);
      ShadowNotificationManagerCompat.enabled = false;
      blankActivityController.resume();
      threadAndTaskWait();

      assertEquals(0, ShadowBadgeCountUpdater.lastCount);
   }

   private OSSubscriptionStateChanges lastSubscriptionStateChanges;
   private boolean currentSubscription;
   @Test
   public void shouldFireSubscriptionObserverOnFirstAdd() throws Exception {
      OneSignalInit();
      threadAndTaskWait();

      OSSubscriptionObserver permissionObserver = new OSSubscriptionObserver() {
         @Override
         public void onOSSubscriptionChanged(OSSubscriptionStateChanges stateChanges) {
            lastSubscriptionStateChanges = stateChanges;
            currentSubscription = stateChanges.getTo().isSubscribed();
         }
      };
      OneSignal.addSubscriptionObserver(permissionObserver);

      assertFalse(lastSubscriptionStateChanges.getFrom().isSubscribed());
      assertTrue(lastSubscriptionStateChanges.getTo().isSubscribed());
      // Test to make sure object was correct at the time of firing.
      assertTrue(currentSubscription);
   }

   @Test
   public void shouldFireSubscriptionObserverWhenUserDisablesNotifications() throws Exception {
      ShadowOneSignalRestClient.setRemoteParamsGetHtmlResponse(new JSONObject()
              .put("unsubscribe_on_notifications_disabled", false)
      );
      OneSignalInit();
      threadAndTaskWait();

      OSSubscriptionObserver subscriptionObserver = new OSSubscriptionObserver() {
         @Override
         public void onOSSubscriptionChanged(OSSubscriptionStateChanges stateChanges) {
            lastSubscriptionStateChanges = stateChanges;
            currentSubscription = stateChanges.getTo().isSubscribed();
         }
      };
      OneSignal.addSubscriptionObserver(subscriptionObserver);
      lastSubscriptionStateChanges = null;
      // Make sure garbage collection doesn't nuke any observers.
      Runtime.getRuntime().gc();

      pauseActivity(blankActivityController);
      ShadowNotificationManagerCompat.enabled = false;
      blankActivityController.resume();
      threadAndTaskWait();

      assertTrue(lastSubscriptionStateChanges.getFrom().isSubscribed());
      assertFalse(lastSubscriptionStateChanges.getTo().isSubscribed());
      // Test to make sure object was correct at the time of firing.
      assertFalse(currentSubscription);
      // unsubscribeWhenNotificationsAreDisabled is not set so don't send notification_types.
      assertFalse(ShadowOneSignalRestClient.lastPost.has("notification_types"));
   }

   @Test
   public void shouldFireSubscriptionObserverWhenChangesHappen() throws Exception {
      OneSignalInit();
      OSSubscriptionObserver permissionObserver = new OSSubscriptionObserver() {
         @Override
         public void onOSSubscriptionChanged(OSSubscriptionStateChanges stateChanges) {
            lastSubscriptionStateChanges = stateChanges;
            currentSubscription = stateChanges.getTo().isSubscribed();
         }
      };
      OneSignal.addSubscriptionObserver(permissionObserver);
      threadAndTaskWait();

      assertFalse(lastSubscriptionStateChanges.getFrom().isSubscribed());
      assertTrue(lastSubscriptionStateChanges.getTo().isSubscribed());
      // Test to make sure object was correct at the time of firing.
      assertTrue(currentSubscription);
      assertFalse(lastSubscriptionStateChanges.getTo().isPushDisabled());
      assertEquals(ShadowPushRegistratorFCM.regId, lastSubscriptionStateChanges.getTo().getPushToken());
      assertEquals(ShadowOneSignalRestClient.pushUserId, lastSubscriptionStateChanges.getTo().getUserId());
   }

   @Test
   public void shouldNotFireSubscriptionObserverWhenChangesHappenIfRemoved() throws Exception {
      OneSignalInit();
      OSSubscriptionObserver permissionObserver = new OSSubscriptionObserver() {
         @Override
         public void onOSSubscriptionChanged(OSSubscriptionStateChanges stateChanges) {
            lastSubscriptionStateChanges = stateChanges;
            currentSubscription = stateChanges.getTo().isSubscribed();
         }
      };
      OneSignal.addSubscriptionObserver(permissionObserver);
      lastSubscriptionStateChanges = null;
      OneSignal.removeSubscriptionObserver(permissionObserver);
      threadAndTaskWait();

      assertFalse(currentSubscription);
      assertNull(lastSubscriptionStateChanges);
   }

   private OSEmailSubscriptionStateChanges lastEmailSubscriptionStateChanges;

   @Test
   public void shouldFireEmailSubscriptionObserverOnSetEmail() throws Exception {
      OneSignalInit();
      OSEmailSubscriptionObserver subscriptionObserver = new OSEmailSubscriptionObserver() {
         @Override
         public void onOSEmailSubscriptionChanged(OSEmailSubscriptionStateChanges stateChanges) {
            lastEmailSubscriptionStateChanges = stateChanges;
         }
      };
      OneSignal.addEmailSubscriptionObserver(subscriptionObserver);
      OneSignal.setEmail("josh@onesignal.com");
      threadAndTaskWait();

      assertNull(lastEmailSubscriptionStateChanges.getFrom().getEmailUserId());
      assertEquals("b007f967-98cc-11e4-bed1-118f05be4522", lastEmailSubscriptionStateChanges.getTo().getEmailUserId());
      assertEquals("josh@onesignal.com", lastEmailSubscriptionStateChanges.getTo().getEmailAddress());
      assertTrue(lastEmailSubscriptionStateChanges.getTo().isSubscribed());
   }

   @Test
   public void shouldFireEmailSubscriptionObserverOnLogoutEmail() throws Exception {
      OneSignalInit();
      OSEmailSubscriptionObserver subscriptionObserver = new OSEmailSubscriptionObserver() {
         @Override
         public void onOSEmailSubscriptionChanged(OSEmailSubscriptionStateChanges stateChanges) {
            lastEmailSubscriptionStateChanges = stateChanges;
         }
      };
      OneSignal.addEmailSubscriptionObserver(subscriptionObserver);
      OneSignal.setEmail("josh@onesignal.com");
      threadAndTaskWait();

      OneSignal.logoutEmail();
      threadAndTaskWait();

      assertEquals("b007f967-98cc-11e4-bed1-118f05be4522", lastEmailSubscriptionStateChanges.getFrom().getEmailUserId());
      assertEquals("josh@onesignal.com", lastEmailSubscriptionStateChanges.getFrom().getEmailAddress());

      assertFalse(lastEmailSubscriptionStateChanges.getTo().isSubscribed());
      assertNull(lastEmailSubscriptionStateChanges.getTo().getEmailUserId());
      assertNull(lastEmailSubscriptionStateChanges.getTo().getEmailAddress());
   }

   @Test
   public void shouldNotFireEmailSubscriptionObserverOnAppRestart() throws Exception {
      OneSignalInit();
      OneSignal.setEmail("josh@onesignal.com");
      threadAndTaskWait();

      OSEmailSubscriptionObserver subscriptionObserver = new OSEmailSubscriptionObserver() {
         @Override
         public void onOSEmailSubscriptionChanged(OSEmailSubscriptionStateChanges stateChanges) {
            lastEmailSubscriptionStateChanges = stateChanges;
         }
      };
      OneSignal.addEmailSubscriptionObserver(subscriptionObserver);
      threadAndTaskWait();
      assertNotNull(lastEmailSubscriptionStateChanges);

      restartAppAndElapseTimeToNextSession(time);

      OneSignalInit();
      threadAndTaskWait();
      lastEmailSubscriptionStateChanges = null;
      OneSignal.addEmailSubscriptionObserver(subscriptionObserver);
      threadAndTaskWait();

      assertNull(lastEmailSubscriptionStateChanges);
   }

   @Test
   public void shouldGetCorrectCurrentEmailSubscriptionState() throws Exception {
      OneSignalInit();
      OSDeviceState deviceState = OneSignal.getDeviceState();

      assertNotNull(deviceState);
      assertNull(deviceState.getEmailUserId());
      assertNull(deviceState.getEmailAddress());
      assertFalse(deviceState.isEmailSubscribed());

      OneSignal.setEmail("josh@onesignal.com");
      threadAndTaskWait();
      deviceState = OneSignal.getDeviceState();

      assertEquals("b007f967-98cc-11e4-bed1-118f05be4522", deviceState.getEmailUserId());
      assertEquals("josh@onesignal.com", deviceState.getEmailAddress());
      assertTrue(deviceState.isEmailSubscribed());
   }

   @Test
   public void shouldGetEmailUserIdAfterAppRestart() throws Exception {
      OneSignalInit();
      OneSignal.setEmail("josh@onesignal.com");
      threadAndTaskWait();

      restartAppAndElapseTimeToNextSession(time);

      OneSignalInit();
      OSDeviceState deviceState = OneSignal.getDeviceState();
      assertEquals("josh@onesignal.com", deviceState.getEmailAddress());
      assertNotNull(deviceState.getEmailUserId());
   }

   @Test
   public void shouldReturnCorrectGetPermissionSubscriptionState() throws Exception {
      OneSignalInit();
      threadAndTaskWait();
      OSDeviceState deviceState = OneSignal.getDeviceState();
      assertTrue(deviceState.areNotificationsEnabled());
      assertTrue(deviceState.isSubscribed());
   }

   @Test
   public void shouldSendPurchases() throws Exception {
      OneSignalInit();
      OneSignal.setEmail("josh@onesignal.com");
      threadAndTaskWait();

      JSONObject purchase = new JSONObject();
      purchase.put("sku", "com.test.sku");
      JSONArray purchases = new JSONArray();
      purchases.put(purchase);

      OneSignalPackagePrivateHelper.OneSignal_sendPurchases(purchases, false, null);
      threadAndTaskWait();

      String expectedPayload = "{\"app_id\":\"b4f7f966-d8cc-11e4-bed1-df8f05be55ba\",\"purchases\":[{\"sku\":\"com.test.sku\"}]}";
      ShadowOneSignalRestClient.Request pushPurchase = ShadowOneSignalRestClient.requests.get(4);
      assertEquals("players/a2f7f967-e8cc-11e4-bed1-118f05be4511/on_purchase", pushPurchase.url);
      assertEquals(expectedPayload, pushPurchase.payload.toString());

      ShadowOneSignalRestClient.Request emailPurchase = ShadowOneSignalRestClient.requests.get(5);
      assertEquals("players/b007f967-98cc-11e4-bed1-118f05be4522/on_purchase", emailPurchase.url);
      assertEquals(expectedPayload, emailPurchase.payload.toString());
   }

   @Test
   @Config(shadows = { ShadowFirebaseAnalytics.class })
   public void shouldSendFirebaseAnalyticsNotificationOpen() throws Exception {
      ShadowOneSignalRestClient.setRemoteParamsGetHtmlResponse(new JSONObject().put("fba", true));
      OneSignalInit();
      threadAndTaskWait();

      JSONObject openPayload = new JSONObject();
      openPayload.put("title", "Test title");
      openPayload.put("alert", "Test Msg");
      openPayload.put("custom", new JSONObject("{ \"i\": \"UUID\" }"));
      OneSignal_handleNotificationOpen(blankActivity, new JSONArray().put(openPayload), false, ONESIGNAL_NOTIFICATION_ID);

      assertEquals("os_notification_opened", ShadowFirebaseAnalytics.lastEventString);
      Bundle expectedBundle = new Bundle();
      expectedBundle.putString("notification_id", "UUID");
      expectedBundle.putString("medium", "notification");
      expectedBundle.putString("source", "OneSignal");
      expectedBundle.putString("campaign", "Test title");
      assertEquals(expectedBundle.toString(), ShadowFirebaseAnalytics.lastEventBundle.toString());

      // Assert that another open isn't trigger later when the unprocessed opens are fired
      ShadowFirebaseAnalytics.lastEventString = null;
      OneSignal.setAppId(ONESIGNAL_APP_ID);
      OneSignal.initWithContext(blankActivity);
      OneSignal.setNotificationOpenedHandler(getNotificationOpenedHandler());
      assertNull(ShadowFirebaseAnalytics.lastEventString);
   }

   @Test
   @Config(shadows = { ShadowFirebaseAnalytics.class, ShadowGenerateNotification.class })
   public void shouldSendFirebaseAnalyticsNotificationReceived() throws Exception {
      ShadowOneSignalRestClient.setRemoteParamsGetHtmlResponse(new JSONObject().put("fba", true));
      OneSignalInit();
      threadAndTaskWait();

      JSONObject openPayload = new JSONObject();
      openPayload.put("title", "Test title");
      openPayload.put("alert", "Test Msg");
      openPayload.put("custom", new JSONObject("{ \"i\": \"UUID\" }"));
      NotificationBundleProcessor_Process(blankActivity, false, openPayload);

      assertEquals("os_notification_received", ShadowFirebaseAnalytics.lastEventString);
      Bundle expectedBundle = new Bundle();
      expectedBundle.putString("notification_id", "UUID");
      expectedBundle.putString("medium", "notification");
      expectedBundle.putString("source", "OneSignal");
      expectedBundle.putString("campaign", "Test title");
      assertEquals(expectedBundle.toString(), ShadowFirebaseAnalytics.lastEventBundle.toString());

      // Assert that another receive isn't trigger later when the unprocessed receives are fired
      OneSignal.setAppId(ONESIGNAL_APP_ID);
      OneSignal.initWithContext(blankActivity);
      OneSignal.setNotificationWillShowInForegroundHandler(notificationReceivedEvent -> {

      });
      OneSignal.setNotificationOpenedHandler(getNotificationOpenedHandler());
      threadAndTaskWait();

      ShadowFirebaseAnalytics.lastEventString = null;
      OneSignal.setAppId(ONESIGNAL_APP_ID);
      OneSignal.initWithContext(blankActivity);
      OneSignal.setNotificationOpenedHandler(getNotificationOpenedHandler());
      assertNull(ShadowFirebaseAnalytics.lastEventString);
   }

   @Test
   public void shouldSendExternalUserIdAfterRegistration() throws Exception {
      OneSignalInit();
      threadAndTaskWait();

      String testExternalId = "test_ext_id";

      OneSignal.setExternalUserId(testExternalId);

      threadAndTaskWait();

      assertEquals(3, ShadowOneSignalRestClient.networkCallCount);

      ShadowOneSignalRestClient.Request externalIdRequest = ShadowOneSignalRestClient.requests.get(2);
      assertEquals(ShadowOneSignalRestClient.REST_METHOD.PUT, externalIdRequest.method);
      assertEquals(testExternalId, externalIdRequest.payload.getString("external_user_id"));
   }

   @Test
   public void shouldSendExternalUserIdBeforeRegistration() throws Exception {
      String testExternalId = "test_ext_id";

      OneSignal.setExternalUserId(testExternalId);

      OneSignalInit();
      threadAndTaskWait();

      assertEquals(2, ShadowOneSignalRestClient.networkCallCount);

      ShadowOneSignalRestClient.Request registrationRequest = ShadowOneSignalRestClient.requests.get(1);
      assertEquals(ShadowOneSignalRestClient.REST_METHOD.POST, registrationRequest.method);
      assertEquals(testExternalId, registrationRequest.payload.getString("external_user_id"));
   }

   @Test
   public void shouldSetExternalIdWithAuthHash() throws Exception {
      ShadowOneSignalRestClient.setRemoteParamsGetHtmlResponse(new JSONObject().put("require_user_id_auth", true));

      OneSignalInit();
      threadAndTaskWait();

      String testExternalId = "test_ext_id";

      OneSignal.setExternalUserId(testExternalId, getExternalUserIdUpdateCompletionHandler());
      threadAndTaskWait();
   }

   @Test
   public void shouldSetExternalIdWithAuthHashAfterRegistration() throws Exception {
      OneSignalInit();
      threadAndTaskWait();

      String testExternalId = "test_ext_id";
      String mockExternalIdHash = new String(new char[64]).replace('\0', '0');

      OneSignal.setExternalUserId(testExternalId, mockExternalIdHash, null);
      threadAndTaskWait();

      assertEquals(3, ShadowOneSignalRestClient.networkCallCount);

      ShadowOneSignalRestClient.Request externalIdRequest = ShadowOneSignalRestClient.requests.get(2);
      assertEquals(ShadowOneSignalRestClient.REST_METHOD.PUT, externalIdRequest.method);
      assertEquals(testExternalId, externalIdRequest.payload.getString("external_user_id"));
      assertEquals(mockExternalIdHash, externalIdRequest.payload.getString("external_user_id_auth_hash"));
   }

   @Test
   public void shouldSetExternalIdWithAuthHashBeforeRegistration() throws Exception {
      String testExternalId = "test_ext_id";
      String mockExternalIdHash = new String(new char[64]).replace('\0', '0');

      OneSignal.setExternalUserId(testExternalId, mockExternalIdHash, null);

      OneSignalInit();
      threadAndTaskWait();

      assertEquals(2, ShadowOneSignalRestClient.networkCallCount);

      ShadowOneSignalRestClient.Request registrationRequest = ShadowOneSignalRestClient.requests.get(1);
      assertEquals(ShadowOneSignalRestClient.REST_METHOD.POST, registrationRequest.method);
      assertEquals(testExternalId, registrationRequest.payload.getString("external_user_id"));
      assertEquals(mockExternalIdHash, registrationRequest.payload.getString("external_user_id_auth_hash"));
   }

   @Test
   public void shouldAlwaysSetExternalIdWithAuthHashAAfterRegistration() throws Exception {
      OneSignalInit();
      threadAndTaskWait();

      String testExternalId = "test_ext_id";
      String mockExternalIdHash = new String(new char[64]).replace('\0', '0');

      OneSignal.setExternalUserId(testExternalId, mockExternalIdHash);
      threadAndTaskWait();

      ShadowOneSignalRestClient.Request registrationRequest = ShadowOneSignalRestClient.requests.get(2);
      assertEquals(ShadowOneSignalRestClient.REST_METHOD.PUT, registrationRequest.method);
      assertEquals(testExternalId, registrationRequest.payload.getString("external_user_id"));
      assertEquals(mockExternalIdHash, registrationRequest.payload.getString("external_user_id_auth_hash"));

      fastColdRestartApp();

      advanceSystemTimeBy(60);
      OneSignalInit();
      threadAndTaskWait();

      ShadowOneSignalRestClient.Request registrationRequestAfterColdStart = ShadowOneSignalRestClient.requests.get(4);
      assertEquals(REST_METHOD.POST, registrationRequestAfterColdStart.method);
      assertEquals(mockExternalIdHash, registrationRequestAfterColdStart.payload.getString("external_user_id_auth_hash"));
   }

   @Test
   public void shouldAlwaysSetExternalIdAndEmailWithAuthHashAAfterRegistration() throws Exception {
      OneSignalInit();
      threadAndTaskWait();

      String testExternalId = "test_ext_id";
      String mockExternalIdHash = new String(new char[64]).replace('\0', '0');

      String email = "josh@onesignal.com";
      String mockEmailHash = new String(new char[64]).replace('\0', '0');

      OneSignal.setExternalUserId(testExternalId, mockExternalIdHash);
      OneSignal.setEmail(email, mockEmailHash);
      threadAndTaskWait();

      ShadowOneSignalRestClient.Request registrationRequest = ShadowOneSignalRestClient.requests.get(2);
      assertEquals(ShadowOneSignalRestClient.REST_METHOD.PUT, registrationRequest.method);
      assertEquals(testExternalId, registrationRequest.payload.getString("external_user_id"));
      assertEquals(mockExternalIdHash, registrationRequest.payload.getString("external_user_id_auth_hash"));

      ShadowOneSignalRestClient.Request emailPost = ShadowOneSignalRestClient.requests.get(3);
      assertEquals(REST_METHOD.POST, emailPost.method);
      assertEquals(email, emailPost.payload.getString("identifier"));
      assertEquals(11, emailPost.payload.getInt("device_type"));
      assertEquals(mockEmailHash, emailPost.payload.getString("email_auth_hash"));

      fastColdRestartApp();

      advanceSystemTimeBy(60);
      OneSignalInit();
      threadAndTaskWait();

      ShadowOneSignalRestClient.Request registrationRequestAfterColdStart = ShadowOneSignalRestClient.requests.get(6);
      assertEquals(REST_METHOD.POST, registrationRequestAfterColdStart.method);
      assertEquals(mockExternalIdHash, registrationRequestAfterColdStart.payload.getString("external_user_id_auth_hash"));

      ShadowOneSignalRestClient.Request emailPostAfterColdStart = ShadowOneSignalRestClient.requests.get(7);
      assertEquals(REST_METHOD.POST, emailPostAfterColdStart.method);
      assertEquals(11, emailPostAfterColdStart.payload.getInt("device_type"));
      assertEquals(mockEmailHash, emailPostAfterColdStart.payload.getString("email_auth_hash"));
   }

   @Test
   public void shouldRemoveExternalUserId() throws Exception {
      OneSignal.setExternalUserId("test_ext_id");

      OneSignalInit();
      threadAndTaskWait();

      OneSignal.removeExternalUserId();
      threadAndTaskWait();

      assertEquals(3, ShadowOneSignalRestClient.networkCallCount);

      ShadowOneSignalRestClient.Request removeIdRequest = ShadowOneSignalRestClient.requests.get(2);
      assertEquals(ShadowOneSignalRestClient.REST_METHOD.PUT, removeIdRequest.method);
      assertEquals(removeIdRequest.payload.getString("external_user_id"), "");
   }

   @Test
   public void doesNotSendSameExternalId() throws Exception {
      String testExternalId = "test_ext_id";
      OneSignal.setExternalUserId(testExternalId);

      OneSignalInit();
      threadAndTaskWait();

      assertEquals(2, ShadowOneSignalRestClient.networkCallCount);

      OneSignal.setExternalUserId(testExternalId);
      threadAndTaskWait();

      // Setting the same ID again should not generate a duplicate API request
      // The SDK should detect it is the same and not generate a request
      assertEquals(2, ShadowOneSignalRestClient.networkCallCount);
   }

   @Test
   public void sendsExternalIdOnEmailPlayers() throws Exception {
      String testExternalId = "test_ext_id";

      OneSignalInit();
      threadAndTaskWait();

      OneSignal.setEmail("brad@onesignal.com");
      threadAndTaskWait();

      int currentRequestCount = ShadowOneSignalRestClient.networkCallCount;

      OneSignal.setExternalUserId(testExternalId);
      threadAndTaskWait();

      // the SDK should have made two additional API calls
      // One to set extID on the push player record,
      // and another for the email player record
      assertEquals(ShadowOneSignalRestClient.networkCallCount, currentRequestCount + 2);

      int externalIdRequests = 0;

      for (ShadowOneSignalRestClient.Request request : ShadowOneSignalRestClient.requests) {
         if (request.payload != null && request.payload.has("external_user_id")) {
            externalIdRequests += 1;
            assertEquals(request.payload.getString("external_user_id"), testExternalId);
         }
      }

      assertEquals(externalIdRequests, 2);
   }

   @Test
   public void sendExternalUserId_withCompletionHandler() throws Exception {
      String testExternalId = "test_ext_id";

      // 1. Init OneSignal
      OneSignalInit();
      threadAndTaskWait();

      // 2. Attempt to set external user id with callback
      OneSignal.setExternalUserId(testExternalId, getExternalUserIdUpdateCompletionHandler());
      threadAndTaskWait();

      // 3. Make sure lastExternalUserIdResponse is equal to the expected response
      JSONObject expectedExternalUserIdResponse = new JSONObject(
              "{" +
              "   \"push\" : {" +
              "      \"success\" : true" +
              "   }" +
              "}"
      );
      assertEquals(expectedExternalUserIdResponse.toString(), lastExternalUserIdResponse.toString());
   }

    @Test
    public void sendDifferentExternalUserId_withCompletionHandler() throws Exception {
        String testExternalId = "test_ext_id_1";

        // 1. Init OneSignal
        OneSignalInit();
        threadAndTaskWait();

        // 2. Attempt to set external user id with callback
        OneSignal.setExternalUserId(testExternalId, getExternalUserIdUpdateCompletionHandler());
        threadAndTaskWait();

       // 3. Make sure lastExternalUserIdResponse is equal to the expected response
       JSONObject expectedExternalUserIdResponse = new JSONObject(
               "{" +
               "   \"push\" : {" +
               "      \"success\" : true" +
               "   }" +
               "}"
       );
       assertEquals(expectedExternalUserIdResponse.toString(), lastExternalUserIdResponse.toString());

        // 4. Change test external user id to send
        testExternalId = "test_ext_id_2";

        // 5. Attempt to set same exact external user id with callback
        OneSignal.setExternalUserId(testExternalId, getExternalUserIdUpdateCompletionHandler());
        threadAndTaskWait();

       // 6. Make sure lastExternalUserIdResponse is equal to the expected response
       assertEquals(expectedExternalUserIdResponse.toString(), lastExternalUserIdResponse.toString());
    }

   @Test
   public void sendSameExternalUserId_withCompletionHandler() throws Exception {
      String testExternalId = "test_ext_id";

      // 1. Init OneSignal
      OneSignalInit();
      threadAndTaskWait();

      // 2. Attempt to set external user id with callback
      OneSignal.setExternalUserId(testExternalId, getExternalUserIdUpdateCompletionHandler());
      threadAndTaskWait();

      // 3. Make sure lastExternalUserIdResponse is equal to the expected response
      JSONObject expectedExternalUserIdResponse = new JSONObject(
              "{" +
              "   \"push\" : {" +
              "      \"success\" : true" +
              "   }" +
              "}"
      );
      assertEquals(expectedExternalUserIdResponse.toString(), lastExternalUserIdResponse.toString());

      // 4. Attempt to set same exact external user id with callback
      OneSignal.setExternalUserId(testExternalId, getExternalUserIdUpdateCompletionHandler());
      threadAndTaskWait();

      // 5. Make sure lastExternalUserIdResponse is equal to the expected response
      assertEquals(expectedExternalUserIdResponse.toString(), lastExternalUserIdResponse.toString());
   }

   @Test
   public void sendExternalUserId_withFailure_withCompletionHandler() throws Exception {
      String testExternalId = "test_ext_id";

      // 1. Init OneSignal
      OneSignalInit();
      threadAndTaskWait();

      // 2. Attempt to set external user id with callback and force failure on the network requests
      ShadowOneSignalRestClient.failAll = true;
      OneSignal.setExternalUserId(testExternalId, getExternalUserIdUpdateCompletionHandler());
      threadAndTaskWait();

      // 3. Make sure lastExternalUserIdResponse is equal to the expected response
      JSONObject expectedExternalUserIdResponse = new JSONObject(
              "{" +
              "   \"push\" : {" +
              "      \"success\" : false" +
              "   }" +
              "}"
      );
      assertEquals(expectedExternalUserIdResponse.toString(), lastExternalUserIdResponse.toString());

      // 4. Flip ShadowOneSignalRestClient.failAll flag back to false
      ShadowOneSignalRestClient.failAll = false;

      // 5. Attempt a second set external user id with callback
      OneSignal.setExternalUserId(testExternalId, getExternalUserIdUpdateCompletionHandler());
      threadAndTaskWait();

      // 6. Make sure lastExternalUserIdResponse is equal to the expected response
      expectedExternalUserIdResponse = new JSONObject(
              "{" +
              "   \"push\" : {" +
              "      \"success\" : true" +
              "   }" +
              "}"
      );
      assertEquals(expectedExternalUserIdResponse.toString(), lastExternalUserIdResponse.toString());
   }

   @Test
   public void sendExternalUserId_forPushAndEmail_withFailure_withCompletionHandler() throws Exception {
      String testEmail = "test@onesignal.com";
      String testExternalId = "test_ext_id";

      // 1. Init OneSignal
      OneSignalInit();
      OneSignal.setEmail(testEmail);
      threadAndTaskWait();

      // 2. Attempt to set external user id with callback and force failure on the network requests
      ShadowOneSignalRestClient.failAll = true;
      OneSignal.setExternalUserId(testExternalId, getExternalUserIdUpdateCompletionHandler());
      threadAndTaskWait();

      // 3. Make sure lastExternalUserIdResponse has push and email with success : false
      JSONObject expectedExternalUserIdResponse = new JSONObject(
              "{" +
              "   \"push\" : {" +
              "      \"success\" : false" +
              "   }," +
              "   \"email\" : {" +
              "      \"success\" : false" +
              "   }" +
              "}"
      );
      assertEquals(expectedExternalUserIdResponse.toString(), lastExternalUserIdResponse.toString());

      // 4. Flip ShadowOneSignalRestClient.failAll flag back to false
      ShadowOneSignalRestClient.failAll = false;

      // 5. Attempt a second set external user id with callback
      OneSignal.setExternalUserId(testExternalId, getExternalUserIdUpdateCompletionHandler());
      threadAndTaskWait();

      // 6. Make sure lastExternalUserIdResponse has push and email with success : true
      expectedExternalUserIdResponse = new JSONObject(
              "{" +
              "   \"push\" : {" +
              "      \"success\" : true" +
              "   }," +
              "   \"email\" : {" +
              "      \"success\" : true" +
              "   }" +
              "}"
      );
      assertEquals(expectedExternalUserIdResponse.toString(), lastExternalUserIdResponse.toString());
   }

   @Test
   public void sendExternalUserId_forPush_afterLoggingOutEmail_withCompletion() throws Exception {
      String testEmail = "test@onesignal.com";
      String testExternalId = "test_ext_id";

      // 1. Init OneSignal and set email
      OneSignalInit();
      OneSignal.setEmail(testEmail);
      threadAndTaskWait();

      // 2. Logout Email
      OneSignal.logoutEmail();
      threadAndTaskWait();

      // 4. Attempt a set external user id with callback
      OneSignal.setExternalUserId(testExternalId, getExternalUserIdUpdateCompletionHandler());
      threadAndTaskWait();

      // 5. Make sure lastExternalUserIdResponse has push with success : true
      JSONObject expectedExternalUserIdResponse = new JSONObject(
              "{" +
              "   \"push\" : {" +
              "      \"success\" : true" +
              "   }" +
              "}"
      );
      assertEquals(expectedExternalUserIdResponse.toString(), lastExternalUserIdResponse.toString());
   }

   @Test
   public void testDeviceStateHasEmailAddress() throws Exception {
      String testEmail = "test@onesignal.com";

      assertNull(OneSignal.getDeviceState());

      OneSignalInit();
      threadAndTaskWait();

      OSDeviceState device = OneSignal.getDeviceState();
      assertNull(device.getEmailAddress());

      OneSignal.setEmail(testEmail);
      threadAndTaskWait();

      // Device is a snapshot, last value should not change
      assertNull(device.getEmailAddress());
      // Retrieve new user device
      assertEquals(testEmail, OneSignal.getDeviceState().getEmailAddress());
   }

   @Test
   public void testDeviceStateHasEmailId() throws Exception {
      String testEmail = "test@onesignal.com";

      assertNull(OneSignal.getDeviceState());

      OneSignalInit();
      threadAndTaskWait();

      OSDeviceState device = OneSignal.getDeviceState();
      assertNull(device.getEmailUserId());

      OneSignal.setEmail(testEmail);
      threadAndTaskWait();

      // Device is a snapshot, last value should not change
      assertNull(device.getEmailUserId());
      // Retrieve new user device
      assertNotNull(OneSignal.getDeviceState().getEmailUserId());
   }

   @Test
   public void testDeviceStateHasUserId() throws Exception {
      assertNull(OneSignal.getDeviceState());

      OneSignalInit();
      threadAndTaskWait();

      assertNotNull(OneSignal.getDeviceState().getUserId());
   }

   @Test
   public void testDeviceStateHasPushToken() throws Exception {
      assertNull(OneSignal.getDeviceState());

      OneSignalInit();
      threadAndTaskWait();

      assertNotNull(OneSignal.getDeviceState().getPushToken());
   }

   @Test
   public void testDeviceStateAreNotificationsEnabled() throws Exception {
      assertNull(OneSignal.getDeviceState());

      OneSignalInit();
      threadAndTaskWait();

      OSDeviceState device = OneSignal.getDeviceState();
      assertTrue(device.areNotificationsEnabled());

      fastColdRestartApp();

      ShadowNotificationManagerCompat.enabled = false;

      OneSignalInit();
      threadAndTaskWait();

      // Device is a snapshot, last value should not change
      assertTrue(device.areNotificationsEnabled());
      // Retrieve new user device
      assertFalse(OneSignal.getDeviceState().areNotificationsEnabled());
   }

   @Test
   public void testDeviceStateIsPushDisabled() throws Exception {
      assertNull(OneSignal.getDeviceState());

      OneSignalInit();
      threadAndTaskWait();

      assertFalse(OneSignal.getDeviceState().isPushDisabled());
   }

   @Test
   public void testDeviceStateIsSubscribed() throws Exception {
      assertNull(OneSignal.getDeviceState());

      OneSignalInit();
      threadAndTaskWait();

      OSDeviceState device = OneSignal.getDeviceState();
      assertTrue(device.isSubscribed());

      fastColdRestartApp();

      ShadowNotificationManagerCompat.enabled = false;

      OneSignalInit();
      threadAndTaskWait();

      // Device is a snapshot, last value should not change
      assertTrue(device.isSubscribed());
      // Retrieve new user device
      assertFalse(OneSignal.getDeviceState().isSubscribed());
   }

   @Test
   public void testGetTagsQueuesCallbacks() throws Exception {
      final BlockingQueue<Boolean> queue = new ArrayBlockingQueue<>(2);

      // Allows us to validate that both handlers get executed independently
      class DebugGetTagsHandler implements OneSignal.OSGetTagsHandler {
         @Override
         public void tagsAvailable(JSONObject tags) {
            queue.offer(true);
         }
      }

      DebugGetTagsHandler first = new DebugGetTagsHandler();
      DebugGetTagsHandler second = new DebugGetTagsHandler();

      OneSignalInit();
      threadAndTaskWait();

      OneSignal.sendTag("test", "value");
      threadAndTaskWait();

      OneSignal.getTags(first);
      OneSignal.getTags(second);
      threadAndTaskWait();

      assertTrue(queue.take());
      assertTrue(queue.take());
   }

   @Test
   public void testNestedGetTags() throws Exception {
      final BlockingQueue<Boolean> queue = new ArrayBlockingQueue<>(2);

      // Validates that nested getTags calls won't throw a ConcurrentModificationException
      class DebugGetTagsHandler implements OneSignal.OSGetTagsHandler {
         @Override
         public void tagsAvailable(JSONObject tags) {
            OneSignal.getTags(new OneSignal.OSGetTagsHandler() {
               @Override
               public void tagsAvailable(JSONObject tags) {
                  queue.offer(true);
               }
            });
         }
      }

      OneSignalInit();
      threadAndTaskWait();

      OneSignal.sendTag("test", "value");
      threadAndTaskWait();

      DebugGetTagsHandler first = new DebugGetTagsHandler();
      DebugGetTagsHandler second = new DebugGetTagsHandler();
      OneSignal.getTags(first);
      OneSignal.getTags(second);
      threadAndTaskWait();

      assertTrue(queue.take());
      assertTrue(queue.take());
   }

   /**
    * Created a AndroidManifest with 2 activities, 1 with the orientation config and 1 without
    * Using this AndroidManifest setup to test that a config setting is detectable
    */
   @Test
   public void testAndroidManifestConfigChangeFlags_orientationFlag() throws Exception {
      OneSignalInit();
      threadAndTaskWait();

      // Set ActivityInfo.CONFIG_ORIENTATION configChanges flag
      OneSignalShadowPackageManager.configChanges = ActivityInfo.CONFIG_ORIENTATION;

      // Verify BlankActivity has orientation flag
      boolean blankHasFlag = OneSignalPackagePrivateHelper.hasConfigChangeFlag(blankActivity, ActivityInfo.CONFIG_ORIENTATION);
      assertTrue(blankHasFlag);

      // Go to MainActivity
      Intent mainIntent = new Intent(blankActivity, MainActivity.class);
      Activity mainActivity = Robolectric.buildActivity(MainActivity.class).newIntent(mainIntent).create().get();

      // Set no configChanges flags
      OneSignalShadowPackageManager.configChanges = 0;

      // Verify MainActivity has no orientation flag
      boolean mainHasFlag = OneSignalPackagePrivateHelper.hasConfigChangeFlag(mainActivity, ActivityInfo.CONFIG_ORIENTATION);
      assertFalse(mainHasFlag);
   }

   // ####### Unit test helper methods ########

   private static OSNotification createTestOSNotification() throws Exception {
      OSNotification.ActionButton actionButton = new OSNotification.ActionButton("id", "text", null);
      List<OSNotification.ActionButton> actionButtons = new ArrayList<>();
      actionButtons.add(actionButton);

      List<OSNotification> groupedNotifications = new ArrayList<>();

      OSNotification groupedNotification = new OneSignalPackagePrivateHelper.OSTestNotification.OSTestNotificationBuilder()
              .setCollapseId("collapseId1")
              .build();

      groupedNotifications.add(groupedNotification);

      return new OneSignalPackagePrivateHelper.OSTestNotification.OSTestNotificationBuilder()
              .setBody("msg_body")
              .setAdditionalData(new JSONObject("{\"foo\": \"bar\"}"))
              .setActionButtons(actionButtons)
              .setGroupedNotifications(groupedNotifications)
              .build();
   }

   private void OneSignalInit() {
      OneSignal.setLogLevel(OneSignal.LOG_LEVEL.VERBOSE, OneSignal.LOG_LEVEL.NONE);
      ShadowOSUtils.subscribableStatus = 1;
      OneSignal_setTime(time);
      OneSignal_setTrackerFactory(trackerFactory);
      OneSignal_setSessionManager(sessionManager);
      OneSignal.setAppId(ONESIGNAL_APP_ID);
      OneSignal.initWithContext(blankActivity);
      blankActivityController.resume();
   }

   // For some reason Roboelctric does not automatically add this when it reads the AndroidManifest.xml
   //    Also it seems it has to be done in the test itself instead of the setup process.
   private static void AddLauncherIntentFilter() {
      Intent launchIntent = new Intent(Intent.ACTION_MAIN);
      launchIntent.setPackage("com.onesignal.example");
      launchIntent.addCategory(Intent.CATEGORY_LAUNCHER);
      ResolveInfo resolveInfo = new ResolveInfo();
      resolveInfo.activityInfo = new ActivityInfo();
      resolveInfo.activityInfo.packageName = "com.onesignal.example";
      resolveInfo.activityInfo.name = "MainActivity";

      shadowOf(blankActivity.getPackageManager()).addResolveInfoForIntent(launchIntent, resolveInfo);
   }
}<|MERGE_RESOLUTION|>--- conflicted
+++ resolved
@@ -127,12 +127,8 @@
 import java.util.concurrent.atomic.AtomicBoolean;
 import java.util.regex.Pattern;
 
-<<<<<<< HEAD
 import static com.onesignal.OneSignal.ExternalIdErrorType.REQUIRES_EXTERNAL_ID_AUTH;
 import static com.onesignal.OneSignalPackagePrivateHelper.FCMBroadcastReceiver_processBundle;
-=======
-import static com.onesignal.OneSignalPackagePrivateHelper.GcmBroadcastReceiver_processBundle;
->>>>>>> b3be5d24
 import static com.onesignal.OneSignalPackagePrivateHelper.NotificationBundleProcessor_Process;
 import static com.onesignal.OneSignalPackagePrivateHelper.NotificationOpenedProcessor_processFromContext;
 import static com.onesignal.OneSignalPackagePrivateHelper.OneSignal_getSessionListener;
@@ -219,12 +215,18 @@
    }
 
    private static JSONObject lastExternalUserIdResponse;
+   private static OneSignal.ExternalIdError lastExternalUserIdError;
    private static OneSignal.OSExternalUserIdUpdateCompletionHandler getExternalUserIdUpdateCompletionHandler() {
       return new OneSignal.OSExternalUserIdUpdateCompletionHandler() {
          @Override
          public void onSuccess(JSONObject results) {
             lastExternalUserIdResponse = results;
          }
+
+         @Override
+         public void onFailure(OneSignal.ExternalIdError error) {
+            lastExternalUserIdError = error;
+         }
       };
    }
 
@@ -236,7 +238,8 @@
    private static void cleanUp() throws Exception {
       lastNotificationOpenedBody = null;
       lastGetTags = null;
-      lastExternalUserIdResponse = null;;
+      lastExternalUserIdResponse = null;
+      lastExternalUserIdError = null;
 
       ShadowGMSLocationController.reset();
 
@@ -4283,6 +4286,9 @@
 
       OneSignal.setExternalUserId(testExternalId, getExternalUserIdUpdateCompletionHandler());
       threadAndTaskWait();
+
+      assertNotNull(lastExternalUserIdError);
+      assertEquals(REQUIRES_EXTERNAL_ID_AUTH, lastExternalUserIdError.getType());
    }
 
    @Test
@@ -4340,7 +4346,7 @@
 
       fastColdRestartApp();
 
-      advanceSystemTimeBy(60);
+      time.advanceSystemTimeBy(60);
       OneSignalInit();
       threadAndTaskWait();
 
@@ -4350,7 +4356,7 @@
    }
 
    @Test
-   public void shouldAlwaysSetExternalIdAndEmailWithAuthHashAAfterRegistration() throws Exception {
+   public void shouldAlwaysSetExternalIdAndEmailWithAuthHashAfterRegistration() throws Exception {
       OneSignalInit();
       threadAndTaskWait();
 
@@ -4377,7 +4383,7 @@
 
       fastColdRestartApp();
 
-      advanceSystemTimeBy(60);
+      time.advanceSystemTimeBy(60);
       OneSignalInit();
       threadAndTaskWait();
 
