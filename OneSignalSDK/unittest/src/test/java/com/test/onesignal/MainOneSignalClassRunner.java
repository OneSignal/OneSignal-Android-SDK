--- conflicted
+++ resolved
@@ -1054,11 +1054,6 @@
       blankActivityController.resume();
       threadAndTaskWait();
 
-<<<<<<< HEAD
-      OneSignal.setNotificationDisplayOption(OneSignal.OSNotificationDisplay.NOTIFICATION);
-
-=======
->>>>>>> ac6dfbe8
       Bundle bundle = getBaseNotifBundle();
       boolean processResult = FCMBroadcastReceiver_processBundle(blankActivity, bundle);
       threadAndTaskWait();
@@ -1073,11 +1068,6 @@
       // Don't fire for duplicates
       lastNotificationOpenedBody = null;
       notificationReceivedBody = null;
-<<<<<<< HEAD
-      OneSignal.setNotificationDisplayOption(OneSignal.OSNotificationDisplay.SILENT);
-      assertNull(notificationOpenedMessage);
-=======
->>>>>>> ac6dfbe8
 
       FCMBroadcastReceiver_processBundle(blankActivity, bundle);
       threadAndTaskWait();
@@ -1088,10 +1078,6 @@
       notificationReceivedBody = null;
 
       // Test that only NotificationReceivedHandler fires
-<<<<<<< HEAD
-      OneSignal.setNotificationDisplayOption(OneSignal.OSNotificationDisplay.SILENT);
-=======
->>>>>>> ac6dfbe8
       bundle = getBaseNotifBundle("UUID2");
 
       FCMBroadcastReceiver_processBundle(blankActivity, bundle);
@@ -2616,27 +2602,15 @@
          @Override
          public void onFailure(JSONObject response) {}
       });
-<<<<<<< HEAD
-      OneSignal.setNotificationDisplayOption(OneSignal.OSNotificationDisplay.NOTIFICATION);
-=======
->>>>>>> ac6dfbe8
       OneSignal.removeNotificationOpenedHandler();
       OneSignal.removeNotificationWillShowInForegroundHandler();
       threadAndTaskWait();
 
-<<<<<<< HEAD
-      assertEquals(OneSignal.OSNotificationDisplay.NOTIFICATION, OneSignal.getCurrentNotificationDisplayOption());
-=======
->>>>>>> ac6dfbe8
       assertNull(OneSignal.getPermissionSubscriptionState());
 
       OneSignal.setAppContext(blankActivity);
       threadAndTaskWait();
 
-<<<<<<< HEAD
-      assertEquals(OneSignal.OSNotificationDisplay.NOTIFICATION, OneSignal.getCurrentNotificationDisplayOption());
-=======
->>>>>>> ac6dfbe8
       assertTrue(OneSignal.getPermissionSubscriptionState().getSubscriptionStatus().getSubscribed());
    }
 
@@ -2659,27 +2633,15 @@
          @Override
          public void onFailure(JSONObject response) {}
       });
-<<<<<<< HEAD
-      OneSignal.setNotificationDisplayOption(OneSignal.OSNotificationDisplay.NOTIFICATION);
-=======
->>>>>>> ac6dfbe8
       OneSignal.removeNotificationOpenedHandler();
       OneSignal.removeNotificationWillShowInForegroundHandler();
       threadAndTaskWait();
 
-<<<<<<< HEAD
-      assertEquals(OneSignal.OSNotificationDisplay.NOTIFICATION, OneSignal.getCurrentNotificationDisplayOption());
-=======
->>>>>>> ac6dfbe8
       assertFalse(OneSignal.getPermissionSubscriptionState().getSubscriptionStatus().getSubscribed());
 
       OneSignal.setAppId(ONESIGNAL_APP_ID);
       threadAndTaskWait();
 
-<<<<<<< HEAD
-      assertEquals(OneSignal.OSNotificationDisplay.NOTIFICATION, OneSignal.getCurrentNotificationDisplayOption());
-=======
->>>>>>> ac6dfbe8
       assertTrue(OneSignal.getPermissionSubscriptionState().getSubscriptionStatus().getSubscribed());
    }
 
@@ -2700,28 +2662,16 @@
          @Override
          public void onFailure(JSONObject response) {}
       });
-<<<<<<< HEAD
-      OneSignal.setNotificationDisplayOption(OneSignal.OSNotificationDisplay.NOTIFICATION);
-=======
->>>>>>> ac6dfbe8
       OneSignal.removeNotificationOpenedHandler();
       OneSignal.removeNotificationWillShowInForegroundHandler();
       threadAndTaskWait();
 
-<<<<<<< HEAD
-      assertEquals(OneSignal.OSNotificationDisplay.NOTIFICATION, OneSignal.getCurrentNotificationDisplayOption());
-=======
->>>>>>> ac6dfbe8
       assertNull(OneSignal.getPermissionSubscriptionState());
 
       OneSignal.setAppContext(blankActivity);
       OneSignal.setAppId(ONESIGNAL_APP_ID);
       threadAndTaskWait();
 
-<<<<<<< HEAD
-      assertEquals(OneSignal.OSNotificationDisplay.NOTIFICATION, OneSignal.getCurrentNotificationDisplayOption());
-=======
->>>>>>> ac6dfbe8
       assertTrue(OneSignal.getPermissionSubscriptionState().getSubscriptionStatus().getSubscribed());
    }
 
@@ -2742,28 +2692,16 @@
          @Override
          public void onFailure(JSONObject response) {}
       });
-<<<<<<< HEAD
-      OneSignal.setNotificationDisplayOption(OneSignal.OSNotificationDisplay.NOTIFICATION);
-=======
->>>>>>> ac6dfbe8
       OneSignal.removeNotificationOpenedHandler();
       OneSignal.removeNotificationWillShowInForegroundHandler();
       threadAndTaskWait();
 
-<<<<<<< HEAD
-      assertEquals(OneSignal.OSNotificationDisplay.NOTIFICATION, OneSignal.getCurrentNotificationDisplayOption());
-=======
->>>>>>> ac6dfbe8
       assertNull(OneSignal.getPermissionSubscriptionState());
 
       OneSignal.setAppContext(blankActivity);
       OneSignal.setAppId(ONESIGNAL_APP_ID);
       threadAndTaskWait();
 
-<<<<<<< HEAD
-      assertEquals(OneSignal.OSNotificationDisplay.NOTIFICATION, OneSignal.getCurrentNotificationDisplayOption());
-=======
->>>>>>> ac6dfbe8
       assertTrue(OneSignal.getPermissionSubscriptionState().getSubscriptionStatus().getSubscribed());
    }
 
