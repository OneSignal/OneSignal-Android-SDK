/**
 * Modified MIT License
 *
 * Copyright 2018 OneSignal
 *
 * Permission is hereby granted, free of charge, to any person obtaining a copy
 * of this software and associated documentation files (the "Software"), to deal
 * in the Software without restriction, including without limitation the rights
 * to use, copy, modify, merge, publish, distribute, sublicense, and/or sell
 * copies of the Software, and to permit persons to whom the Software is
 * furnished to do so, subject to the following conditions:
 *
 * 1. The above copyright notice and this permission notice shall be included in
 * all copies or substantial portions of the Software.
 *
 * 2. All copies of substantial portions of the Software may only be used in connection
 * with services provided by OneSignal.
 *
 * THE SOFTWARE IS PROVIDED "AS IS", WITHOUT WARRANTY OF ANY KIND, EXPRESS OR
 * IMPLIED, INCLUDING BUT NOT LIMITED TO THE WARRANTIES OF MERCHANTABILITY,
 * FITNESS FOR A PARTICULAR PURPOSE AND NONINFRINGEMENT. IN NO EVENT SHALL THE
 * AUTHORS OR COPYRIGHT HOLDERS BE LIABLE FOR ANY CLAIM, DAMAGES OR OTHER
 * LIABILITY, WHETHER IN AN ACTION OF CONTRACT, TORT OR OTHERWISE, ARISING FROM,
 * OUT OF OR IN CONNECTION WITH THE SOFTWARE OR THE USE OR OTHER DEALINGS IN
 * THE SOFTWARE.
 */

package com.test.onesignal;

import android.annotation.SuppressLint;
import android.app.Activity;
import android.app.AlarmManager;
import android.content.Context;
import android.content.Intent;
import android.content.SharedPreferences;
import android.content.pm.ActivityInfo;
import android.content.pm.ResolveInfo;
import android.database.Cursor;
import android.database.sqlite.SQLiteDatabase;
import android.location.Location;
import android.net.ConnectivityManager;
import android.os.Bundle;

import com.onesignal.MockOutcomesUtils;
import com.onesignal.OSEmailSubscriptionObserver;
import com.onesignal.OSEmailSubscriptionState;
import com.onesignal.OSEmailSubscriptionStateChanges;
import com.onesignal.OSNotification;
import com.onesignal.OSNotificationAction;
import com.onesignal.OSNotificationOpenResult;
import com.onesignal.OSNotificationPayload;
import com.onesignal.OSPermissionObserver;
import com.onesignal.OSPermissionStateChanges;
import com.onesignal.OSPermissionSubscriptionState;
import com.onesignal.OSSubscriptionObserver;
import com.onesignal.OSSubscriptionStateChanges;
import com.onesignal.OneSignal;
import com.onesignal.OneSignal.ChangeTagsUpdateHandler;
import com.onesignal.OneSignalDbHelper;
import com.onesignal.OneSignalPackagePrivateHelper;
import com.onesignal.OneSignalShadowPackageManager;
import com.onesignal.PermissionsActivity;
import com.onesignal.ShadowAdvertisingIdProviderGPS;
import com.onesignal.ShadowBadgeCountUpdater;
import com.onesignal.ShadowCustomTabsClient;
import com.onesignal.ShadowCustomTabsSession;
import com.onesignal.ShadowFirebaseAnalytics;
import com.onesignal.ShadowFusedLocationApiWrapper;
import com.onesignal.ShadowGoogleApiClientBuilder;
import com.onesignal.ShadowGoogleApiClientCompatProxy;
import com.onesignal.ShadowJobService;
import com.onesignal.ShadowLocationGMS;
import com.onesignal.ShadowLocationUpdateListener;
import com.onesignal.ShadowNotificationManagerCompat;
import com.onesignal.ShadowOSUtils;
import com.onesignal.ShadowOneSignal;
import com.onesignal.ShadowOneSignalRestClient;
import com.onesignal.ShadowPushRegistratorADM;
import com.onesignal.ShadowPushRegistratorGCM;
import com.onesignal.ShadowRoboNotificationManager;
import com.onesignal.StaticResetHelper;
import com.onesignal.SyncJobService;
import com.onesignal.SyncService;
import com.onesignal.example.BlankActivity;
import com.onesignal.example.MainActivity;

import org.json.JSONArray;
import org.json.JSONObject;
import org.junit.After;
import org.junit.AfterClass;
import org.junit.Before;
import org.junit.BeforeClass;
import org.junit.Test;
import org.junit.runner.RunWith;
import org.robolectric.Robolectric;
import org.robolectric.RobolectricTestRunner;
import org.robolectric.RuntimeEnvironment;
import org.robolectric.android.controller.ActivityController;
import org.robolectric.annotation.Config;
import org.robolectric.shadows.ShadowAlarmManager;
import org.robolectric.shadows.ShadowApplication;
import org.robolectric.shadows.ShadowConnectivityManager;
import org.robolectric.shadows.ShadowLog;

import java.lang.reflect.Field;
import java.lang.reflect.Method;
import java.util.ArrayList;
import java.util.Arrays;
import java.util.Iterator;
import java.util.List;
import java.util.Map;
import java.util.concurrent.ArrayBlockingQueue;
import java.util.concurrent.BlockingQueue;
import java.util.concurrent.atomic.AtomicBoolean;
import java.util.regex.Pattern;

import static com.onesignal.OneSignalPackagePrivateHelper.GcmBroadcastReceiver_processBundle;
import static com.onesignal.OneSignalPackagePrivateHelper.NotificationBundleProcessor_Process;
import static com.onesignal.OneSignalPackagePrivateHelper.NotificationOpenedProcessor_processFromContext;
import static com.onesignal.OneSignalPackagePrivateHelper.OneSignal_setAppId;
import static com.onesignal.OneSignalPackagePrivateHelper.bundleAsJSONObject;
import static com.onesignal.ShadowOneSignalRestClient.REST_METHOD;
import static com.test.onesignal.GenerateNotificationRunner.getBaseNotifBundle;
import static com.test.onesignal.RestClientAsserts.assertAmazonPlayerCreateAtIndex;
import static com.test.onesignal.RestClientAsserts.assertAndroidPlayerCreateAtIndex;
import static com.test.onesignal.RestClientAsserts.assertOnFocusAtIndex;
import static com.test.onesignal.RestClientAsserts.assertOnFocusAtIndexDoesNotHaveKeys;
import static com.test.onesignal.RestClientAsserts.assertOnSessionAtIndex;
import static com.test.onesignal.RestClientAsserts.assertPlayerCreatePushAtIndex;
import static com.test.onesignal.RestClientAsserts.assertRemoteParamsAtIndex;
import static com.test.onesignal.RestClientAsserts.assertRestCalls;
import static com.test.onesignal.TestHelpers.advanceSystemTimeBy;
import static com.test.onesignal.TestHelpers.afterTestCleanup;
import static com.test.onesignal.TestHelpers.fastColdRestartApp;
import static com.test.onesignal.TestHelpers.flushBufferedSharedPrefs;
import static com.test.onesignal.TestHelpers.getNextJob;
import static com.test.onesignal.TestHelpers.restartAppAndElapseTimeToNextSession;
import static com.test.onesignal.TestHelpers.runNextJob;
import static com.test.onesignal.TestHelpers.threadAndTaskWait;
import static junit.framework.Assert.assertEquals;
import static junit.framework.Assert.assertFalse;
import static junit.framework.Assert.assertNotNull;
import static junit.framework.Assert.assertNull;
import static junit.framework.Assert.assertTrue;
import static org.hamcrest.CoreMatchers.not;
import static org.junit.Assert.assertNotEquals;
import static org.junit.Assert.assertThat;
import static org.robolectric.Shadows.shadowOf;

@Config(packageName = "com.onesignal.example",
        instrumentedPackages = { "com.onesignal" },
        shadows = {
            ShadowOneSignalRestClient.class,
            ShadowPushRegistratorADM.class,
            ShadowPushRegistratorGCM.class,
            ShadowOSUtils.class,
            ShadowAdvertisingIdProviderGPS.class,
            ShadowCustomTabsClient.class,
            ShadowCustomTabsSession.class,
            ShadowNotificationManagerCompat.class,
            ShadowJobService.class,
            OneSignalShadowPackageManager.class
        },
        sdk = 21
)
@RunWith(RobolectricTestRunner.class)
// Enable to ensure test order to consistency debug flaky test.
// @FixMethodOrder(MethodSorters.NAME_ASCENDING)
public class MainOneSignalClassRunner {

   private static final String ONESIGNAL_APP_ID = "b2f7f966-d8cc-11e4-bed1-df8f05be55ba";
   private static final String ONESIGNAL_NOTIFICATION_ID = "97d8e764-81c2-49b0-a644-713d052ae7d5";

   @SuppressLint("StaticFieldLeak")
   private static Activity blankActivity;
   private static ActivityController<BlankActivity> blankActivityController;
   private static String callBackUseId, getCallBackRegId;
   private static String notificationOpenedMessage;
   private static JSONObject lastGetTags;
   private MockOutcomesUtils notificationData;

   private static void GetIdsAvailable() {
      OneSignal.idsAvailable(new OneSignal.IdsAvailableHandler() {
         @Override
         public void idsAvailable(String userId, String registrationId) {
            callBackUseId = userId;
            getCallBackRegId = registrationId;
         }
      });
   }

   private static OneSignal.NotificationOpenedHandler getNotificationOpenedHandler() {
      return new OneSignal.NotificationOpenedHandler() {
         @Override
         public void notificationOpened(OSNotificationOpenResult openedResult) {
            notificationOpenedMessage = openedResult.notification.payload.body;
         }
      };
   }

   private static JSONObject lastExternalUserIdResponse;
   private static OneSignal.OSExternalUserIdUpdateCompletionHandler getExternalUserIdUpdateCompletionHandler() {
      return new OneSignal.OSExternalUserIdUpdateCompletionHandler() {
         @Override
         public void onComplete(JSONObject results) {
            lastExternalUserIdResponse = results;
         }
      };
   }

   private static void GetTags() {
      OneSignal.getTags(new OneSignal.GetTagsHandler() {
         @Override
         public void tagsAvailable(JSONObject tags) {
            lastGetTags = tags;
         }
      });
   }

   private static void cleanUp() throws Exception {
      callBackUseId = getCallBackRegId = null;

      notificationOpenedMessage = null;
      lastGetTags = null;
      lastExternalUserIdResponse = null;

      TestHelpers.beforeTestInitAndCleanup();
   }

   @BeforeClass // Runs only once, before any tests
   public static void setUpClass() throws Exception {
      ShadowLog.stream = System.out;

      TestHelpers.beforeTestSuite();

      Field OneSignal_CurrentSubscription = OneSignal.class.getDeclaredField("subscribableStatus");
      OneSignal_CurrentSubscription.setAccessible(true);

      OneSignal.setLogLevel(OneSignal.LOG_LEVEL.VERBOSE, OneSignal.LOG_LEVEL.NONE);
      StaticResetHelper.saveStaticValues();
   }

   @Before
   public void beforeEachTest() throws Exception {
      blankActivityController = Robolectric.buildActivity(BlankActivity.class).create();
      blankActivity = blankActivityController.get();
      notificationData = new MockOutcomesUtils();

      cleanUp();
   }

   @After
   public void afterEachTest() throws Exception {
      notificationData.clearNotificationSharedPreferences();
      afterTestCleanup();
   }

   @AfterClass
   public static void afterEverything() throws Exception {
      cleanUp();
   }

   @Test
   public void testInitFromApplicationContext() throws Exception {
      // Application.onCreate
//      OneSignal_setGoogleProjectNumber("123456789");
      OneSignal.setAppId(ONESIGNAL_APP_ID);
      OneSignal.setAppContext(RuntimeEnvironment.application);
      threadAndTaskWait();
      // Testing we still register the user in the background if this is the first time. (Note Context is application)
      assertNotNull(ShadowOneSignalRestClient.lastPost);

      ShadowOneSignalRestClient.lastPost = null;
      restartAppAndElapseTimeToNextSession();

      // Restart app, should not send onSession automatically
      OneSignal.setAppId(ONESIGNAL_APP_ID);
      OneSignal.setAppContext(RuntimeEnvironment.application);
      threadAndTaskWait();
      assertNull(ShadowOneSignalRestClient.lastPost);

      // Starting of first Activity should trigger onSession
      blankActivityController.resume();
      threadAndTaskWait();
      assertNotNull(ShadowOneSignalRestClient.lastPost);
   }

   @Test
   public void testDeviceTypeIsAndroid_forPlayerCreate() throws Exception {
      // 1. Init OneSignal so the app id is cached
      OneSignalInit();
      threadAndTaskWait();

      // 2. Make sure device_type is Android (1) in player create
      assertAndroidPlayerCreateAtIndex(1);
   }

   @Test
   public void testDeviceTypeIsAmazon_forPlayerCreate() throws Exception {
      // 1. Mock Amazon device type for this test
      ShadowOSUtils.mockAmazonDevice();

      // 2. Init OneSignal so the app id is cached
      OneSignalInit();
      threadAndTaskWait();

      // 3. Make sure device_type is Amazon (2) in player create
      assertAmazonPlayerCreateAtIndex(1);
   }

   @Test
   public void testDeviceTypeIsAndroid_withoutOneSignalInit() throws Exception {
      // 1. Init OneSignal so the app id is cached
      OneSignalInit();
      threadAndTaskWait();

      // 2. Background app
      blankActivityController.pause();
      threadAndTaskWait();

      // 3. Restart OneSignal and clear the ShadowPushRegistratorADM statics
      restartAppAndElapseTimeToNextSession();
      threadAndTaskWait();

      // 4. Set OneSignal.appId and context simulating a background sync doing so
      OneSignal.setAppContext(blankActivity.getApplicationContext());
      OneSignal_setAppId(ONESIGNAL_APP_ID);

      // 5. Foreground app and trigger new session
      blankActivityController.resume();
      threadAndTaskWait();

      // 6. Make sure device_type is Android (1) in player create and on_session
      assertAndroidPlayerCreateAtIndex(1);
      assertOnSessionAtIndex(3);
   }

   @Test
   public void testDeviceTypeIsAmazon_withoutOneSignalInit() throws Exception {
      // 1. Mock Amazon device type for this test
      ShadowOSUtils.mockAmazonDevice();

      // 2. Init OneSignal so the app id is cached
      OneSignalInit();
      threadAndTaskWait();

      // 3. Background the app
      blankActivityController.pause();
      threadAndTaskWait();

      // 4. Restart the entire OneSignal and clear the ShadowPushRegistratorADM statics
      restartAppAndElapseTimeToNextSession();
      threadAndTaskWait();

      // 5. Set OneSignal.appId and context simulating a background sync doing so
      OneSignal.setAppContext(blankActivity.getApplicationContext());
      OneSignal_setAppId(ONESIGNAL_APP_ID);

      // 6. Foreground app and trigger new session
      blankActivityController.resume();
      threadAndTaskWait();

      // 7. Make sure device_type is Android (1) in player create and on_session
      assertAmazonPlayerCreateAtIndex(1);
      assertOnSessionAtIndex(3);
   }

   /**
    * 1. User opens app to MainActivity
    * 2. Comparison of MainActivity to dummy PermissionsActivity (1st Test Case)
    * 3. User gives privacy consent and LocationGMS prompt is shown with PermissionsActivity
    * 4. Comparison of PermissionsActivity to dummy PermissionsActivity (2nd Test Case)
    */
   @Test
   @Config(sdk = 26)
   public void testLocationPermissionPromptWithPrivacyConsent() throws Exception {
      OneSignal.setRequiresUserPrivacyConsent(true);
      OneSignal.autoPromptLocation(true);
      OneSignalInit();
      threadAndTaskWait();

      // Create a dummy PermissionsActivity to compare in the test cases
      Intent expectedActivity = new Intent(RuntimeEnvironment.application, PermissionsActivity.class);

      /* Without showing the LocationGMS prompt we check to see that the current
       * activity is not equal to PermissionsActivity since it is not showing yet */
      Intent actualActivity = shadowOf(blankActivity).getNextStartedActivity();
      // Assert false that the current activity is equal to the dummy PermissionsActivity
      assertFalse(actualActivity.filterEquals(expectedActivity));

      // Now we trigger the LocationGMS but providing consent to OneSignal SDK
      OneSignal.provideUserConsent(true);
      threadAndTaskWait();

      // Now the PermissionsActivity should be the next on the stack
      actualActivity = shadowOf(blankActivity).getNextStartedActivity();
      // Assert true that the current activity is equal to the dummy PermissionsActivity
      assertTrue(actualActivity.filterEquals(expectedActivity));
   }

   @Test
   public void testAppFocusWithPrivacyConsent() throws Exception {
      OneSignal.setRequiresUserPrivacyConsent(true);
      OneSignalInit();
      threadAndTaskWait();

      // Make sure onAppFocus does not move past privacy consent check and on_session is not called
      blankActivityController.pause();
      threadAndTaskWait();
      advanceSystemTimeBy(31);

      blankActivityController.resume();
      threadAndTaskWait();

      // No requests should be made at this point since privacy consent has not been given
      int requestsCount = ShadowOneSignalRestClient.requests.size();
      assertEquals(requestsCount, 0);

      // Give privacy consent
      OneSignal.provideUserConsent(true);

      // Pause app and wait enough time to trigger on_session
      blankActivityController.pause();
      threadAndTaskWait();
      advanceSystemTimeBy(31);

      // Call onAppFocus and check that the last url is a on_session request
      blankActivityController.resume();
      threadAndTaskWait();

      assertTrue(ShadowOneSignalRestClient.lastUrl.matches("players/.*/on_session"));
   }

   @Test
   public void testAppOnFocusAfterOnSessionCall() throws Exception {
      OneSignalInit();
      threadAndTaskWait();

      blankActivityController.pause();
      threadAndTaskWait();
      advanceSystemTimeBy(60);

      blankActivityController.resume();
      threadAndTaskWait();

      assertTrue(ShadowOneSignalRestClient.lastUrl.matches("players/.*/on_session"));

      advanceSystemTimeBy(61);

      blankActivityController.pause();
      threadAndTaskWait();
      assertTrue(ShadowOneSignalRestClient.lastUrl.matches("players/.*/on_focus"));
      assertEquals(61, ShadowOneSignalRestClient.lastPost.getInt("active_time"));
   }

   @Test
   public void testAppOnFocusAfterOnSessionCallFail() throws Exception {
      OneSignalInit();
      threadAndTaskWait();

      blankActivityController.pause();
      threadAndTaskWait();
      advanceSystemTimeBy(60);

      blankActivityController.resume();
      threadAndTaskWait();

      assertTrue(ShadowOneSignalRestClient.lastUrl.matches("players/.*/on_session"));
      ShadowOneSignalRestClient.lastUrl = null;

      advanceSystemTimeBy(59);

      blankActivityController.pause();
      threadAndTaskWait();
      assertNull(ShadowOneSignalRestClient.lastUrl);
   }

   @Test
   public void testAppOnFocusNeededAfterOnSessionCall() throws Exception {
      OneSignalInit();
      threadAndTaskWait();

      blankActivityController.pause();
      threadAndTaskWait();
      advanceSystemTimeBy(31);

      notificationData.markLastNotificationReceived("notification_id");
      blankActivityController.resume();
      threadAndTaskWait();

      assertTrue(ShadowOneSignalRestClient.lastUrl.matches("players/.*/on_session"));

      OneSignalPackagePrivateHelper.RemoteOutcomeParams params = new OneSignalPackagePrivateHelper.RemoteOutcomeParams();

      notificationData.saveOutcomesParams(params);
      advanceSystemTimeBy(61);

      blankActivityController.pause();
      threadAndTaskWait();

      // A sync job should have been schedule, lets run it to ensure on_focus is called.
      TestHelpers.runNextJob();
      threadAndTaskWait();

      assertOnFocusAtIndex(3, new JSONObject() {{
         put("active_time", 61);
         put("direct", false);
         put("notification_ids", new JSONArray().put("notification_id"));
      }});
   }

   @Test
   public void testAppOnFocus_containsOutcomeData_withOutcomeEventFlagsEnabled() throws Exception {
      OneSignalInit();
      threadAndTaskWait();

      // Disable all outcome flags
      OneSignalPackagePrivateHelper.RemoteOutcomeParams params = new OneSignalPackagePrivateHelper.RemoteOutcomeParams();
      notificationData.saveOutcomesParams(params);

      // Background app for 31 seconds
      blankActivityController.pause();
      threadAndTaskWait();
      advanceSystemTimeBy(31);

      // Click notification
      OneSignal.handleNotificationOpen(blankActivity, new JSONArray("[{ \"alert\": \"Test Msg\", \"custom\": { \"i\": \"UUID\" } }]"), false, "notification_id");
      threadAndTaskWait();

      // Foreground app
      blankActivityController.resume();
      threadAndTaskWait();

      // Make sure on_session is called
      assertTrue(ShadowOneSignalRestClient.lastUrl.matches("players/.*/on_session"));

      advanceSystemTimeBy(61);

      // Background app
      blankActivityController.pause();
      threadAndTaskWait();

      // A sync job should have been schedule, lets run it to ensure on_focus is called.
      assertRestCalls(4);
      TestHelpers.runNextJob();
      threadAndTaskWait();

      assertOnFocusAtIndex(4, new JSONObject() {{
         put("active_time", 61);
         put("direct", true);
         put("notification_ids", new JSONArray().put("notification_id"));
      }});
   }

   @Test
   public void testAppOnFocus_wontContainOutcomeData_withOutcomeEventFlagsDisabled() throws Exception {
      OneSignalInit();
      threadAndTaskWait();

      // Disable all outcome flags
      OneSignalPackagePrivateHelper.RemoteOutcomeParams params = new OneSignalPackagePrivateHelper.RemoteOutcomeParams(false, false, false);
      notificationData.saveOutcomesParams(params);

      // Background app for 31 seconds
      blankActivityController.pause();
      threadAndTaskWait();
      advanceSystemTimeBy(31);

      // Click notification
      OneSignal.handleNotificationOpen(blankActivity, new JSONArray("[{ \"alert\": \"Test Msg\", \"custom\": { \"i\": \"UUID\" } }]"), false, ONESIGNAL_NOTIFICATION_ID + "1");
      threadAndTaskWait();

      // Foreground app
      blankActivityController.resume();
      threadAndTaskWait();
      // Make sure on_session is called
      assertTrue(ShadowOneSignalRestClient.lastUrl.matches("players/.*/on_session"));

      // Wait 61 seconds
      advanceSystemTimeBy(60);

      // Background app
      blankActivityController.pause();
      threadAndTaskWait();

      // Make sure no direct flag or notifications are added into the on_focus
      assertOnFocusAtIndex(4, new JSONObject().put("active_time", 60));
      assertOnFocusAtIndexDoesNotHaveKeys(4, Arrays.asList("notification_ids", "direct"));

      // If we have a job make sure it doesn't make another on_focus call
      runNextJob();
      threadAndTaskWait();
      assertRestCalls(5);
   }

   @Test
   public void testAppOnFocusNeededAfterOnSessionCallFail() throws Exception {
      advanceSystemTimeBy(60);
      OneSignalInit();
      threadAndTaskWait();

      blankActivityController.resume();
      threadAndTaskWait();

      notificationData.markLastNotificationReceived("notification_id");

      OneSignalPackagePrivateHelper.RemoteOutcomeParams params = new OneSignalPackagePrivateHelper.RemoteOutcomeParams();

      notificationData.saveOutcomesParams(params);
      advanceSystemTimeBy(10);

      ShadowOneSignalRestClient.lastUrl = null;
      blankActivityController.pause();
      threadAndTaskWait();

      assertNull(ShadowOneSignalRestClient.lastUrl);
   }

   @Test
   public void testAppTwiceOnFocusNeededAfterOnSessionCallFail() throws Exception {
      OneSignalInit();
      threadAndTaskWait();

      blankActivityController.pause();
      threadAndTaskWait();
      advanceSystemTimeBy(31);

      notificationData.markLastNotificationReceived("notification_id");
      blankActivityController.resume();
      threadAndTaskWait();

      assertTrue(ShadowOneSignalRestClient.lastUrl.matches("players/.*/on_session"));

      OneSignalPackagePrivateHelper.RemoteOutcomeParams params = new OneSignalPackagePrivateHelper.RemoteOutcomeParams();
      notificationData.saveOutcomesParams(params);

      advanceSystemTimeBy(61);

      blankActivityController.pause();
      threadAndTaskWait();

      // on_focus should not run yet as we need to wait until the job kicks off due to needing
      //   to wait until the session is ended for outcome session counts to be correct
      assertRestCalls(3);

      runNextJob();
      threadAndTaskWait();
      assertRestCalls(4);
      assertOnFocusAtIndex(3, new JSONObject() {{
         put("active_time", 61);
         put("direct", false);
         put("notification_ids", new JSONArray().put("notification_id"));
      }});

      // Doing a quick 1 second focus should NOT trigger another network call
      blankActivityController.resume();
      threadAndTaskWait();
      advanceSystemTimeBy(1);
      blankActivityController.pause();
      threadAndTaskWait();

      assertRestCalls(4);
   }

   private static void setOneSignalContextOpenAppThenBackgroundAndResume() throws Exception {
      // 1. Context could be set by the app like this; Or on it's own when a push or other event happens
      OneSignal.setAppContext(blankActivity.getApplication());

      // 2. App is opened by user
      blankActivityController.resume();
      threadAndTaskWait();

      // 3. User backgrounds app
      blankActivityController.pause();
      threadAndTaskWait();

      // 4. User goes back to app again
      blankActivityController.resume();
      threadAndTaskWait();
   }

   @Test
   public void testAppDoesNotCrashIfContextIsSetupViaEventButInitWasNotCalled() throws Exception {
      setOneSignalContextOpenAppThenBackgroundAndResume();
      assertRestCalls(0);
   }

   @Test
   public void testStillRegistersIfInitCalledAfterIgnoredFocusEvents() throws Exception {
      setOneSignalContextOpenAppThenBackgroundAndResume();

      OneSignalInit();
      threadAndTaskWait();

      // Assert network calls are still made after SDK is initialized.
      assertRemoteParamsAtIndex(0);
      assertPlayerCreatePushAtIndex(1);
      assertRestCalls(2);
   }

   @Test
   public void testOnSessionCalledOnlyOncePer30Sec() throws Exception {
      // Will call create
      advanceSystemTimeBy(2 * 60);
      OneSignalInit();
      threadAndTaskWait();
      blankActivityController.resume();
      assertEquals("players", ShadowOneSignalRestClient.lastUrl);

      // Shouldn't call on_session if just resuming app with a short delay
      blankActivityController.pause();
      threadAndTaskWait();
      ShadowOneSignalRestClient.lastUrl = null;
      blankActivityController.resume();
      threadAndTaskWait();
      assertNull(ShadowOneSignalRestClient.lastUrl);

      // Or when restarting the app quickly.
      ShadowOneSignalRestClient.lastPost = null;
      fastColdRestartApp();
      OneSignalInit();
      threadAndTaskWait();
      blankActivityController.resume();
      threadAndTaskWait();
      assertTrue(ShadowOneSignalRestClient.lastUrl.matches(".*android_params.js.*"));

      blankActivityController.pause();
      threadAndTaskWait();
      advanceSystemTimeBy(2 * 60);
      ShadowOneSignalRestClient.lastUrl = null;
      blankActivityController.resume();
      threadAndTaskWait();
      assertTrue(ShadowOneSignalRestClient.lastUrl.matches("players/.*/on_session"));
      assertEquals("{\"app_id\":\"b2f7f966-d8cc-11e4-bed1-df8f05be55ba\"}", ShadowOneSignalRestClient.lastPost.toString());
   }

   @Test
   public void testAlwaysUseRemoteProjectNumberOverLocal() throws Exception {
      OneSignalInit();
      threadAndTaskWait();
      assertEquals("87654321", ShadowPushRegistratorGCM.lastProjectNumber);

      // A 2nd init call
      OneSignalInit();

      blankActivityController.pause();
      threadAndTaskWait();
      advanceSystemTimeBy(31);
      blankActivityController.resume();
      threadAndTaskWait();

      // Make sure when we try to register again before our on_session call it is with the remote
      // project number instead of the local one.
      assertEquals("87654321", ShadowPushRegistratorGCM.lastProjectNumber);
   }

   @Test
   public void testPutStillCalledOnChanges() throws Exception {
      OneSignalInit();
      threadAndTaskWait();
      blankActivityController.resume();
      assertEquals("players", ShadowOneSignalRestClient.lastUrl);

      // Shouldn't call on_session if just resuming app with a short delay
      blankActivityController.pause();
      threadAndTaskWait();
      ShadowOneSignalRestClient.lastUrl = null;
      blankActivityController.resume();
      threadAndTaskWait();
      assertNull(ShadowOneSignalRestClient.lastUrl);
      assertEquals(2, ShadowOneSignalRestClient.networkCallCount);

      ShadowOSUtils.carrierName = "test2";

      // Should make PUT call with changes on app restart
      ShadowOneSignalRestClient.lastPost = null;
      fastColdRestartApp();
      OneSignalInit();
      threadAndTaskWait();
      blankActivityController.resume();
      threadAndTaskWait();

      assertEquals(4, ShadowOneSignalRestClient.networkCallCount);
      GetIdsAvailable();
      assertEquals("players/" + callBackUseId, ShadowOneSignalRestClient.lastUrl);
      assertEquals("{\"carrier\":\"test2\",\"app_id\":\"b2f7f966-d8cc-11e4-bed1-df8f05be55ba\"}", ShadowOneSignalRestClient.lastPost.toString());
   }

   @Test
   public void testCreatesEvenIfAppIsQuicklyForceKilledOnFirstLaunch() throws Exception {
      // 1. App cold restarted before the device has a chance to create a player
      OneSignalInit();
      fastColdRestartApp();

      // 2. 2nd cold start of the app.
      OneSignalInit();
      threadAndTaskWait();

      // 3. Ensure we made 3 network calls. (2 to android_params and 1 create player call)
      assertEquals(3, ShadowOneSignalRestClient.networkCallCount);
      assertEquals("players", ShadowOneSignalRestClient.lastUrl);
      assertEquals(REST_METHOD.POST, ShadowOneSignalRestClient.requests.get(2).method);
   }

   @Test
   public void testOnSessionEvenIfQuickAppRestart() throws Exception {
      // 1. Do app first start and register the device for a player id
      OneSignalInit();
      threadAndTaskWait();

      restartAppAndElapseTimeToNextSession();

      // 2. App is restarted before it can make it's on_session call
      OneSignalInit();
      fastColdRestartApp();

      // 3. 3rd start of the app, we should make an on_session call since the last one did not go through
      OneSignalInit();
      threadAndTaskWait();

      // 4. Ensure we made 4 network calls. (2 to android_params and 1 create player call)
      assertEquals(5, ShadowOneSignalRestClient.networkCallCount);
      GetIdsAvailable();
      assertEquals("players/" + callBackUseId + "/on_session", ShadowOneSignalRestClient.lastUrl);
      assertEquals(REST_METHOD.POST, ShadowOneSignalRestClient.requests.get(4).method);
   }

   @Test
   public void testOnSessionFlagIsClearedAfterSuccessfullySynced() throws Exception {
      // 1. App cold restarted before the device has a chance to create a player
      OneSignalInit();
      fastColdRestartApp();

      // 2. 2nd cold start of the app, waiting to make sure device gets registered
      OneSignalInit();
      threadAndTaskWait();

      // 3. Restart the app without wating.
      fastColdRestartApp();

      // 4. 3rd cold start of the app.
      OneSignalInit();
      threadAndTaskWait();

      // 4. Ensure we made 4 network calls. (3 to android_params and 1 create player call)
      //    We are making sure we are only making on create call and NO on_session calls
      assertEquals(4, ShadowOneSignalRestClient.networkCallCount);
      assertEquals("players", ShadowOneSignalRestClient.requests.get(2).url);
      assertEquals(REST_METHOD.POST, ShadowOneSignalRestClient.requests.get(2).method);
   }

   @Test
   public void testPutCallsMadeWhenUserStateChangesOnAppResume() throws Exception {
      OneSignalInit();
      threadAndTaskWait();
      blankActivityController.resume();
      assertEquals("players", ShadowOneSignalRestClient.lastUrl);
   }

   @Test
   public void testOpenFromNotificationWhenAppIsDead() throws Exception {
      OneSignal.setAppContext(blankActivity);
      OneSignal.handleNotificationOpen(blankActivity, new JSONArray("[{ \"alert\": \"Robo test message\", \"custom\": { \"i\": \"UUID\" } }]"), false, ONESIGNAL_NOTIFICATION_ID);

      OneSignal.setAppId(ONESIGNAL_APP_ID);
      OneSignal.setAppContext(blankActivity);
      OneSignal.setNotificationOpenedHandler(getNotificationOpenedHandler());

      threadAndTaskWait();

      assertEquals("Robo test message", notificationOpenedMessage);
   }

   @Test
   public void testAndroidParamsProjectNumberOverridesLocal() throws Exception {
      OneSignalInit();
      threadAndTaskWait();

      assertThat(ShadowPushRegistratorGCM.lastProjectNumber, not("123456789"));
   }

   @Test
   public void testNullProjectNumberSetsErrorType() throws Exception {
      // Get call will not return a Google project number if it hasn't been entered on the OneSignal dashboard.
      ShadowOneSignalRestClient.setNextSuccessfulJSONResponse(new JSONObject() {{
         put("awl_list", new JSONObject());
      }});

      // Don't fire the mock callback, it will be done from the real class.
      ShadowPushRegistratorGCM.skipComplete = true;

//      OneSignal.init(blankActivity, null, ONESIGNAL_APP_ID);
      OneSignal.setAppId(ONESIGNAL_APP_ID);
      OneSignal.setAppContext(blankActivity);
      threadAndTaskWait();

      assertEquals(-6, ShadowOneSignalRestClient.lastPost.getInt("notification_types"));
   }

   @Test
   @Config(shadows = {ShadowRoboNotificationManager.class}, sdk = 26)
   public void testNotificationChannelListPayload() throws Exception {
      NotificationChannelManagerRunner testHelper = new NotificationChannelManagerRunner().setContext(blankActivity);

      JSONObject androidParams = testHelper.createBasicChannelListPayload();
      androidParams.put("awl_list", new JSONObject());
      // Get call will not return a Google project number if it hasn't been entered on the OneSignal dashboard.
      ShadowOneSignalRestClient.setNextSuccessfulJSONResponse(androidParams);

      // Don't fire the mock callback, it will be done from the real class.
//      ShadowPushRegistratorGCM.skipComplete = true;

//      OneSignal.init(blankActivity, null, ONESIGNAL_APP_ID);
      OneSignal.setAppId(ONESIGNAL_APP_ID);
      OneSignal.setAppContext(blankActivity);
      threadAndTaskWait();

      testHelper.assertChannelsForBasicChannelList();
   }

   @Test
   public void shouldCorrectlyRemoveOpenedHandlerAndFireMissedOnesWhenAddedBack() throws Exception {
      OneSignalInit();
      OneSignal.setNotificationOpenedHandler(getNotificationOpenedHandler());
      threadAndTaskWait();

      OneSignal.removeNotificationOpenedHandler();
      OneSignal.handleNotificationOpen(blankActivity, new JSONArray("[{ \"alert\": \"Robo test message\", \"custom\": { \"i\": \"UUID\" } }]"), false, ONESIGNAL_NOTIFICATION_ID);
      assertNull(notificationOpenedMessage);

      OneSignalInit();
      OneSignal.setNotificationOpenedHandler(getNotificationOpenedHandler());
      assertEquals("Robo test message", notificationOpenedMessage);
   }

   @Test
   public void shouldNotFireNotificationOpenAgainAfterAppRestart() throws Exception {
      OneSignalInit();
      OneSignal.setNotificationOpenedHandler(getNotificationOpenedHandler());

      threadAndTaskWait();

      Bundle bundle = getBaseNotifBundle();
      OneSignalPackagePrivateHelper.NotificationBundleProcessor_ProcessFromGCMIntentService(blankActivity, bundle, null);

      threadAndTaskWait();

      notificationOpenedMessage = null;

      // Restart app - Should omit notification_types
      StaticResetHelper.restSetStaticFields();
      OneSignal.setAppId(ONESIGNAL_APP_ID);
      OneSignal.setAppContext(blankActivity);
      OneSignal.setNotificationOpenedHandler(getNotificationOpenedHandler());

      threadAndTaskWait();

      assertEquals(null, notificationOpenedMessage);
   }

   @Test
   public void testOpeningLauncherActivity() throws Exception {
      AddLauncherIntentFilter();

      // From app launching normally
      assertNotNull(shadowOf(blankActivity).getNextStartedActivity());
      OneSignal.setAppContext(blankActivity);
      OneSignal.handleNotificationOpen(blankActivity, new JSONArray("[{ \"alert\": \"Test Msg\", \"custom\": { \"i\": \"UUID\" } }]"), false, ONESIGNAL_NOTIFICATION_ID);

      assertNotNull(shadowOf(blankActivity).getNextStartedActivity());
      assertNull(shadowOf(blankActivity).getNextStartedActivity());
   }

   @Test
   public void testOpeningLaunchUrl() throws Exception {
      OneSignal.setAppContext(blankActivity);
      // Removes app launch
      shadowOf(blankActivity).getNextStartedActivity();

      // No OneSignal init here to test case where it is located in an Activity.

      OneSignal.handleNotificationOpen(blankActivity, new JSONArray("[{ \"alert\": \"Test Msg\", \"custom\": { \"i\": \"UUID\", \"u\": \"http://google.com\" } }]"), false, ONESIGNAL_NOTIFICATION_ID);
      Intent intent = shadowOf(blankActivity).getNextStartedActivity();
      assertEquals("android.intent.action.VIEW", intent.getAction());
      assertEquals("http://google.com", intent.getData().toString());
      assertNull(shadowOf(blankActivity).getNextStartedActivity());
   }

   @Test
   public void testOpeningLaunchUrlWithDisableDefault() throws Exception {
      // Add the 'com.onesignal.NotificationOpened.DEFAULT' as 'DISABLE' meta-data tag
      OneSignalShadowPackageManager.addManifestMetaData("com.onesignal.NotificationOpened.DEFAULT", "DISABLE");

      // Removes app launch
      shadowOf(blankActivity).getNextStartedActivity();

      // No OneSignal init here to test case where it is located in an Activity.

      OneSignal.handleNotificationOpen(blankActivity, new JSONArray("[{ \"alert\": \"Test Msg\", \"custom\": { \"i\": \"UUID\", \"u\": \"http://google.com\" } }]"), false, ONESIGNAL_NOTIFICATION_ID);
      assertNull(shadowOf(blankActivity).getNextStartedActivity());
   }

   @Test
   public void testDisableOpeningLauncherActivityOnNotificationOpen() throws Exception {
      // Add the 'com.onesignal.NotificationOpened.DEFAULT' as 'DISABLE' meta-data tag
      OneSignalShadowPackageManager.addManifestMetaData("com.onesignal.NotificationOpened.DEFAULT", "DISABLE");

      // From app launching normally
      assertNotNull(shadowOf(blankActivity).getNextStartedActivity());
      OneSignal.setAppId(ONESIGNAL_APP_ID);
      OneSignal.setAppContext(blankActivity);
      OneSignal.setNotificationOpenedHandler(getNotificationOpenedHandler());
      assertNull(notificationOpenedMessage);

      OneSignal.handleNotificationOpen(blankActivity, new JSONArray("[{ \"alert\": \"Test Msg\", \"custom\": { \"i\": \"UUID\" } }]"), false, ONESIGNAL_NOTIFICATION_ID);

      assertNull(shadowOf(blankActivity).getNextStartedActivity());
      assertEquals("Test Msg", notificationOpenedMessage);
   }

   private static String notificationReceivedBody;
   private static int androidNotificationId;
   @Test
   public void testNotificationReceivedWhenAppInFocus() throws Exception {
      OneSignal.setAppId(ONESIGNAL_APP_ID);
      OneSignal.setAppContext(blankActivity);
      OneSignal.setNotificationWillShowInForegroundHandler(new OneSignal.NotificationWillShowInForegroundHandler() {
         @Override
         public void notificationWillShowInForeground(OSNotification notification) {
            androidNotificationId = notification.androidNotificationId;
            notificationReceivedBody = notification.payload.body;
         }
      });
      OneSignal.setNotificationOpenedHandler(getNotificationOpenedHandler());
      blankActivityController.resume();
      threadAndTaskWait();

      OneSignal.setInFocusDisplaying(OneSignal.OSInFocusDisplayOption.Notification);

      Bundle bundle = getBaseNotifBundle();
      boolean processResult = GcmBroadcastReceiver_processBundle(blankActivity, bundle);
      threadAndTaskWait();

      assertNull(notificationOpenedMessage);
      assertFalse(processResult);
      // NotificationBundleProcessor.Process(...) will be called if processResult is true as a service
      NotificationBundleProcessor_Process(blankActivity, false, bundleAsJSONObject(bundle), null);
      assertEquals("Robo test message", notificationReceivedBody);
      assertNotEquals(0, androidNotificationId);

      // Don't fire for duplicates
      notificationOpenedMessage = null;
      notificationReceivedBody = null;
      OneSignal.setInFocusDisplaying(OneSignal.OSInFocusDisplayOption.None);
      assertNull(notificationOpenedMessage);

      GcmBroadcastReceiver_processBundle(blankActivity, bundle);
      threadAndTaskWait();
      assertNull(notificationOpenedMessage);
      assertNull(notificationReceivedBody);

      // Test that only NotificationReceivedHandler fires
      OneSignal.setInFocusDisplaying(OneSignal.OSInFocusDisplayOption.None);
      bundle = getBaseNotifBundle("UUID2");
      notificationOpenedMessage = null;
      notificationReceivedBody = null;

      GcmBroadcastReceiver_processBundle(blankActivity, bundle);
      threadAndTaskWait();
      assertNull(notificationOpenedMessage);
      assertEquals("Robo test message", notificationReceivedBody);
   }

   @Test
   @Config(shadows = {ShadowBadgeCountUpdater.class})
   public void testBadgeClearOnFirstStart() throws Exception {
      ShadowBadgeCountUpdater.lastCount = -1;

      // First run should set badge to 0
      OneSignal.setAppId(ONESIGNAL_APP_ID);
      OneSignal.setAppContext(RuntimeEnvironment.application);
      threadAndTaskWait();
      assertEquals(0, ShadowBadgeCountUpdater.lastCount);

      // Resume should have no effect on badges.
      ShadowBadgeCountUpdater.lastCount = -1;
      blankActivityController.resume();
      threadAndTaskWait();
      assertEquals(-1, ShadowBadgeCountUpdater.lastCount);

      // Nor an app restart
      StaticResetHelper.restSetStaticFields();
      OneSignal.setAppId(ONESIGNAL_APP_ID);
      OneSignal.setAppContext(RuntimeEnvironment.application);
      threadAndTaskWait();
      assertEquals(-1, ShadowBadgeCountUpdater.lastCount);
   }

   @Test
   public void testUnsubscribeStatusShouldBeSetIfGCMErrored() throws Exception {
      ShadowPushRegistratorGCM.fail = true;
      OneSignalInit();
      threadAndTaskWait();
      assertEquals(-7, ShadowOneSignalRestClient.lastPost.getInt("notification_types"));
   }

   @Test
   public void testInvalidGoogleProjectNumberWithSuccessfulRegisterResponse() throws Exception {
      GetIdsAvailable();
      // A more real test would be "missing support library" but bad project number is an easier setup
      //   and is testing the same logic.
      ShadowPushRegistratorGCM.fail = true;
//      OneSignalInitWithBadProjectNum();
      OneSignalInit();
      threadAndTaskWait();
      Robolectric.getForegroundThreadScheduler().runOneTask();

      assertEquals(-7, ShadowOneSignalRestClient.lastPost.getInt("notification_types"));
      // Test that idsAvailable still fires
      assertEquals(ShadowOneSignalRestClient.pushUserId, callBackUseId);
      assertNull(getCallBackRegId); // Since GCM registration failed, this should be null

      // We now get a push token after the device registers with Onesignal,
      //    the idsAvailable callback should fire a 2nd time with a registrationId automatically
      ShadowPushRegistratorGCM.manualFireRegisterForPush();
      threadAndTaskWait();
      assertEquals(ShadowPushRegistratorGCM.regId, getCallBackRegId);
   }

   @Test
   public void testGMSErrorsAfterSuccessfulSubscribeDoNotUnsubscribeTheDevice() throws Exception {
      OneSignalInit();
      threadAndTaskWait();
      assertFalse(ShadowOneSignalRestClient.lastPost.has("notification_types"));

      ShadowOneSignalRestClient.lastPost = null;
      restartAppAndElapseTimeToNextSession();

      ShadowPushRegistratorGCM.fail = true;
      OneSignalInit();
      threadAndTaskWait();
      assertFalse(ShadowOneSignalRestClient.lastPost.has("notification_types"));
   }

   @Test
   public void testInvalidGoogleProjectNumberWithFailedRegisterResponse() throws Exception {
      // Ensures lower number notification_types do not over right higher numbered ones.
      ShadowPushRegistratorGCM.fail = true;
      GetIdsAvailable();
//      OneSignalInitWithBadProjectNum();
      OneSignalInit();
      threadAndTaskWait();
      Robolectric.getForegroundThreadScheduler().runOneTask();
      assertEquals(-7, ShadowOneSignalRestClient.lastPost.getInt("notification_types"));

      // Test that idsAvailable still fires
      assertEquals(ShadowOneSignalRestClient.pushUserId, callBackUseId);
   }

   @Test
   public void testUnsubcribedShouldMakeRegIdNullToIdsAvailable() throws Exception {
      GetIdsAvailable();
      OneSignalInit();
      threadAndTaskWait();
      assertEquals(ShadowPushRegistratorGCM.regId, ShadowOneSignalRestClient.lastPost.getString("identifier"));

      Robolectric.getForegroundThreadScheduler().runOneTask();
      assertEquals(ShadowPushRegistratorGCM.regId, getCallBackRegId);

      OneSignal.setSubscription(false);
      GetIdsAvailable();
      threadAndTaskWait();
      assertNull(getCallBackRegId);
   }

   @Test
   public void testSetSubscriptionShouldNotOverrideSubscribeError() throws Exception {
//      OneSignalInitWithBadProjectNum();
      OneSignalInit();
      blankActivityController.resume();
      threadAndTaskWait();

      // Should not try to update server
      ShadowOneSignalRestClient.lastPost = null;
      OneSignal.setSubscription(true);
      assertNull(ShadowOneSignalRestClient.lastPost);

      // Restart app - Should omit notification_types
      restartAppAndElapseTimeToNextSession();
//      OneSignalInitWithBadProjectNum();
      OneSignalInit();
      blankActivityController.resume();
      threadAndTaskWait();
      assertFalse(ShadowOneSignalRestClient.lastPost.has("notification_types"));
   }

   @Test
   public void shouldNotResetSubscriptionOnSession() throws Exception {
      OneSignalInit();
      OneSignal.setSubscription(false);
      threadAndTaskWait();
      assertEquals(-2, ShadowOneSignalRestClient.lastPost.getInt("notification_types"));

      restartAppAndElapseTimeToNextSession();

      OneSignalInit();
      threadAndTaskWait();
      assertFalse(ShadowOneSignalRestClient.lastPost.has("notification_types"));
   }

   @Test
   public void shouldSetSubscriptionCorrectlyEvenAfterFirstOneSignalRestInitFail() throws Exception {
      // Failed to register with OneSignal but SetSubscription was called with false
      ShadowOneSignalRestClient.failAll = true;
      OneSignalInit();
      OneSignal.setSubscription(false);
      threadAndTaskWait();
      ShadowOneSignalRestClient.failAll = false;


      // Restart app - Should send unsubscribe with create player call.
      restartAppAndElapseTimeToNextSession();
      OneSignalInit();
      threadAndTaskWait();
      assertEquals(-2, ShadowOneSignalRestClient.lastPost.getInt("notification_types"));

      // Restart app again - Value synced last time so don't send again.
      restartAppAndElapseTimeToNextSession();
      OneSignalInit();
      threadAndTaskWait();
      assertFalse(ShadowOneSignalRestClient.lastPost.has("notification_types"));
   }

   @Test
   public void shouldUpdateNotificationTypesCorrectlyEvenWhenSetSubscriptionIsCalledInAnErrorState() throws Exception {
      ShadowPushRegistratorGCM.fail = true;
      OneSignalInit();
      threadAndTaskWait();
      OneSignal.setSubscription(true);

      // Restart app - Should send subscribe with on_session call.
      fastColdRestartApp();
      ShadowPushRegistratorGCM.fail = false;
      OneSignalInit();
      threadAndTaskWait();
      assertEquals(1, ShadowOneSignalRestClient.lastPost.getInt("notification_types"));
   }


   @Test
   public void shouldAllowMultipleSetSubscription() throws Exception {
      OneSignalInit();
      threadAndTaskWait();

      OneSignal.setSubscription(false);
      threadAndTaskWait();

      assertEquals(-2, ShadowOneSignalRestClient.lastPost.getInt("notification_types"));

      // Should not resend same value
      ShadowOneSignalRestClient.lastPost = null;
      OneSignal.setSubscription(false);
      assertNull(ShadowOneSignalRestClient.lastPost);



      OneSignal.setSubscription(true);
      threadAndTaskWait();
      assertEquals(1, ShadowOneSignalRestClient.lastPost.getInt("notification_types"));

      // Should not resend same value
      ShadowOneSignalRestClient.lastPost = null;
      OneSignal.setSubscription(true);
      threadAndTaskWait();
      assertNull(ShadowOneSignalRestClient.lastPost);
   }

   private static boolean userIdWasNull = false;
   @Test
   public void shouldNotFireIdsAvailableWithoutUserId() throws Exception {
      ShadowOneSignalRestClient.failNext = true;
      ShadowPushRegistratorGCM.fail = true;

      OneSignal.idsAvailable(new OneSignal.IdsAvailableHandler() {
         @Override
         public void idsAvailable(String userId, String registrationId) {
            if (userId == null)
               userIdWasNull = true;
         }
      });

      OneSignalInit();
      assertFalse(userIdWasNull);
      threadAndTaskWait();
   }

   @Test
   public void testGCMTimeOutThenSuccessesLater() throws Exception {
      // Init with a bad connection to Google.
      ShadowPushRegistratorGCM.fail = true;
      OneSignalInit();
      threadAndTaskWait();
      assertFalse(ShadowOneSignalRestClient.lastPost.has("identifier"));

      // Registers for GCM after a retry
      ShadowPushRegistratorGCM.fail = false;
      ShadowPushRegistratorGCM.manualFireRegisterForPush();
      threadAndTaskWait();
      assertEquals(ShadowPushRegistratorGCM.regId, ShadowOneSignalRestClient.lastPost.getString("identifier"));

      // Cold restart app, should not send the same identifier again.
      ShadowOneSignalRestClient.lastPost = null;
      restartAppAndElapseTimeToNextSession();
      OneSignalInit();
      threadAndTaskWait();
      assertFalse(ShadowOneSignalRestClient.lastPost.has("identifier"));
   }

   @Test
   public void testChangeAppId_fromColdStart() throws Exception {
      OneSignalInit();
      threadAndTaskWait();

      int normalCreateFieldCount = ShadowOneSignalRestClient.lastPost.length();
      fastColdRestartApp();
      OneSignal.setAppId("99f7f966-d8cc-11e4-bed1-df8f05be55b2");
      OneSignal.setAppContext(blankActivity);
      threadAndTaskWait();

      assertEquals(normalCreateFieldCount, ShadowOneSignalRestClient.lastPost.length());
   }

   /**
    * Similar to testChangeAppId_fromColdStart test
    */
   @Test
   public void testChangeAppId_duringRuntime() throws Exception {
      OneSignalInit();
      threadAndTaskWait();

      int normalCreateFieldCount = ShadowOneSignalRestClient.lastPost.length();
      OneSignal.setAppId("99f7f966-d8cc-11e4-bed1-df8f05be55b2");
      threadAndTaskWait();

      assertEquals(normalCreateFieldCount, ShadowOneSignalRestClient.lastPost.length());
   }

   @Test
   public void testUserDeletedFromServer() throws Exception {
      // 1. Open app and register for the first time.
      OneSignalInit();
      threadAndTaskWait();

      int normalCreateFieldCount = ShadowOneSignalRestClient.lastPost.length();
      ShadowOneSignalRestClient.lastPost = null;

      // 2. Developer deletes user and cold restarts the app
      restartAppAndElapseTimeToNextSession();
      ShadowOneSignalRestClient.failNext = true;
      ShadowOneSignalRestClient.setNextFailureJSONResponse(new JSONObject() {{
         put("errors", new JSONArray() {{
            put("Device type  is not a valid device_type. Valid options are: 0 = iOS, 1 = Android, 2 = Amazon, 3 = WindowsPhone(MPNS), 4 = ChromeApp, 5 = ChromeWebsite, 6 = WindowsPhone(WNS), 7 = Safari(APNS), 8 = Firefox");
         }});
      }});
      OneSignalInit();
      threadAndTaskWait();

      // 3. Assert the SDK handles the error above and make a new create call.
      assertPlayerCreatePushAtIndex(4);
      // Checking that the number  of fields matches exactly to the original create call.
      assertEquals(normalCreateFieldCount, ShadowOneSignalRestClient.lastPost.length());

      // 4. Developer deletes users again from dashboard while app is running.
      ShadowOneSignalRestClient.failNext = true;
      ShadowOneSignalRestClient.setNextFailureJSONResponse(new JSONObject() {{
         put("errors", new JSONArray().put("No user with this id found"));
      }});
      // 5. Make some call the will attempt a player update
      OneSignal.sendTag("key1", "value1");
      threadAndTaskWait();

      // 6. Assert the SDK handles the error above and make a new create call.
      assertPlayerCreatePushAtIndex(6);
      // Checking that the number of fields matches original create call, +1 for tags
      assertEquals(normalCreateFieldCount + 1, ShadowOneSignalRestClient.lastPost.length());
   }

   @Test
   public void testOfflineCrashes() throws Exception {
      ConnectivityManager connectivityManager = (ConnectivityManager)RuntimeEnvironment.application.getSystemService(Context.CONNECTIVITY_SERVICE);
      ShadowConnectivityManager shadowConnectivityManager = shadowOf(connectivityManager);
      shadowConnectivityManager.setActiveNetworkInfo(null);

      OneSignalInit();
      threadAndTaskWait();

      OneSignal.sendTag("key", "value");
      threadAndTaskWait();

      OneSignal.setSubscription(false);
      threadAndTaskWait();
   }

   // ####### SendTags Tests ########

   @Test
   public void shouldSendTags() throws Exception {
      OneSignalInit();
      OneSignal.sendTags(new JSONObject("{\"test1\": \"value1\", \"test2\": \"value2\"}"));
      threadAndTaskWait();
      assertEquals(2, ShadowOneSignalRestClient.networkCallCount);
      assertEquals(ONESIGNAL_APP_ID, ShadowOneSignalRestClient.lastPost.getString("app_id"));
      assertEquals("value1", ShadowOneSignalRestClient.lastPost.getJSONObject("tags").getString("test1"));
      assertEquals("value2", ShadowOneSignalRestClient.lastPost.getJSONObject("tags").getString("test2"));

      // Should omit sending repeated tags
      ShadowOneSignalRestClient.lastPost = null;
      OneSignal.sendTags(new JSONObject("{\"test1\": \"value1\", \"test2\": \"value2\"}"));
      threadAndTaskWait();
      assertEquals(2, ShadowOneSignalRestClient.networkCallCount);
      assertNull(ShadowOneSignalRestClient.lastPost);

      // Should only send changed and new tags
      OneSignal.sendTags(new JSONObject("{\"test1\": \"value1.5\", \"test2\": \"value2\", \"test3\": \"value3\"}"));
      threadAndTaskWait();
      assertEquals(3, ShadowOneSignalRestClient.networkCallCount);
      JSONObject sentTags = ShadowOneSignalRestClient.lastPost.getJSONObject("tags");
      assertEquals("value1.5", sentTags.getString("test1"));
      assertFalse(sentTags.has(("test2")));
      assertEquals("value3", sentTags.getString("test3"));

      // Test empty JSONObject
      OneSignal.sendTags(new JSONObject());
      OneSignal.sendTags(new JSONObject(), null);
   }

   @Test
   public void shouldSetEmail() throws Exception {
      OneSignalInit();
      String email = "josh@onesignal.com";

      OneSignal.setEmail(email);
      threadAndTaskWait();

      assertEquals(4, ShadowOneSignalRestClient.networkCallCount);

      JSONObject pushPost = ShadowOneSignalRestClient.requests.get(1).payload;
      assertEquals(email, pushPost.getString("email"));
      assertEquals(1, pushPost.getInt("device_type"));

      JSONObject emailPost = ShadowOneSignalRestClient.requests.get(2).payload;
      assertEquals(email, emailPost.getString("identifier"));
      assertEquals(11, emailPost.getInt("device_type"));
      assertEquals(ShadowOneSignalRestClient.pushUserId, emailPost.getString("device_player_id"));

      JSONObject pushPut = ShadowOneSignalRestClient.requests.get(3).payload;
      assertEquals(ShadowOneSignalRestClient.emailUserId, pushPut.getString("parent_player_id"));
      assertFalse(pushPut.has("identifier"));
   }

   @Test
   public void shouldSendTagsToEmailBeforeCreate() throws Exception {
      OneSignalInit();
      OneSignal.setEmail("josh@onesignal.com");
      JSONObject tagsJson = new JSONObject("{\"test1\": \"value1\", \"test2\": \"value2\"}");
      OneSignal.sendTags(tagsJson);
      threadAndTaskWait();

      assertEquals(4, ShadowOneSignalRestClient.networkCallCount);

      ShadowOneSignalRestClient.Request emailPost = ShadowOneSignalRestClient.requests.get(2);
      assertEquals(ShadowOneSignalRestClient.REST_METHOD.POST, emailPost.method);
      assertEquals("josh@onesignal.com", emailPost.payload.get("identifier"));
      assertEquals(tagsJson.toString(), emailPost.payload.getJSONObject("tags").toString());
   }

   @Test
   public void shouldWaitBeforeCreateEmailIfPushCreateFails() throws Exception {
      ShadowOneSignalRestClient.failPosts = true;

      OneSignalInit();
      OneSignal.setEmail("josh@onesignal.com");
      threadAndTaskWait();

      // Assert we are sending / retry for the push player first.
      assertEquals(5, ShadowOneSignalRestClient.networkCallCount);
      for(int i = 1; i < ShadowOneSignalRestClient.networkCallCount; i++) {
         ShadowOneSignalRestClient.Request emailPost = ShadowOneSignalRestClient.requests.get(i);
         assertEquals(ShadowOneSignalRestClient.REST_METHOD.POST, emailPost.method);
         assertEquals(1, emailPost.payload.getInt("device_type"));
      }

      // Turn off fail mocking, call sendTags to trigger another retry
      ShadowOneSignalRestClient.failPosts = false;
      OneSignal.sendTag("test", "test");
      threadAndTaskWait();

      // Should now POST to create device_type 11 (email)
      ShadowOneSignalRestClient.Request emailPost = ShadowOneSignalRestClient.requests.get(6);
      assertEquals(ShadowOneSignalRestClient.REST_METHOD.POST, emailPost.method);
      assertEquals("josh@onesignal.com", emailPost.payload.get("identifier"));
   }

   @Test
   public void shouldSendTagsToEmailAfterCreate() throws Exception {
      OneSignalInit();
      OneSignal.setEmail("josh@onesignal.com");
      threadAndTaskWait();

      JSONObject tagsJson = new JSONObject("{\"test1\": \"value1\", \"test2\": \"value2\"}");
      OneSignal.sendTags(tagsJson);
      threadAndTaskWait();

      assertEquals(6, ShadowOneSignalRestClient.networkCallCount);

      ShadowOneSignalRestClient.Request emailPut = ShadowOneSignalRestClient.requests.get(5);
      assertEquals(ShadowOneSignalRestClient.REST_METHOD.PUT, emailPut.method);
      assertEquals("players/b007f967-98cc-11e4-bed1-118f05be4522", emailPut.url);
      assertEquals(tagsJson.toString(), emailPut.payload.getJSONObject("tags").toString());
   }

   @Test
   public void shouldSetEmailWithAuthHash() throws Exception {
      OneSignalInit();
      String email = "josh@onesignal.com";
      String mockEmailHash = new String(new char[64]).replace('\0', '0');

      OneSignal.setEmail(email, mockEmailHash);
      threadAndTaskWait();

      JSONObject emailPost = ShadowOneSignalRestClient.requests.get(2).payload;
      assertEquals(email, emailPost.getString("identifier"));
      assertEquals(11, emailPost.getInt("device_type"));
      assertEquals(mockEmailHash, emailPost.getString("email_auth_hash"));
   }

   private class TestEmailUpdateHandler implements OneSignal.EmailUpdateHandler {
      boolean emailFiredSuccess = false;
      OneSignal.EmailUpdateError emailFiredFailure = null;

      @Override
      public void onSuccess() {
         emailFiredSuccess = true;
      }

      @Override
      public void onFailure(OneSignal.EmailUpdateError error) {
         emailFiredFailure = error;
      }
   }

   @Test
   public void shouldFireOnSuccessOfEmailUpdate() throws Exception {
      OneSignalInit();
      TestEmailUpdateHandler testEmailUpdateHandler = new TestEmailUpdateHandler();
      OneSignal.setEmail("josh@onesignal.com", testEmailUpdateHandler);
      assertFalse(testEmailUpdateHandler.emailFiredSuccess);
      threadAndTaskWait();

      assertTrue(testEmailUpdateHandler.emailFiredSuccess);
      assertNull(testEmailUpdateHandler.emailFiredFailure);
   }

   @Test
   public void shouldFireOnSuccessOfEmailEvenWhenNoChanges() throws Exception {
      OneSignalInit();
      String email = "josh@onesignal.com";
      OneSignal.setEmail(email);
      threadAndTaskWait();

      TestEmailUpdateHandler testEmailUpdateHandler = new TestEmailUpdateHandler();
      OneSignal.setEmail(email, testEmailUpdateHandler);
      threadAndTaskWait();

      assertTrue(testEmailUpdateHandler.emailFiredSuccess);
      assertNull(testEmailUpdateHandler.emailFiredFailure);
   }

   @Test
   public void shouldFireOnFailureOfEmailUpdateOnNetworkFailure() throws Exception {
      OneSignalInit();
      TestEmailUpdateHandler testEmailUpdateHandler = new TestEmailUpdateHandler();
      OneSignal.setEmail("josh@onesignal.com", testEmailUpdateHandler);
      ShadowOneSignalRestClient.failAll = true;
      threadAndTaskWait();

      assertFalse(testEmailUpdateHandler.emailFiredSuccess);
      assertEquals(OneSignal.EmailErrorType.NETWORK, testEmailUpdateHandler.emailFiredFailure.getType());
   }

   @Test
   public void shouldFireOnSuccessOnlyAfterNetworkCallAfterLogout() throws Exception {
      OneSignalInit();
      emailSetThenLogout();
      TestEmailUpdateHandler testEmailUpdateHandler = new TestEmailUpdateHandler();
      OneSignal.setEmail("josh@onesignal.com", testEmailUpdateHandler);
      assertFalse(testEmailUpdateHandler.emailFiredSuccess);
      threadAndTaskWait();

      assertTrue(testEmailUpdateHandler.emailFiredSuccess);
      assertNull(testEmailUpdateHandler.emailFiredFailure);
   }

   // Should create a new email instead of updating existing player record when no auth hash
   @Test
   public void shouldDoPostOnEmailChange() throws Exception {
      OneSignalInit();

      OneSignal.setEmail("josh@onesignal.com");
      threadAndTaskWait();

      String newMockEmailPlayerId = "c007f967-98cc-11e4-bed1-118f05be4533";
      ShadowOneSignalRestClient.emailUserId = newMockEmailPlayerId;
      String newEmail = "different@email.com";
      OneSignal.setEmail(newEmail);
      threadAndTaskWait();

      ShadowOneSignalRestClient.Request emailPost = ShadowOneSignalRestClient.requests.get(5);
      assertEquals(ShadowOneSignalRestClient.REST_METHOD.POST, emailPost.method);
      assertEquals(newEmail, emailPost.payload.get("identifier"));

      ShadowOneSignalRestClient.Request playerPut = ShadowOneSignalRestClient.requests.get(6);
      assertEquals(newMockEmailPlayerId, playerPut.payload.get("parent_player_id"));
   }

   // Should update player with new email instead of creating a new one when auth hash is provided
   @Test
   public void shouldUpdateEmailWhenAuthHashIsUsed() throws Exception {
      OneSignalInit();
      String email = "josh@onesignal.com";
      String mockEmailHash = new String(new char[64]).replace('\0', '0');

      OneSignal.setEmail(email, mockEmailHash);
      threadAndTaskWait();
      OneSignal.setEmail("different@email.com", mockEmailHash);
      threadAndTaskWait();

      ShadowOneSignalRestClient.Request pushPut = ShadowOneSignalRestClient.requests.get(4);
      assertEquals(ShadowOneSignalRestClient.REST_METHOD.PUT, pushPut.method);
      assertEquals("players/a2f7f967-e8cc-11e4-bed1-118f05be4511", pushPut.url);
      assertEquals("different@email.com", pushPut.payload.get("email"));

      ShadowOneSignalRestClient.Request emailPut = ShadowOneSignalRestClient.requests.get(5);
      assertEquals(ShadowOneSignalRestClient.REST_METHOD.PUT, emailPut.method);
      assertEquals("players/b007f967-98cc-11e4-bed1-118f05be4522", emailPut.url);
      assertEquals("different@email.com", emailPut.payload.get("identifier"));
   }

   @Test
   public void shouldSendEmailAuthHashWithLogout() throws Exception {
      OneSignalInit();
      threadAndTaskWait();
      String mockEmailHash = new String(new char[64]).replace('\0', '0');
      OneSignal.setEmail("josh@onesignal.com", mockEmailHash);
      threadAndTaskWait();

      OneSignal.logoutEmail();
      threadAndTaskWait();

      ShadowOneSignalRestClient.Request emailPut = ShadowOneSignalRestClient.requests.get(5);
      assertEquals("players/a2f7f967-e8cc-11e4-bed1-118f05be4511/email_logout", emailPut.url);
      assertEquals(mockEmailHash, emailPut.payload.get("email_auth_hash"));
   }

   private void emailSetThenLogout() throws Exception {
      OneSignal.setEmail("josh@onesignal.com");
      threadAndTaskWait();

      OneSignal.logoutEmail();
      threadAndTaskWait();
   }

   @Test
   public void shouldLogoutOfEmail() throws Exception {
      OneSignalInit();

      emailSetThenLogout();

      ShadowOneSignalRestClient.Request logoutEmailPost = ShadowOneSignalRestClient.requests.get(4);
      assertEquals("players/a2f7f967-e8cc-11e4-bed1-118f05be4511/email_logout", logoutEmailPost.url);
      assertEquals("b007f967-98cc-11e4-bed1-118f05be4522", logoutEmailPost.payload.get("parent_player_id"));
      assertEquals("b2f7f966-d8cc-11e4-bed1-df8f05be55ba", logoutEmailPost.payload.get("app_id"));
   }

   @Test
   public void shouldFireOnSuccessOfLogoutEmail() throws Exception {
      OneSignalInit();
      TestEmailUpdateHandler testEmailUpdateHandler = new TestEmailUpdateHandler();

      OneSignalInit();
      OneSignal.setEmail("josh@onesignal.com");
      threadAndTaskWait();
      OneSignal.logoutEmail(testEmailUpdateHandler);
      threadAndTaskWait();

      assertTrue(testEmailUpdateHandler.emailFiredSuccess);
      assertNull(testEmailUpdateHandler.emailFiredFailure);
   }

   @Test
   public void shouldFireOnFailureOfLogoutEmailOnNetworkFailure() throws Exception {
      OneSignalInit();
      TestEmailUpdateHandler testEmailUpdateHandler = new TestEmailUpdateHandler();

      OneSignalInit();
      OneSignal.setEmail("josh@onesignal.com");
      threadAndTaskWait();

      ShadowOneSignalRestClient.failAll = true;
      OneSignal.logoutEmail(testEmailUpdateHandler);
      threadAndTaskWait();

      assertFalse(testEmailUpdateHandler.emailFiredSuccess);
      assertEquals(OneSignal.EmailErrorType.NETWORK, testEmailUpdateHandler.emailFiredFailure.getType());
   }

   @Test
   public void shouldCreateNewEmailAfterLogout() throws Exception {
      OneSignalInit();

      emailSetThenLogout();

      String newMockEmailPlayerId = "c007f967-98cc-11e4-bed1-118f05be4533";
      ShadowOneSignalRestClient.emailUserId = newMockEmailPlayerId;
      OneSignal.setEmail("different@email.com");
      threadAndTaskWait();


      // Update Push record's email field.
      ShadowOneSignalRestClient.Request putPushEmail = ShadowOneSignalRestClient.requests.get(5);
      assertEquals(ShadowOneSignalRestClient.REST_METHOD.PUT, putPushEmail.method);
      assertEquals("players/a2f7f967-e8cc-11e4-bed1-118f05be4511", putPushEmail.url);
      assertEquals("different@email.com", putPushEmail.payload.get("email"));

      // Create new Email record
      ShadowOneSignalRestClient.Request emailPost = ShadowOneSignalRestClient.requests.get(6);
      assertEquals(ShadowOneSignalRestClient.REST_METHOD.POST, emailPost.method);
      assertEquals("different@email.com", emailPost.payload.get("identifier"));

      // Update Push record's parent_player_id
      ShadowOneSignalRestClient.Request playerPut2 = ShadowOneSignalRestClient.requests.get(7);
      assertEquals(newMockEmailPlayerId, playerPut2.payload.get("parent_player_id"));
   }

   @Test
   public void shouldSendOnSessionToEmail() throws Exception {
      OneSignalInit();
      OneSignal.setEmail("josh@onesignal.com");
      threadAndTaskWait();

      restartAppAndElapseTimeToNextSession();
      OneSignalInit();
      threadAndTaskWait();

      ShadowOneSignalRestClient.Request emailPost = ShadowOneSignalRestClient.requests.get(6);
      assertEquals(ShadowOneSignalRestClient.REST_METHOD.POST, emailPost.method);
      assertEquals("players/b007f967-98cc-11e4-bed1-118f05be4522/on_session", emailPost.url);
   }

   @Test
   public void shouldNotSendTagOnRepeats() throws Exception {
      OneSignalInit();
      OneSignal.sendTag("test1", "value1");
      threadAndTaskWait();
      assertEquals(2, ShadowOneSignalRestClient.networkCallCount);
      assertEquals(ONESIGNAL_APP_ID, ShadowOneSignalRestClient.lastPost.getString("app_id"));
      assertEquals("value1", ShadowOneSignalRestClient.lastPost.getJSONObject("tags").getString("test1"));

      // Should only send new tag
      ShadowOneSignalRestClient.lastPost = null;
      OneSignal.sendTag("test2", "value2");
      threadAndTaskWait();
      assertEquals(3, ShadowOneSignalRestClient.networkCallCount);
      assertEquals("value2", ShadowOneSignalRestClient.lastPost.getJSONObject("tags").getString("test2"));

      // Should not resend first tags
      ShadowOneSignalRestClient.lastPost = null;
      OneSignal.sendTag("test1", "value1");
      threadAndTaskWait();
      assertEquals(3, ShadowOneSignalRestClient.networkCallCount);
      assertNull(ShadowOneSignalRestClient.lastPost);
   }

   @Test
   public void shouldSendTagsWithRequestBatching() throws Exception {
      OneSignalInit();
      threadAndTaskWait();
      assertEquals(2, ShadowOneSignalRestClient.networkCallCount);
      OneSignal.sendTags(new JSONObject("{\"test1\": \"value1\"}"));
      OneSignal.sendTags(new JSONObject("{\"test2\": \"value2\"}"));

      GetTags();
      threadAndTaskWait();

      assertEquals("value1", lastGetTags.getString("test1"));
      assertEquals("value2", lastGetTags.getString("test2"));
      assertEquals(4, ShadowOneSignalRestClient.networkCallCount);
   }

   @Test
   public void shouldNotAttemptToSendTagsBeforeGettingPlayerId() throws Exception {
      ShadowPushRegistratorGCM.skipComplete = true;
      OneSignalInit();
      GetIdsAvailable();
      threadAndTaskWait();

      assertEquals(1, ShadowOneSignalRestClient.networkCallCount);

      // Should not attempt to make a network call yet as we don't have a player_id
      OneSignal.sendTags(new JSONObject("{\"test1\": \"value1\"}"));
      threadAndTaskWait();

      assertEquals(1, ShadowOneSignalRestClient.networkCallCount);

      ShadowPushRegistratorGCM.fireLastCallback();
      threadAndTaskWait();

      assertEquals(2, ShadowOneSignalRestClient.networkCallCount);
      assertNotNull(callBackUseId);
   }

   private static class TestChangeTagsUpdateHandler implements ChangeTagsUpdateHandler {
      private AtomicBoolean succeeded = new AtomicBoolean(false);
      private AtomicBoolean failed = new AtomicBoolean(false);

      @Override
      public void onSuccess(JSONObject tags) {
         succeeded.set(true);
      }

      @Override
      public void onFailure(OneSignal.SendTagsError error) {
         failed.set(true);
      }

      boolean getSucceeded() {
         return succeeded.get();
      }

      boolean getFailed() {
         return failed.get();
      }
   }

   // Tests to make sure the onSuccess handler works
   @Test
   public void shouldSendNewTagsWithResponse() throws Exception {
      OneSignalInit();
      threadAndTaskWait();

      TestChangeTagsUpdateHandler handler = new TestChangeTagsUpdateHandler();

      OneSignal.sendTags(new JSONObject("{\"test\" : \"value\"}"), handler);

      threadAndTaskWait();

      assertTrue(handler.getSucceeded());

      // now test to make sure the handler still fires for a call to
      // sendTags() that doesn't modify existing tags (no JSON delta)

      handler = new TestChangeTagsUpdateHandler();

      OneSignal.sendTags(new JSONObject("{\"test\" : \"value\"}"), handler);

      threadAndTaskWait();

      assertTrue(handler.getSucceeded());
   }

   // Tests to make sure that the onFailure callback works
   @Test
   public void shouldFailToSendTagsWithResponse() throws Exception {
      TestChangeTagsUpdateHandler handler = new TestChangeTagsUpdateHandler();

      // should fail because there is no OneSignal player ID
      OneSignal.sendTags(new JSONObject("{\"test\" : \"value\"}"), handler);

      threadAndTaskWait();

      assertTrue(handler.getFailed());
   }

   // Tests to make sure that the SDK will call both handlers
   @Test
   public void shouldCallMultipleHandlers() throws Exception {
      OneSignalInit();
      threadAndTaskWait();

      TestChangeTagsUpdateHandler firstHandler = new TestChangeTagsUpdateHandler();
      TestChangeTagsUpdateHandler secondHandler = new TestChangeTagsUpdateHandler();

      OneSignal.sendTags(new JSONObject("{\"test1\" : \"value1\"}"), firstHandler);
      OneSignal.sendTags(new JSONObject("{\"test2\" : \"value2\"}"), secondHandler);

      threadAndTaskWait();

      assertTrue(firstHandler.getSucceeded());
      assertTrue(secondHandler.getSucceeded());
   }

   @Test
   public void testNestedSendTagsOnSuccess() throws Exception {
      final JSONObject tags = new JSONObject().put("key", "value");

      OneSignalInit();
      OneSignal.sendTags(tags);
      threadAndTaskWait();

      // Sending same tags a 2nd time creates the issue, as it take a different code path
      OneSignal.sendTags(
         tags,
         new ChangeTagsUpdateHandler() {
            @Override
            public void onSuccess(JSONObject values) {
               OneSignal.sendTags(tags, new TestChangeTagsUpdateHandler());
            }
            @Override
            public void onFailure(OneSignal.SendTagsError error) {}
         }
      );
      threadAndTaskWait();
   }

   @Test
   public void shouldCreatePlayerAfterDelayedTokenFromApplicationOnCreate() throws Exception {
      ShadowPushRegistratorGCM.skipComplete = true;
      OneSignal.setAppId(ONESIGNAL_APP_ID);
      OneSignal.setAppContext(blankActivity.getApplicationContext());
      blankActivityController.resume();
      threadAndTaskWait();

      ShadowPushRegistratorGCM.fireLastCallback();
      threadAndTaskWait();

      ShadowOneSignalRestClient.Request createPlayer = ShadowOneSignalRestClient.requests.get(1);
      assertEquals(2, ShadowOneSignalRestClient.requests.size());
      assertEquals(ShadowOneSignalRestClient.REST_METHOD.POST, createPlayer.method);
      assertEquals("players", createPlayer.url);
      assertEquals("b2f7f966-d8cc-11e4-bed1-df8f05be55ba", createPlayer.payload.get("app_id"));
      assertEquals(1, createPlayer.payload.get("device_type"));
   }

   @Test
   public void testOldIntValues() throws Exception {
      final SharedPreferences prefs = blankActivity.getSharedPreferences(OneSignal.class.getSimpleName(), Context.MODE_PRIVATE);
      SharedPreferences.Editor editor = prefs.edit();
      editor.putString("ONESIGNAL_USERSTATE_SYNCVALYES_CURRENT_STATE", "{\"tags\": {\"int\": 123}}");
      editor.putString("ONESIGNAL_USERSTATE_SYNCVALYES_TOSYNC_STATE", "{\"tags\": {\"int\": 123}}");
      editor.apply();

      OneSignalInit();
      threadAndTaskWait();

      OneSignal.deleteTag("int");
      threadAndTaskWait();

      GetTags();
      threadAndTaskWait();

      assertEquals("{}", lastGetTags.toString());
   }

   @Test
   public void testSendTagNonStringValues() throws Exception {
      OneSignalInit();
      OneSignal.sendTags("{\"int\": 122, \"bool\": true, \"null\": null, \"array\": [123], \"object\": {}}");
      GetTags();
      threadAndTaskWait();

      assertEquals(String.class, lastGetTags.get("int").getClass());
      assertEquals("122", lastGetTags.get("int"));
      assertEquals(String.class, lastGetTags.get("bool").getClass());
      assertEquals("true", lastGetTags.get("bool"));

      // null should be the same as a blank string.
      assertFalse(lastGetTags.has("null"));

      assertFalse(lastGetTags.has("array"));
      assertFalse(lastGetTags.has("object"));
   }

   @Test
   public void testOneSignalMethodsBeforeDuringInitMultipleThreads() throws Exception {

      for(int a = 0; a < 10; a++) {
         List<Thread> threadList = new ArrayList<>(30);
         for (int i = 0; i < 30; i++) {
            Thread lastThread = newSendTagTestThread(Thread.currentThread(), i);
            lastThread.start();
            threadList.add(lastThread);
            assertFalse(failedCurModTest);
         }

         for(Thread thread : threadList)
            thread.join();
         assertFalse(failedCurModTest);
      }

      OneSignalInit();

      for(int a = 0; a < 10; a++) {
         List<Thread> threadList = new ArrayList<>(30);
         for (int i = 0; i < 30; i++) {
            Thread lastThread = newSendTagSetZeroThread(Thread.currentThread(), i);
            lastThread.start();
            threadList.add(lastThread);
            assertFalse(failedCurModTest);
         }

         for(Thread thread : threadList)
            thread.join();
         assertFalse(failedCurModTest);
      }

      threadAndTaskWait();

      JSONObject tags = ShadowOneSignalRestClient.lastPost.getJSONObject("tags");
      //assert the tags...which should all be 0
      for(int a = 0; a < 10; a++) {
         for (int i = 0; i < 30; i++) {
            assertEquals("0",tags.getString("key"+i));
         }
      }

   }

   private static Thread newSendTagSetZeroThread(final Thread mainThread, final int id) {
      //sets all keys to "0"
      return new Thread(new Runnable() {
         @Override
         public void run() {
            try {
               OneSignal.sendTags("{\"key" + id + "\": " + 0 + "}");
            } catch (Throwable t) {
               // Ignore the flaky Robolectric null error.
               if (t.getStackTrace()[0].getClassName().equals("org.robolectric.shadows.ShadowMessageQueue"))
                  return;
               failedCurModTest = true;
               mainThread.interrupt();
               throw t;
            }
         }
      });
   }

   @Test
   @Config(shadows = {ShadowGoogleApiClientBuilder.class, ShadowGoogleApiClientCompatProxy.class, ShadowFusedLocationApiWrapper.class})
   public void testOneSignalMethodsBeforeInit() throws Exception {
      ShadowApplication.getInstance().grantPermissions("android.permission.ACCESS_FINE_LOCATION");
      ShadowFusedLocationApiWrapper.lat = 1.0d;
      ShadowFusedLocationApiWrapper.log = 2.0d;
      ShadowFusedLocationApiWrapper.accuracy = 3.0f;
      ShadowFusedLocationApiWrapper.time = 12345L;

      //queue up a bunch of actions and check that the queue gains size before init
      // ----- START QUEUE ------
      OneSignal.syncHashedEmail("test@test.com");

      for(int a = 0; a < 500; a++) {
         OneSignal.sendTag("a" + a, String.valueOf(a));
      }

      OneSignal.getTags(new OneSignal.GetTagsHandler() {
         @Override
         public void tagsAvailable(JSONObject tags) {
            //assert that the first 10 tags sent were available
            try {
               for(int a = 0; a < 10; a++) {
                  assertEquals(String.valueOf(a), tags.get("a" + a));
               }
            }
            catch (Exception e) {
               e.printStackTrace();
            }
         }
      });
      threadAndTaskWait();

      final AtomicBoolean callbackFired = new AtomicBoolean(false);
      OneSignal.IdsAvailableHandler idsAvailableHandler = new OneSignal.IdsAvailableHandler() {
         @Override
         public void idsAvailable(String userId, String registrationId) {
            //Assert the userId being returned
            callbackFired.set(true);
            assertEquals(ShadowOneSignalRestClient.pushUserId, userId);
         }
      };

      OneSignal.idsAvailable(idsAvailableHandler);
      System.gc(); //make sure the IdsAvailableHandler is retained...


      // ----- END QUEUE ------

      //there should be 503 pending operations in the queue
      assertEquals(503, OneSignal.taskQueueWaitingForInit.size());

      OneSignalInit(); //starts the pending tasks executor

      // ---- EXECUTOR STILL RUNNING -----
      //these operations should be sent straight to the executor which is still running...
      OneSignal.sendTag("a499","5");
      OneSignal.sendTag("a498","4");
      OneSignal.sendTag("a497","3");
      OneSignal.sendTag("a496","2");
      OneSignal.sendTag("a495","1");
      OneSignal.syncHashedEmail("test1@test.com");

      OneSignal.getTags(new OneSignal.GetTagsHandler() {
         @Override
         public void tagsAvailable(JSONObject tags) {
            try {
               //assert that the first 10 tags sent were available
               for(int a = 0; a < 10; a++) {
                  assertEquals(String.valueOf(a),tags.get("a"+a));
               }
               //these tags should be returned with new values - getTags should be the
               //last operation with new tag values
               assertEquals("5",tags.getString("a499"));
               assertEquals("4",tags.getString("a498"));
               assertEquals("3",tags.getString("a497"));
               assertEquals("2",tags.getString("a496"));
               assertEquals("1",tags.getString("a495"));
            }
            catch (Exception e) {
               e.printStackTrace();
            }
         }
      });

      //after init, the queue should be empty...
      assertEquals(0, OneSignal.taskQueueWaitingForInit.size());

      threadAndTaskWait();

      //Assert that the queued up operations ran in correct order
      // and that the correct user state was POSTed and synced
      assertTrue(callbackFired.get()); //check if the callback got fired

      //assert the hashed email which should be test1@test.com, NOT test@test.com
      assertEquals("94fba03762323f286d7c3ca9e001c541", ShadowOneSignalRestClient.lastPost.getString("em_m"));
      assertEquals("c31ddeb0a3d6cc32d82b494336d9f27444904fd7", ShadowOneSignalRestClient.lastPost.getString("em_s"));

      assertNotNull(ShadowOneSignalRestClient.lastPost.getJSONObject("tags"));

      JSONObject tags = ShadowOneSignalRestClient.lastPost.getJSONObject("tags");
      assertEquals("0",tags.getString("a0"));
      assertEquals("1",tags.getString("a1"));
      assertEquals("2",tags.getString("a2"));
      assertEquals("3",tags.getString("a3"));
      assertEquals("4",tags.getString("a4"));

      //we changed these tags while the executor was running...
      assertEquals("5",tags.getString("a499"));
      assertEquals("4",tags.getString("a498"));
      assertEquals("3",tags.getString("a497"));
      assertEquals("2",tags.getString("a496"));
      assertEquals("1",tags.getString("a495"));
   }

   @Test
   @Config(shadows = {ShadowGoogleApiClientBuilder.class, ShadowGoogleApiClientCompatProxy.class, ShadowFusedLocationApiWrapper.class})
   public void testOneSignalEmptyPendingTaskQueue() throws Exception {
      ShadowApplication.getInstance().grantPermissions("android.permission.ACCESS_FINE_LOCATION");
      ShadowFusedLocationApiWrapper.lat = 1.0d;
      ShadowFusedLocationApiWrapper.log = 2.0d;
      ShadowFusedLocationApiWrapper.accuracy = 3.0f;
      ShadowFusedLocationApiWrapper.time = 12345L;

      OneSignalInit(); //starts the pending tasks executor

      OneSignal.syncHashedEmail("test@test.com");

      for(int a = 0; a < 5; a++)
         OneSignal.sendTag("a" + a, String.valueOf(a));

      //the queue should be empty since we already initialized the SDK
      assertEquals(0, OneSignal.taskQueueWaitingForInit.size());

      threadAndTaskWait();

      //Assert that the queued up operations ran in correct order
      // and that the correct user state was POSTed and synced

      //assert the hashed email which should be test1@test.com, NOT test@test.com
      assertEquals("b642b4217b34b1e8d3bd915fc65c4452", ShadowOneSignalRestClient.lastPost.getString("em_m"));
      assertEquals("a6ad00ac113a19d953efb91820d8788e2263b28a", ShadowOneSignalRestClient.lastPost.getString("em_s"));

      assertNotNull(ShadowOneSignalRestClient.lastPost.getJSONObject("tags"));

      JSONObject tags = ShadowOneSignalRestClient.lastPost.getJSONObject("tags");
      assertEquals("0", tags.getString("a0"));
      assertEquals("1", tags.getString("a1"));
      assertEquals("2", tags.getString("a2"));
      assertEquals("3", tags.getString("a3"));
      assertEquals("4", tags.getString("a4"));
   }

   private static boolean failedCurModTest;
   @Test
   @Config(sdk = 26)
   public void testSendTagsConcurrentModificationException() throws Exception {
      OneSignalInit();
      threadAndTaskWait();

      final int TOTAL_RUNS = 75, CONCURRENT_THREADS = 15;
      for(int a = 0; a < TOTAL_RUNS; a++) {
         List<Thread> threadList = new ArrayList<>(CONCURRENT_THREADS);
         for (int i = 0; i < CONCURRENT_THREADS; i++) {
            Thread lastThread = newSendTagTestThread(Thread.currentThread(), a * i);
            lastThread.start();
            threadList.add(lastThread);
            assertFalse(failedCurModTest);
         }

         OneSignalPackagePrivateHelper.runAllNetworkRunnables();

         for(Thread thread : threadList)
            thread.join();

         assertFalse(failedCurModTest);
         System.out.println("Pass " + a + " out of " + TOTAL_RUNS);
      }
   }

   @Test
   @Config(sdk = 26)
   public void testFocusConcurrentModificationException() throws Exception {
      OneSignalInit();
      threadAndTaskWait();

      final int TOTAL_RUNS = 75, CONCURRENT_THREADS = 15;
      for(int a = 0; a < TOTAL_RUNS; a++) {
         List<Thread> threadList = new ArrayList<>(CONCURRENT_THREADS);
         for (int i = 0; i < CONCURRENT_THREADS; i++) {
            OneSignalPackagePrivateHelper.OneSignal_onAppLostFocus();
            Thread lastThread = newSendTagTestThread(Thread.currentThread(), a * i);
            lastThread.start();
            threadList.add(lastThread);
            assertFalse(failedCurModTest);
         }

         OneSignalPackagePrivateHelper.runAllNetworkRunnables();

         for(Thread thread : threadList)
            thread.join();

         assertFalse(failedCurModTest);
         System.out.println("Pass " + a + " out of " + TOTAL_RUNS);
      }
   }

   private static Thread newSendTagTestThread(final Thread mainThread, final int id) {
      return new Thread(new Runnable() {
         @Override
         public void run() {
            try {
               for (int i = 0; i < 100; i++) {
                  if (failedCurModTest)
                     break;
                  OneSignal.sendTags("{\"key" + id + "\": " + i + "}");
               }
            } catch (Throwable t) {
               // Ignore the flaky Robolectric null error.
               if (t.getStackTrace()[0].getClassName().equals("org.robolectric.shadows.ShadowMessageQueue"))
                  return;
               t.printStackTrace();
               failedCurModTest = true;
               mainThread.interrupt();
               throw t;
            }
         }
      });
   }

   @Test
   public void shouldSaveToSyncIfKilledAndSyncOnNextAppStart() throws Exception {
      OneSignalInit();
      threadAndTaskWait();

      OneSignal.sendTag("key", "value");
      // Pause Activity and trigger delayed runnable that will trigger out of focus logic
      blankActivityController.pause();
      OneSignalPackagePrivateHelper.runFocusRunnables();

      // Network call for android params and player create should have been made.
      assertEquals(2, ShadowOneSignalRestClient.networkCallCount);

      // App closed and re-opened.
      fastColdRestartApp();
      OneSignalInit();
      threadAndTaskWait();

      // Un-synced tag should now sync.
      assertEquals("value", ShadowOneSignalRestClient.lastPost.getJSONObject("tags").getString("key"));
   }

   @Test
   @Config(sdk = 19)
   public void shouldSyncPendingChangesFromSyncService() throws Exception {
      OneSignalInit();
      threadAndTaskWait();

      OneSignal.sendTag("key", "value");

      // App is swiped away
      blankActivityController.pause();
      OneSignalPackagePrivateHelper.runFocusRunnables();
      assertEquals(2, ShadowOneSignalRestClient.networkCallCount);
      fastColdRestartApp();
      threadAndTaskWait();

      // Tags did not get synced so SyncService should be scheduled
      AlarmManager alarmManager = (AlarmManager)RuntimeEnvironment.application.getSystemService(Context.ALARM_SERVICE);
      ShadowAlarmManager shadowAlarmManager = shadowOf(alarmManager);
      assertEquals(1, shadowAlarmManager.getScheduledAlarms().size());
      assertEquals(SyncService.class, shadowOf(shadowOf(shadowAlarmManager.getNextScheduledAlarm().operation).getSavedIntent()).getIntentClass());
      shadowAlarmManager.getScheduledAlarms().clear();

      // Test running the service
      Robolectric.buildService(SyncService.class).startCommand(0, 0);
      threadAndTaskWait();
      assertEquals("value", ShadowOneSignalRestClient.lastPost.getJSONObject("tags").getString("key"));
      assertEquals(3, ShadowOneSignalRestClient.networkCallCount);

      // Test starting app
      OneSignalInit();
      threadAndTaskWait();

      // No new changes, don't schedule another restart.
      // App is swiped away
      blankActivityController.pause();
      OneSignalPackagePrivateHelper.runFocusRunnables();
      assertEquals(0, shadowOf(alarmManager).getScheduledAlarms().size());
      assertEquals(4, ShadowOneSignalRestClient.networkCallCount);
   }

   @Test
   public void shouldNotCrashIfSyncServiceIsRunBeforeInitIsDone() throws Exception {
      Robolectric.buildService(SyncService.class).create().startCommand(0,0);
      Robolectric.buildService(SyncJobService.class).create().get().onStartJob(null);
      threadAndTaskWait();
   }

   // Only fails if you run on it's own when running locally.
   //   Untested on travis CI
   @Test
   public void syncServiceRunnableShouldWorkConcurrently() throws Exception {
      OneSignalInit();
      threadAndTaskWait();

      for(int a = 0; a < 10; a++) {
         List<Thread> threadList = new ArrayList<>(30);
         for (int i = 0; i < 30; i++) {
            Thread lastThread = newSendTagTestThread(Thread.currentThread(), i);
            lastThread.start();
            threadList.add(lastThread);
            Runnable syncRunable = new OneSignalPackagePrivateHelper.OneSignalSyncServiceUtils_SyncRunnable();
            new Thread(syncRunable).start();
         }

         for(Thread thread : threadList)
            thread.join();
         assertFalse(failedCurModTest);
      }

      threadAndTaskWait();
   }


   private void sendTagsAndImmediatelyBackgroundApp() throws Exception {
      OneSignalInit();
      threadAndTaskWait();

      // Set tags and background app before a network call can be made
      OneSignal.sendTag("test", "value");
      blankActivityController.pause();
      OneSignalPackagePrivateHelper.runFocusRunnables();
   }

   @Test
   public void ensureSchedulingOfSyncJobServiceOnActivityPause() throws Exception {
      sendTagsAndImmediatelyBackgroundApp();

      // A future job should be scheduled to finish the sync.
      assertEquals("com.onesignal.SyncJobService", getNextJob().getService().getClassName());
   }

   @Test
   public void ensureSyncJobIsCanceledOnAppResume() throws Exception {
      sendTagsAndImmediatelyBackgroundApp();
      blankActivityController.resume();

      // Jobs should no longer be not be scheduled
      assertNull(getNextJob());
   }

   @Test
   public void ensureSyncIsRunOnAppResume() throws Exception {
      sendTagsAndImmediatelyBackgroundApp();
      blankActivityController.resume();
      threadAndTaskWait();

      assertEquals(3, ShadowOneSignalRestClient.requests.size());
      ShadowOneSignalRestClient.Request lastRequest = ShadowOneSignalRestClient.requests.get(2);
      assertEquals(REST_METHOD.PUT, lastRequest.method);
      assertEquals("value", lastRequest.payload.getJSONObject("tags").get("test"));
   }

   @Test
   @Config(sdk = 26)
   public void ensureNoConcurrentUpdateCallsWithSameData() throws Exception {
      sendTagsAndImmediatelyBackgroundApp();

      // Simulate a hung network connection when SyncJobService starts.
      ShadowOneSignalRestClient.freezeResponses = true;
      SyncJobService syncJobService = Robolectric.buildService(SyncJobService.class).create().get();
      syncJobService.onStartJob(null);
      threadAndTaskWait(); // Kicks off the Job service's background thread.

      // App is resumed, the SyncJobService is still waiting on a network response at this point.
      blankActivityController.resume();
      threadAndTaskWait();

      // Should only be 3 requests if there are no duplicates
      assertEquals(3, ShadowOneSignalRestClient.requests.size());
   }

   @Test
   @Config(sdk = 26, shadows = { ShadowGoogleApiClientCompatProxy.class, ShadowLocationGMS.class })
   public void ensureSyncJobServiceRescheduleOnApiTimeout() throws Exception {
      ShadowApplication.getInstance().grantPermissions("android.permission.ACCESS_FINE_LOCATION");
      ShadowGoogleApiClientCompatProxy.skipOnConnected = true;

      OneSignalInit();
      threadAndTaskWait();

      assertEquals("com.onesignal.SyncJobService", getNextJob().getService().getClassName());
   }

   private void useAppFor2minThenBackground() throws Exception {
      // 1. Start app
      OneSignalInit();
      threadAndTaskWait();

      // 2. Wait 2 minutes
      advanceSystemTimeBy(2 * 60);

      // 3. Put app in background
      blankActivityController.pause();
      OneSignalPackagePrivateHelper.runFocusRunnables();
      threadAndTaskWait();
   }

   @Test
   @Config(sdk = 26)
   public void ensureSchedulingOfSyncJobServiceOnActivityPause_forPendingActiveTime() throws Exception {
      useAppFor2minThenBackground();

      // A future job should be scheduled to finish the sync in case the process is killed
      //   for the on_focus call can be made.
      assertEquals("com.onesignal.SyncJobService", getNextJob().getService().getClassName());

      // FIXME: Cleanup for upcoming unit test
      //  This is a one off scenario where a unit test fails after this one is run
      blankActivityController.resume();
      threadAndTaskWait();
   }

   @Test
   public void ensureSyncIsRunOnAppResume_forPendingActiveTime() throws Exception {
      useAppFor2minThenBackground();

      blankActivityController.resume();
      threadAndTaskWait();

      assertRestCalls(3);
      assertOnFocusAtIndex(2, 120);
   }

   @Test
   @Config(sdk = 26)
   public void ensureFailureOnPauseIsSentFromSyncService_forPendingActiveTime() throws Exception {
      // 1. Start app
      OneSignalInit();
      threadAndTaskWait();

      // 2. Wait 2 minutes
      advanceSystemTimeBy(2 * 60);

      // 3. Put app in background, simulating network issue.
      ShadowOneSignalRestClient.failAll = true;
      blankActivityController.pause();
      threadAndTaskWait();
      assertEquals(3, ShadowOneSignalRestClient.requests.size());

      // Simulate a hung network connection when SyncJobService starts.
      ShadowOneSignalRestClient.failAll = false;
      SyncJobService syncJobService = Robolectric.buildService(SyncJobService.class).create().get();
      syncJobService.onStartJob(null);
      threadAndTaskWait(); // Kicks off the Job service's background thread.

      assertRestCalls(4);
      assertOnFocusAtIndex(3, 120);

      // FIXME: Cleanup for upcoming unit test
      //  This is a one off scenario where a unit test fails after this one is run
      blankActivityController.resume();
      threadAndTaskWait();
   }

   @Test
   public void ensureNoRetriesForAndroidParamsOn403() throws Exception {
      ShadowOneSignalRestClient.failGetParams = true;
      ShadowOneSignalRestClient.failHttpCode = 403;

      OneSignalInit();
      threadAndTaskWait();

      assertEquals(1, ShadowOneSignalRestClient.requests.size());
   }

   @Test
   public void ensureNoRetriesForPlayerUpdatesOn403() throws Exception {
      OneSignalInit();
      threadAndTaskWait();

      ShadowOneSignalRestClient.failAll = true;
      ShadowOneSignalRestClient.failHttpCode = 403;
      OneSignal.sendTag("key", "value");
      threadAndTaskWait();

      // 1. Android Param success. 2. player create success. 3. On call to update which fails without retrying.
      assertEquals(3, ShadowOneSignalRestClient.requests.size());
   }

   @Test
   @Config(sdk = 26)
   public void ensureNoConcurrentUpdateCallsWithSameData_forPendingActiveTime() throws Exception {
//      useAppFor2minThenBackground();

      // 1. Start app
      OneSignalInit();
      threadAndTaskWait();

      // 2. Wait 2 minutes
      advanceSystemTimeBy(2 * 60);

      // 3. Put app in background
      ShadowOneSignalRestClient.freezeResponses = true;
      blankActivityController.pause();
      OneSignalPackagePrivateHelper.runFocusRunnables();

      // 4. Simulate a hung network connection when SyncJobService starts.
      SyncJobService syncJobService = Robolectric.buildService(SyncJobService.class).create().get();
      syncJobService.onStartJob(null);
      threadAndTaskWait(); // Kicks off the Job service's background thread.

      // 5. App is resumed, the SyncJobService is still waiting on a network response at this point.
      blankActivityController.resume();
      threadAndTaskWait();

      // 6. Network connection now responding
      ShadowOneSignalRestClient.unFreezeResponses();
      threadAndTaskWait();

      assertEquals(3, ShadowOneSignalRestClient.requests.size());
   }

   @Test
   public void testMethodCalls_withSetAppIdCalledBeforeMethodCalls() throws Exception {
      OneSignal.setAppId(ONESIGNAL_APP_ID);

      GetTags();
      OneSignal.sendTag("key", "value");
      OneSignal.sendTags("{\"key\": \"value\"}");
      OneSignal.deleteTag("key");
      OneSignal.deleteTags("[\"key1\", \"key2\"]");
      OneSignal.setSubscription(true);
      OneSignal.enableVibrate(false);
      OneSignal.enableSound(false);
      OneSignal.promptLocation();
      OneSignal.postNotification("{}", new OneSignal.PostNotificationResponseHandler() {
         @Override
         public void onSuccess(JSONObject response) {}
         @Override
         public void onFailure(JSONObject response) {}
      });
      OneSignal.setInFocusDisplaying(OneSignal.OSInFocusDisplayOption.Notification);
      OneSignal.removeNotificationOpenedHandler();
      OneSignal.removeNotificationWillShowInForegroundHandler();
      threadAndTaskWait();

      assertEquals(OneSignal.OSInFocusDisplayOption.Notification, OneSignal.currentInFocusDisplayOption());
      assertNull(OneSignal.getPermissionSubscriptionState());

      OneSignal.setAppContext(blankActivity);
      threadAndTaskWait();

      assertEquals(OneSignal.OSInFocusDisplayOption.Notification, OneSignal.currentInFocusDisplayOption());
      assertTrue(OneSignal.getPermissionSubscriptionState().getSubscriptionStatus().getSubscribed());
   }

   @Test
   public void testMethodCalls_withSetAppContextCalledBeforeMethodCalls() throws Exception {
      OneSignal.setAppContext(blankActivity);

      GetTags();
      OneSignal.sendTag("key", "value");
      OneSignal.sendTags("{\"key\": \"value\"}");
      OneSignal.deleteTag("key");
      OneSignal.deleteTags("[\"key1\", \"key2\"]");
      OneSignal.setSubscription(true);
      OneSignal.enableVibrate(false);
      OneSignal.enableSound(false);
      OneSignal.promptLocation();
      OneSignal.postNotification("{}", new OneSignal.PostNotificationResponseHandler() {
         @Override
         public void onSuccess(JSONObject response) {}
         @Override
         public void onFailure(JSONObject response) {}
      });
      OneSignal.setInFocusDisplaying(OneSignal.OSInFocusDisplayOption.Notification);
      OneSignal.removeNotificationOpenedHandler();
      OneSignal.removeNotificationWillShowInForegroundHandler();
      threadAndTaskWait();

      assertEquals(OneSignal.OSInFocusDisplayOption.Notification, OneSignal.currentInFocusDisplayOption());
      assertFalse(OneSignal.getPermissionSubscriptionState().getSubscriptionStatus().getSubscribed());

      OneSignal.setAppId(ONESIGNAL_APP_ID);
      threadAndTaskWait();

      assertEquals(OneSignal.OSInFocusDisplayOption.Notification, OneSignal.currentInFocusDisplayOption());
      assertTrue(OneSignal.getPermissionSubscriptionState().getSubscriptionStatus().getSubscribed());
   }

   @Test
   public void testMethodCalls_withSetAppContextAndSetAppId() throws Exception {
      GetTags();
      OneSignal.sendTag("key", "value");
      OneSignal.sendTags("{\"key\": \"value\"}");
      OneSignal.deleteTag("key");
      OneSignal.deleteTags("[\"key1\", \"key2\"]");
      OneSignal.setSubscription(true);
      OneSignal.enableVibrate(false);
      OneSignal.enableSound(false);
      OneSignal.promptLocation();
      OneSignal.postNotification("{}", new OneSignal.PostNotificationResponseHandler() {
         @Override
         public void onSuccess(JSONObject response) {}
         @Override
         public void onFailure(JSONObject response) {}
      });
      OneSignal.setInFocusDisplaying(OneSignal.OSInFocusDisplayOption.Notification);
      OneSignal.removeNotificationOpenedHandler();
      OneSignal.removeNotificationWillShowInForegroundHandler();
      threadAndTaskWait();

      assertEquals(OneSignal.OSInFocusDisplayOption.Notification, OneSignal.currentInFocusDisplayOption());
      assertNull(OneSignal.getPermissionSubscriptionState());

      OneSignal.setAppContext(blankActivity);
      OneSignal.setAppId(ONESIGNAL_APP_ID);
      threadAndTaskWait();

      assertEquals(OneSignal.OSInFocusDisplayOption.Notification, OneSignal.currentInFocusDisplayOption());
      assertTrue(OneSignal.getPermissionSubscriptionState().getSubscriptionStatus().getSubscribed());
   }

   @Test
   public void testMethodCalls_withSetAppIdAndSetAppContext() throws Exception {
      GetTags();
      OneSignal.sendTag("key", "value");
      OneSignal.sendTags("{\"key\": \"value\"}");
      OneSignal.deleteTag("key");
      OneSignal.deleteTags("[\"key1\", \"key2\"]");
      OneSignal.setSubscription(true);
      OneSignal.enableVibrate(false);
      OneSignal.enableSound(false);
      OneSignal.promptLocation();
      OneSignal.postNotification("{}", new OneSignal.PostNotificationResponseHandler() {
         @Override
         public void onSuccess(JSONObject response) {}
         @Override
         public void onFailure(JSONObject response) {}
      });
      OneSignal.setInFocusDisplaying(OneSignal.OSInFocusDisplayOption.Notification);
      OneSignal.removeNotificationOpenedHandler();
      OneSignal.removeNotificationWillShowInForegroundHandler();
      threadAndTaskWait();

      assertEquals(OneSignal.OSInFocusDisplayOption.Notification, OneSignal.currentInFocusDisplayOption());
      assertNull(OneSignal.getPermissionSubscriptionState());

      OneSignal.setAppContext(blankActivity);
      OneSignal.setAppId(ONESIGNAL_APP_ID);
      threadAndTaskWait();

      assertEquals(OneSignal.OSInFocusDisplayOption.Notification, OneSignal.currentInFocusDisplayOption());
      assertTrue(OneSignal.getPermissionSubscriptionState().getSubscriptionStatus().getSubscribed());
   }

   // ####### DeleteTags Tests ######
   @Test
   public void testDeleteTagWithNonexistingKey() {
      OneSignalInit();
      OneSignal.deleteTag("int");
   }

   @Test
   public void testDeleteTags() throws Exception {
      OneSignalInit();
      OneSignal.sendTags("{\"str\": \"str1\", \"int\": 122, \"bool\": true}");
      OneSignal.deleteTag("int");
      GetTags();
      threadAndTaskWait();

      assertFalse(lastGetTags.has("int"));
      lastGetTags = null;

      // Should only send the tag we added back.
      OneSignal.sendTags("{\"str\": \"str1\", \"int\": 122, \"bool\": true}");
      threadAndTaskWait();
      assertEquals("{\"int\":\"122\"}", ShadowOneSignalRestClient.lastPost.getJSONObject("tags").toString());

      // Make sure a single delete works.
      OneSignal.deleteTag("int");
      GetTags();
      threadAndTaskWait();
      assertFalse(lastGetTags.has("int"));

      // Delete all other tags, the 'tags' key should not exists in local storage.
      OneSignal.deleteTags(Arrays.asList("bool", "str"));
      threadAndTaskWait();

      flushBufferedSharedPrefs();
      final SharedPreferences prefs = blankActivity.getSharedPreferences(OneSignal.class.getSimpleName(), Context.MODE_PRIVATE);
      String syncValues = prefs.getString("ONESIGNAL_USERSTATE_SYNCVALYES_CURRENT_STATE", null);
      assertFalse(new JSONObject(syncValues).has("tags"));
   }


   @Test
   public void testDeleteTagsAfterSync() throws Exception {
      OneSignalInit();
      OneSignal.sendTags("{\"foo\": \"bar\", \"fuz\": \"baz\"}");
      threadAndTaskWait();
      assertEquals("bar", ShadowOneSignalRestClient.lastPost.getJSONObject("tags").get("foo"));
      assertEquals("baz", ShadowOneSignalRestClient.lastPost.getJSONObject("tags").get("fuz"));

      OneSignal.deleteTags("[\"foo\", \"fuz\"]");
      threadAndTaskWait();
      assertEquals("", ShadowOneSignalRestClient.lastPost.getJSONObject("tags").get("foo"));
      assertEquals("", ShadowOneSignalRestClient.lastPost.getJSONObject("tags").get("fuz"));

      GetTags();
      threadAndTaskWait();

      assertEquals("{}", lastGetTags.toString());

      flushBufferedSharedPrefs();
      final SharedPreferences prefs = blankActivity.getSharedPreferences(OneSignal.class.getSimpleName(), Context.MODE_PRIVATE);
      JSONObject syncValues = new JSONObject(prefs.getString("ONESIGNAL_USERSTATE_SYNCVALYES_CURRENT_STATE", null));
      assertFalse(syncValues.has("tags"));
   }

   @Test
   public void testOmitDeletesOfNonExistingKeys() throws Exception {
      OneSignalInit();
      OneSignal.deleteTag("this_key_does_not_exist");
      threadAndTaskWait();

      assertFalse(ShadowOneSignalRestClient.lastPost.has("tags"));
   }


   // ####### GetTags Tests ########
   @Test
   public void testGetTagsWithNoTagsShouldBeNull() throws Exception {
      OneSignalInit();
      threadAndTaskWait();

      GetTags();
      threadAndTaskWait();

      assertNull(lastGetTags);
      String lastUrl = ShadowOneSignalRestClient.lastUrl;
      assertEquals("?app_id=" + ONESIGNAL_APP_ID, lastUrl.substring(lastUrl.lastIndexOf("?")));
   }

   @Test
   public void testGetTagNullCheck() throws Exception {
      OneSignalInit();
      OneSignal.getTags(null);
   }

   @Test
   public void shouldGetTags() throws Exception {
      OneSignalInit();
      OneSignal.sendTags(new JSONObject("{\"test1\": \"value1\", \"test2\": \"value2\"}"));
      threadAndTaskWait();
      GetTags();
      threadAndTaskWait();

      assertEquals("value1", lastGetTags.getString("test1"));
      assertEquals("value2", lastGetTags.getString("test2"));
   }

   @Test
   public void shouldGetTagsFromServerOnFirstCallAndMergeLocalAndRemote() throws Exception {
      OneSignalInit();
      threadAndTaskWait();

      ShadowOneSignalRestClient.setNextSuccessfulGETJSONResponse(new JSONObject() {{
         put("tags", new JSONObject() {{
            put("test1", "value1");
            put("test2", "value2");
         }});
      }});

      GetTags();
      threadAndTaskWait();

      assertEquals(3, ShadowOneSignalRestClient.networkCallCount);
      assertEquals("value1", lastGetTags.getString("test1"));
      assertEquals("value2", lastGetTags.getString("test2"));

      // Makes sure a 2nd call to GetTags correctly uses existing tags and merges new local changes.
      lastGetTags = null;
      OneSignal.sendTag("test3", "value3");
      GetTags();
      threadAndTaskWait();
      assertEquals("value1", lastGetTags.getString("test1"));
      assertEquals("value2", lastGetTags.getString("test2"));
      assertEquals("value3", lastGetTags.getString("test3"));
      threadAndTaskWait();
      // Also ensure only 1 network call is made to just send the new tags only.
      assertEquals(4, ShadowOneSignalRestClient.networkCallCount);

      fastColdRestartApp();
      OneSignalInit();
      threadAndTaskWait();

      // Test that local pending changes are still applied but new changes made server side a respected.
      lastGetTags = null;
      ShadowOneSignalRestClient.failNextPut = true;
      OneSignal.deleteTag("test2");
      OneSignal.sendTag("test4", "value4");
      ShadowOneSignalRestClient.setNextSuccessfulGETJSONResponse(new JSONObject() {{
         put("tags", new JSONObject() {{
            put("test1", "value1");
            put("test2", "value2");
            put("test3", "ShouldOverride");
            put("test4", "RemoteShouldNotOverwriteLocalPending");
         }});
      }});
      GetTags();
      threadAndTaskWait();
      assertEquals("value1", lastGetTags.getString("test1"));
      System.out.println("lastGetTags: " + lastGetTags);
      assertFalse(lastGetTags.has("test2"));
      assertEquals("ShouldOverride", lastGetTags.getString("test3"));
      assertEquals("value4", lastGetTags.getString("test4"));
      assertEquals(8, ShadowOneSignalRestClient.networkCallCount);

      assertEquals("{\"test2\":\"\",\"test4\":\"value4\"}",
                           ShadowOneSignalRestClient.lastPost.optJSONObject("tags").toString());
   }

   @Test
   public void getTagsDelayedAfterRegistering() throws Exception {
      ShadowOneSignalRestClient.setSuccessfulGETJSONResponses(new JSONObject(), new JSONObject() {{
         put("tags", new JSONObject() {{
            put("test1", "value1");
         }});
      }});
      ShadowOneSignalRestClient.nextSuccessfulGETResponsePattern = Pattern.compile("players/.*");

      OneSignalInit();
      GetTags();
      threadAndTaskWait();

      assertEquals(3, ShadowOneSignalRestClient.networkCallCount);
      assertEquals("value1", lastGetTags.getString("test1"));
      assertTrue(ShadowOneSignalRestClient.lastUrl.contains(ShadowOneSignalRestClient.pushUserId));
   }


   @Test
   public void syncHashedEmailTest() throws Exception {
      OneSignalInit();
      // Casing should be forced to lower.
      OneSignal.syncHashedEmail("Test@tEst.CoM");
      threadAndTaskWait();
      assertEquals("b642b4217b34b1e8d3bd915fc65c4452" ,ShadowOneSignalRestClient.lastPost.getString("em_m"));
      assertEquals("a6ad00ac113a19d953efb91820d8788e2263b28a" ,ShadowOneSignalRestClient.lastPost.getString("em_s"));

      // Test email update
      ShadowOneSignalRestClient.lastPost = null;
      OneSignal.syncHashedEmail("test@test2.com");
      threadAndTaskWait();
      assertEquals("3e1163777d25d2b935057c3ae393efee" ,ShadowOneSignalRestClient.lastPost.getString("em_m"));
      assertEquals("69e9ca5af84bc88bc185136cd6f782ee889be5c8" ,ShadowOneSignalRestClient.lastPost.getString("em_s"));

      // Test trim on email
      ShadowOneSignalRestClient.lastPost = null;
      OneSignal.syncHashedEmail(" test@test2.com ");
      threadAndTaskWait();
      assertNull(ShadowOneSignalRestClient.lastPost);

      // Test invalid email.
      OneSignal.syncHashedEmail("aaaaaa");
      threadAndTaskWait();
      assertNull(ShadowOneSignalRestClient.lastPost);

      // Test invalid email.
      OneSignal.syncHashedEmail(null);
      threadAndTaskWait();
      assertNull(ShadowOneSignalRestClient.lastPost);
   }

   // ####### on_focus Tests ########

   @Test
   public void sendsOnFocus() throws Exception {
      OneSignalInit();
      threadAndTaskWait();

      advanceSystemTimeBy(60);
      blankActivityController.pause();
      threadAndTaskWait();

      assertOnFocusAtIndex(2, 60);
      assertRestCalls(3);
   }

   @Test
   public void sendsOnFocusToEmail() throws Exception {
      OneSignalInit();
      OneSignal.setEmail("josh@onesignal.com");
      threadAndTaskWait();

      blankActivityController.resume();
      advanceSystemTimeBy(60);
      blankActivityController.pause();
      threadAndTaskWait();

      assertEquals(6, ShadowOneSignalRestClient.networkCallCount);

      ShadowOneSignalRestClient.Request postPush = ShadowOneSignalRestClient.requests.get(4);
      assertEquals("players/a2f7f967-e8cc-11e4-bed1-118f05be4511/on_focus", postPush.url);
      assertEquals(60, postPush.payload.getInt("active_time"));

      ShadowOneSignalRestClient.Request postEmail = ShadowOneSignalRestClient.requests.get(5);
      assertEquals("players/b007f967-98cc-11e4-bed1-118f05be4522/on_focus", postEmail.url);
      assertEquals(60, postEmail.payload.getInt("active_time"));
   }

   /**
    * Similar workflow to testLocationPermissionPromptWithPrivacyConsent()
    * We want to provide consent but make sure that session time tracking works properly
    */
   @Test
   @Config(sdk = 26)
   public void testSessionTimeTrackingOnPrivacyConsent() throws Exception {
      OneSignal.setRequiresUserPrivacyConsent(true);
      OneSignalInit();
      threadAndTaskWait();

      // Provide consent to OneSignal SDK amd forward time 2 minutes
      OneSignal.provideUserConsent(true);
      // TODO: This passed without a resume here, why?
      blankActivityController.resume();

      advanceSystemTimeBy(2 * 60);
      blankActivityController.pause();
      threadAndTaskWait();

      // Check that time is tracked successfully by validating the "on_focus" endpoint
      assertRestCalls(3);
      assertOnFocusAtIndex(2, 120);
   }

   @Test
   public void gdprUserConsent() throws Exception {
      OneSignal.setRequiresUserPrivacyConsent(true);

      //check to ensure that the privacy consent status can never go from TRUE -> FALSE
      OneSignal.setRequiresUserPrivacyConsent(false);
      assertTrue(OneSignalPackagePrivateHelper.OneSignal_requiresUserPrivacyConsent());

      //privacy consent state should still be set to true (user consent required)
      OneSignalInit();
      threadAndTaskWait();

      //the delayed params should now be set
      assertNotNull(OneSignalPackagePrivateHelper.OneSignal_delayedInitParams());
      assertNull(OneSignalPackagePrivateHelper.OneSignal_appId());

      //test to make sure methods, such as PostNotification, don't execute without user consent
      OneSignal.PostNotificationResponseHandler handler = new OneSignal.PostNotificationResponseHandler() {
         @Override
         public void onSuccess(JSONObject response) {
            postNotificationSuccess = response;
         }

         @Override
         public void onFailure(JSONObject response) {
            postNotificationFailure = response;
         }
      };

      OneSignal.postNotification("{}", handler);
      threadAndTaskWait();
      assertNull(postNotificationSuccess);
      assertNull(postNotificationFailure);
      postNotificationSuccess = postNotificationFailure = null;

      OneSignal.provideUserConsent(true);

      assertNull(OneSignalPackagePrivateHelper.OneSignal_delayedInitParams());
      assertNotNull(OneSignalPackagePrivateHelper.OneSignal_appId());

      // Not testing input here, just that HTTP 200 fires a success.
      OneSignal.postNotification("{}", handler);
      threadAndTaskWait();
      assertNotNull(postNotificationSuccess);
      assertNull(postNotificationFailure);
      postNotificationSuccess = postNotificationFailure = null;
   }

   @Test
   public void gdprRevokeUserConsent() throws Exception {
      OneSignal.setRequiresUserPrivacyConsent(true);

      //privacy consent state should still be set to true (user consent required)
      OneSignalInit();

      OneSignal.provideUserConsent(true);

      threadAndTaskWait();

      OneSignal.provideUserConsent(false);

      threadAndTaskWait();

      //test to make sure methods, such as PostNotification, don't execute without user consent
      OneSignal.PostNotificationResponseHandler handler = new OneSignal.PostNotificationResponseHandler() {
         @Override
         public void onSuccess(JSONObject response) {
            postNotificationSuccess = response;
         }

         @Override
         public void onFailure(JSONObject response) {
            postNotificationFailure = response;
         }
      };

      OneSignal.postNotification("{}", handler);
      threadAndTaskWait();
      assertNull(postNotificationSuccess);
      assertNull(postNotificationFailure);
      postNotificationSuccess = postNotificationFailure = null;
   }

   @Test
   public void shouldReturnCorrectConsentRequiredStatus() {
      OneSignal.setRequiresUserPrivacyConsent(true);

      OneSignalInit();

      assertTrue(OneSignal.requiresUserPrivacyConsent());

      OneSignal.provideUserConsent(true);

      assertFalse(OneSignal.requiresUserPrivacyConsent());
   }

   @Test
   public void shouldReturnCorrectConsentRequiredStatusWhenSetBeforeInit() throws Exception {
      OneSignal.setRequiresUserPrivacyConsent(true);
      OneSignal.provideUserConsent(true);
      OneSignalInit();
      threadAndTaskWait();

      assertTrue(OneSignal.userProvidedPrivacyConsent());

      fastColdRestartApp();
      OneSignalInit();
      threadAndTaskWait();

      assertTrue(OneSignal.userProvidedPrivacyConsent());
   }


   // Functions to add observers (like addSubscriptionObserver) should continue
   // to work even if privacy consent has not been granted.
   @Test
   public void shouldAddSubscriptionObserverIfConsentNotGranted() throws Exception {
      OneSignal.setRequiresUserPrivacyConsent(true);
      OneSignalInit();
      threadAndTaskWait();

      OSSubscriptionObserver subscriptionObserver = new OSSubscriptionObserver() {
         @Override
         public void onOSSubscriptionChanged(OSSubscriptionStateChanges stateChanges) {
            lastSubscriptionStateChanges = stateChanges;
            currentSubscription = stateChanges.getTo().getSubscribed();
         }
      };
      OneSignal.addSubscriptionObserver(subscriptionObserver);
      lastSubscriptionStateChanges = null;
      // Make sure garbage collection doesn't nuke any observers.
      Runtime.getRuntime().gc();

      OneSignal.provideUserConsent(true);
      threadAndTaskWait();

      // make sure the subscription observer was fired
      assertTrue(lastSubscriptionStateChanges.getTo().getSubscribed());
      assertFalse(lastSubscriptionStateChanges.getFrom().getSubscribed());
   }

   @Test
   public void shouldAddPermissionObserverIfConsentNotGranted() throws Exception {
      OneSignal.setRequiresUserPrivacyConsent(true);
      OneSignalInit();
      threadAndTaskWait();

      OSPermissionObserver permissionObserver = new OSPermissionObserver() {
         @Override
         public void onOSPermissionChanged(OSPermissionStateChanges stateChanges) {
            lastPermissionStateChanges = stateChanges;
            currentPermission = stateChanges.getTo().getEnabled();
         }
      };
      OneSignal.addPermissionObserver(permissionObserver);

      OneSignal.provideUserConsent(true);
      threadAndTaskWait();

      // make sure the permission observer was fired
      assertFalse(lastPermissionStateChanges.getFrom().getEnabled());
      assertTrue(lastPermissionStateChanges.getTo().getEnabled());
   }

   @Test
   public void shouldAddEmailSubscriptionObserverIfConsentNotGranted() throws Exception {
      OneSignal.setRequiresUserPrivacyConsent(true);
      OneSignalInit();
      OSEmailSubscriptionObserver subscriptionObserver = new OSEmailSubscriptionObserver() {
         @Override
         public void onOSEmailSubscriptionChanged(OSEmailSubscriptionStateChanges stateChanges) {
            lastEmailSubscriptionStateChanges = stateChanges;
         }
      };
      OneSignal.addEmailSubscriptionObserver(subscriptionObserver);

      OneSignal.provideUserConsent(true);
      threadAndTaskWait();

      OneSignal.setEmail("josh@onesignal.com");
      threadAndTaskWait();

      // make sure the email subscription observer was fired
      assertNull(lastEmailSubscriptionStateChanges.getFrom().getEmailUserId());
      assertEquals("b007f967-98cc-11e4-bed1-118f05be4522", lastEmailSubscriptionStateChanges.getTo().getEmailUserId());
      assertEquals("josh@onesignal.com", lastEmailSubscriptionStateChanges.getTo().getEmailAddress());
      assertTrue(lastEmailSubscriptionStateChanges.getTo().getSubscribed());
   }

   /*
   // Can't get test to work from a app flow due to the main thread being locked one way or another in a robolectric env.
   // Running ActivityLifecycleListener.focusHandlerThread...advanceToNextPostedRunnable waits on the main thread.
   //    If it is put in its own thread then synchronized that is run when messages a runnable is added / removed hangs the main thread here too.
   @Test
   public void shouldNotDoubleCountFocusTime() throws Exception {
      System.out.println("TEST IS RUNNING ONE THREAD: " + Thread.currentThread());

      // Start app normally
      OneSignalInit();
      threadAndTaskWait();

      // Press home button after 30 sec
      blankActivityController.resume();
      advanceSystemTimeBy(30 * 1_000L);
      blankActivityController.pause();
      threadAndTaskWait();

      // Press home button after 30 more sec, with a network hang
      blankActivityController.resume();
      advanceSystemTimeBy(60 * 1_000L);
      ShadowOneSignalRestClient.interruptibleDelayNext = true;
      blankActivityController.pause();
      System.out.println("HERE1");
      threadAndTaskWait();
      System.out.println("HERE2"  + Thread.currentThread());

      // Open app and press home button again right away.
      blankActivityController.resume();
      System.out.println("HERE3: " + Thread.currentThread());
      blankActivityController.pause();
      System.out.println("HERE4");
      threadAndTaskWait();
      System.out.println("HERE5");

      ShadowOneSignalRestClient.interruptHTTPDelay();
      System.out.println("HERE6");

      threadWait();
      System.out.println("ShadowOneSignalRestClient.lastPost: " + ShadowOneSignalRestClient.lastPost);
      System.out.println("ShadowOneSignalRestClient.networkCallCount: " + ShadowOneSignalRestClient.networkCallCount);

      assertEquals(60, ShadowOneSignalRestClient.lastPost.getInt("active_time"));
      assertEquals(2, ShadowOneSignalRestClient.networkCallCount);
   }
   */

   // ####### Unit Test Location       ########

   @Test
   @Config(shadows = {ShadowGoogleApiClientBuilder.class, ShadowGoogleApiClientCompatProxy.class, ShadowFusedLocationApiWrapper.class})
   public void shouldUpdateAllLocationFieldsWhenTimeStampChanges() throws Exception {
      ShadowApplication.getInstance().grantPermissions("android.permission.ACCESS_COARSE_LOCATION");
      OneSignalInit();
      threadAndTaskWait();
      assertEquals(1.0, ShadowOneSignalRestClient.lastPost.getDouble("lat"));
      assertEquals(2.0, ShadowOneSignalRestClient.lastPost.getDouble("long"));
      assertEquals(3.0, ShadowOneSignalRestClient.lastPost.getDouble("loc_acc"));
      assertEquals(0.0, ShadowOneSignalRestClient.lastPost.getDouble("loc_type"));

      ShadowOneSignalRestClient.lastPost = null;
      ShadowFusedLocationApiWrapper.lat = 30d;
      ShadowFusedLocationApiWrapper.log = 2.0d;
      ShadowFusedLocationApiWrapper.accuracy = 5.0f;
      ShadowFusedLocationApiWrapper.time = 2L;
      restartAppAndElapseTimeToNextSession();
      OneSignalInit();
      threadAndTaskWait();

      assertEquals(30.0, ShadowOneSignalRestClient.lastPost.getDouble("lat"));
      assertEquals(2.0, ShadowOneSignalRestClient.lastPost.getDouble("long"));
      assertEquals(5.0, ShadowOneSignalRestClient.lastPost.getDouble("loc_acc"));
      assertEquals(0.0, ShadowOneSignalRestClient.lastPost.getDouble("loc_type"));
   }

   @Test
   @Config(shadows = {ShadowOneSignal.class})
   @SuppressWarnings("unchecked") // getDeclaredMethod
   public void testLocationTimeout() throws Exception {
//      ShadowApplication.getInstance().grantPermissions(new String[]{"android.permission.YOUR_PERMISSION"});

      OneSignalInit();
      threadAndTaskWait();

      Class klass = Class.forName("com.onesignal.LocationGMS");
      Method method = klass.getDeclaredMethod("startFallBackThread");
      method.setAccessible(true);
      method.invoke(null);
      method = klass.getDeclaredMethod("fireFailedComplete");
      method.setAccessible(true);
      method.invoke(null);
      threadAndTaskWait();

      assertFalse(ShadowOneSignal.messages.contains("GoogleApiClient timedout"));
   }

   @Test
   @Config(shadows = {
            ShadowGoogleApiClientBuilder.class,
            ShadowGoogleApiClientCompatProxy.class,
            ShadowFusedLocationApiWrapper.class },
         sdk = 19)
   public void testLocationSchedule() throws Exception {
      ShadowApplication.getInstance().grantPermissions("android.permission.ACCESS_FINE_LOCATION");
      ShadowFusedLocationApiWrapper.lat = 1.0d; ShadowFusedLocationApiWrapper.log = 2.0d;
      ShadowFusedLocationApiWrapper.accuracy = 3.0f;
      ShadowFusedLocationApiWrapper.time = 12345L;

      // location if we have permission
      OneSignalInit();
      threadAndTaskWait();
      assertEquals(1.0, ShadowOneSignalRestClient.lastPost.optDouble("lat"));
      assertEquals(2.0, ShadowOneSignalRestClient.lastPost.optDouble("long"));
      assertEquals(3.0, ShadowOneSignalRestClient.lastPost.optDouble("loc_acc"));
      assertEquals(1, ShadowOneSignalRestClient.lastPost.optInt("loc_type"));

      // Checking make sure an update is scheduled.
      AlarmManager alarmManager = (AlarmManager)RuntimeEnvironment.application.getSystemService(Context.ALARM_SERVICE);
      assertEquals(1, shadowOf(alarmManager).getScheduledAlarms().size());
      Intent intent = shadowOf(shadowOf(alarmManager).getNextScheduledAlarm().operation).getSavedIntent();
      assertEquals(SyncService.class, shadowOf(intent).getIntentClass());

      // Setting up a new point and testing it is sent
      Location fakeLocation = new Location("UnitTest");
      fakeLocation.setLatitude(1.1d);
      fakeLocation.setLongitude(2.2d);
      fakeLocation.setAccuracy(3.3f);
      fakeLocation.setTime(12346L);
      ShadowLocationUpdateListener.provideFakeLocation(fakeLocation);

      Robolectric.buildService(SyncService.class, intent).startCommand(0, 0);
      threadAndTaskWait();
      assertEquals(1.1d, ShadowOneSignalRestClient.lastPost.optDouble("lat"));
      assertEquals(2.2d, ShadowOneSignalRestClient.lastPost.optDouble("long"));
      assertEquals(3.3f, ShadowOneSignalRestClient.lastPost.opt("loc_acc"));

      assertEquals(false, ShadowOneSignalRestClient.lastPost.opt("loc_bg"));
      assertEquals("11111111-2222-3333-4444-555555555555", ShadowOneSignalRestClient.lastPost.opt("ad_id"));

      // Testing loc_bg
      blankActivityController.pause();
      threadAndTaskWait();
      fakeLocation.setTime(12347L);
      ShadowLocationUpdateListener.provideFakeLocation(fakeLocation);
      Robolectric.buildService(SyncService.class, intent).startCommand(0, 0);
      threadAndTaskWait();
      assertEquals(1.1d, ShadowOneSignalRestClient.lastPost.optDouble("lat"));
      assertEquals(2.2d, ShadowOneSignalRestClient.lastPost.optDouble("long"));
      assertEquals(3.3f, ShadowOneSignalRestClient.lastPost.opt("loc_acc"));
      assertEquals(true, ShadowOneSignalRestClient.lastPost.opt("loc_bg"));
      assertEquals(1, ShadowOneSignalRestClient.lastPost.optInt("loc_type"));
      assertEquals("11111111-2222-3333-4444-555555555555", ShadowOneSignalRestClient.lastPost.opt("ad_id"));
   }

   @Test
   @Config(shadows = {
            ShadowGoogleApiClientBuilder.class,
            ShadowGoogleApiClientCompatProxy.class,
            ShadowFusedLocationApiWrapper.class },
         sdk = 19)
   public void testLocationFromSyncAlarm() throws Exception {
      ShadowApplication.getInstance().grantPermissions("android.permission.ACCESS_COARSE_LOCATION");

      ShadowFusedLocationApiWrapper.lat = 1.1d;
      ShadowFusedLocationApiWrapper.log = 2.1d;
      ShadowFusedLocationApiWrapper.accuracy = 3.1f;
      ShadowFusedLocationApiWrapper.time = 12346L;

      OneSignalInit();
      threadAndTaskWait();

      fastColdRestartApp();
      AlarmManager alarmManager = (AlarmManager)RuntimeEnvironment.application.getSystemService(Context.ALARM_SERVICE);
      shadowOf(alarmManager).getScheduledAlarms().clear();
      ShadowOneSignalRestClient.lastPost = null;

      ShadowFusedLocationApiWrapper.lat = 1.0;
      ShadowFusedLocationApiWrapper.log = 2.0d;
      ShadowFusedLocationApiWrapper.accuracy = 3.0f;
      ShadowFusedLocationApiWrapper.time = 12345L;

      blankActivityController.pause();
      Robolectric.buildService(SyncService.class, new Intent()).startCommand(0, 0);
      threadAndTaskWait();

      assertEquals(1.0, ShadowOneSignalRestClient.lastPost.optDouble("lat"));
      assertEquals(2.0, ShadowOneSignalRestClient.lastPost.optDouble("long"));
      assertEquals(3.0, ShadowOneSignalRestClient.lastPost.optDouble("loc_acc"));
      assertEquals(0, ShadowOneSignalRestClient.lastPost.optInt("loc_type"));
      assertEquals(12345L, ShadowOneSignalRestClient.lastPost.optInt("loc_time_stamp"));
      assertEquals(true, ShadowOneSignalRestClient.lastPost.opt("loc_bg"));

      // Checking make sure an update is scheduled.
      alarmManager = (AlarmManager)RuntimeEnvironment.application.getSystemService(Context.ALARM_SERVICE);
      assertEquals(1, shadowOf(alarmManager).getScheduledAlarms().size());
      Intent intent = shadowOf(shadowOf(alarmManager).getNextScheduledAlarm().operation).getSavedIntent();
      assertEquals(SyncService.class, shadowOf(intent).getIntentClass());
      shadowOf(alarmManager).getScheduledAlarms().clear();
   }

   @Test
   @Config(shadows = {ShadowGoogleApiClientBuilder.class, ShadowGoogleApiClientCompatProxy.class, ShadowFusedLocationApiWrapper.class})
   public void shouldSendLocationToEmailRecord() throws Exception {
      ShadowApplication.getInstance().grantPermissions("android.permission.ACCESS_COARSE_LOCATION");

      OneSignalInit();
      OneSignal.setEmail("josh@onesignal.com");
      threadAndTaskWait();

      JSONObject postEmailPayload = ShadowOneSignalRestClient.requests.get(2).payload;
      assertEquals(11, postEmailPayload.getInt("device_type"));
      assertEquals(1.0, postEmailPayload.getDouble("lat"));
      assertEquals(2.0, postEmailPayload.getDouble("long"));
      assertEquals(3.0, postEmailPayload.getDouble("loc_acc"));
      assertEquals(0.0, postEmailPayload.getDouble("loc_type"));
   }

   @Test
   @Config(shadows = {ShadowGoogleApiClientBuilder.class, ShadowGoogleApiClientCompatProxy.class, ShadowFusedLocationApiWrapper.class})
   public void shouldRegisterWhenPromptingAfterInit() throws Exception {
      ShadowApplication.getInstance().grantPermissions("android.permission.ACCESS_COARSE_LOCATION");
      ShadowGoogleApiClientCompatProxy.skipOnConnected = true;

      // Test promptLocation right after init race condition
      OneSignalInit();
      OneSignal.promptLocation();

      ShadowGoogleApiClientBuilder.connectionCallback.onConnected(null);
      threadAndTaskWait();

      ShadowOneSignalRestClient.Request request = ShadowOneSignalRestClient.requests.get(1);
      assertEquals(REST_METHOD.POST, request.method);
      assertEquals(1, request.payload.get("device_type"));
      assertEquals(ShadowPushRegistratorGCM.regId, request.payload.get("identifier"));
   }

   @Test
   @Config(shadows = {ShadowGoogleApiClientBuilder.class, ShadowGoogleApiClientCompatProxy.class, ShadowFusedLocationApiWrapper.class})
   public void shouldCallOnSessionEvenIfSyncJobStarted() throws Exception {
      ShadowApplication.getInstance().grantPermissions("android.permission.ACCESS_COARSE_LOCATION");

      OneSignalInit();
      threadAndTaskWait();

      restartAppAndElapseTimeToNextSession();
      ShadowGoogleApiClientCompatProxy.skipOnConnected = true;
      OneSignalInit();

      SyncJobService syncJobService = Robolectric.buildService(SyncJobService.class).create().get();
      syncJobService.onStartJob(null);
      TestHelpers.getThreadByName("OS_SYNCSRV_BG_SYNC").join();
      OneSignalPackagePrivateHelper.runAllNetworkRunnables();
      ShadowGoogleApiClientBuilder.connectionCallback.onConnected(null);
      threadAndTaskWait();

      ShadowOneSignalRestClient.Request request = ShadowOneSignalRestClient.requests.get(3);
      assertEquals(REST_METHOD.POST, request.method);
      assertEquals("players/a2f7f967-e8cc-11e4-bed1-118f05be4511/on_session", request.url);
   }

   // ####### Unit test postNotification #####

   private static JSONObject postNotificationSuccess = null, postNotificationFailure = null;

   @Test
   public void testPostNotification() throws Exception {
      OneSignalInit();

      OneSignal.PostNotificationResponseHandler handler = new OneSignal.PostNotificationResponseHandler() {
         @Override
         public void onSuccess(JSONObject response) {
            postNotificationSuccess = response;
         }

         @Override
         public void onFailure(JSONObject response) {
            postNotificationFailure = response;
         }
      };

      // Not testing input here, just that HTTP 200 fires a success.
      OneSignal.postNotification("{}", handler);
      threadAndTaskWait();
      assertNotNull(postNotificationSuccess);
      assertNull(postNotificationFailure);
      postNotificationSuccess = postNotificationFailure = null;

      ShadowOneSignalRestClient.setNextSuccessfulJSONResponse(new JSONObject() {{
         put("id", "");
         put("recipients", 0);
         put("errors", new JSONArray() {{
            put("All included players are not subscribed");
         }});
      }});

      OneSignal.postNotification("{}", handler);
      assertNull(postNotificationSuccess);
      assertNotNull(postNotificationFailure);
   }


   @Test
   @Config(shadows = { ShadowRoboNotificationManager.class, ShadowBadgeCountUpdater.class })
   public void shouldCancelAndClearNotifications() throws Exception {
      ShadowRoboNotificationManager.notifications.clear();
      OneSignal.setAppId(ONESIGNAL_APP_ID);
      OneSignal.setAppContext(blankActivity.getApplicationContext());
//      OneSignal_setGoogleProjectNumber("87654321");
      threadAndTaskWait();

      // Create 2 notifications
      Bundle bundle = getBaseNotifBundle();
      OneSignalPackagePrivateHelper.NotificationBundleProcessor_ProcessFromGCMIntentService(blankActivity, bundle, null);
      bundle = getBaseNotifBundle("UUID2");
      OneSignalPackagePrivateHelper.NotificationBundleProcessor_ProcessFromGCMIntentService(blankActivity, bundle, null);

      // Test canceling
      Map<Integer, ShadowRoboNotificationManager.PostedNotification> postedNotifs = ShadowRoboNotificationManager.notifications;
      Iterator<Map.Entry<Integer, ShadowRoboNotificationManager.PostedNotification>> postedNotifsIterator = postedNotifs.entrySet().iterator();
      ShadowRoboNotificationManager.PostedNotification postedNotification = postedNotifsIterator.next().getValue();

      OneSignal.cancelNotification(postedNotification.id);
      assertEquals(1, ShadowBadgeCountUpdater.lastCount);
      assertEquals(1, ShadowRoboNotificationManager.notifications.size());

      OneSignal.clearOneSignalNotifications();
      assertEquals(0, ShadowBadgeCountUpdater.lastCount);
      assertEquals(0, ShadowRoboNotificationManager.notifications.size());

      // Make sure they are marked dismissed.
      SQLiteDatabase readableDb = OneSignalDbHelper.getInstance(blankActivity).getReadableDatabase();
      Cursor cursor = readableDb.query(OneSignalPackagePrivateHelper.NotificationTable.TABLE_NAME, new String[] { "created_time" },
          OneSignalPackagePrivateHelper.NotificationTable.COLUMN_NAME_DISMISSED + " = 1", null, null, null, null);
      assertEquals(2, cursor.getCount());
      cursor.close();
   }


   // ####### Unit test toJSONObject methods
   @Test
   public void testOSNotificationToJSONObject() throws Exception {
      OSNotification osNotification = createTestOSNotification();

      JSONObject testJsonObj = osNotification.toJSONObject();

      assertEquals("msg_body", testJsonObj.optJSONObject("payload").optString("body"));
      JSONObject firstActionButton = (JSONObject)testJsonObj.optJSONObject("payload").optJSONArray("actionButtons").get(0);
      assertEquals("text", firstActionButton.optString("text"));

      JSONObject additionalData = testJsonObj.optJSONObject("payload").optJSONObject("additionalData");
      assertEquals("bar", additionalData.optString("foo"));
   }

   @Test
   public void testOSNotificationOpenResultToJSONObject() throws Exception {
      OSNotificationOpenResult osNotificationOpenResult = new OSNotificationOpenResult();
      osNotificationOpenResult.notification = createTestOSNotification();
      osNotificationOpenResult.action = new OSNotificationAction();
      osNotificationOpenResult.action.type = OSNotificationAction.ActionType.Opened;

      JSONObject testJsonObj = osNotificationOpenResult.toJSONObject();

      JSONObject additionalData = testJsonObj.optJSONObject("notification").optJSONObject("payload").optJSONObject("additionalData");
      assertEquals("bar", additionalData.optString("foo"));

      JSONObject firstGroupedNotification = (JSONObject)testJsonObj.optJSONObject("notification").optJSONArray("groupedNotifications").get(0);
      assertEquals("collapseId1", firstGroupedNotification.optString("collapseId"));
   }

   @Test
   public void testNotificationOpenedProcessorHandlesEmptyIntent() {
      NotificationOpenedProcessor_processFromContext(blankActivity, new Intent());
   }

   @Test
   public void shouldOpenChromeTab() throws Exception {
      OneSignalInit();
      threadAndTaskWait();

      assertTrue(ShadowCustomTabsClient.bindCustomTabsServiceCalled);
      assertTrue(ShadowCustomTabsSession.lastURL.toString().contains("https://onesignal.com/android_frame.html?app_id=b2f7f966-d8cc-11e4-bed1-df8f05be55ba&user_id=a2f7f967-e8cc-11e4-bed1-118f05be4511&ad_id=11111111-2222-3333-4444-555555555555&cbs_id="));
   }

   @Test
   public void shouldHandleChromeNullNewSession() throws Exception {
      ShadowCustomTabsClient.nullNewSession = true;
      OneSignalInit();
      threadAndTaskWait();
   }

   private OSPermissionStateChanges lastPermissionStateChanges;
   private boolean currentPermission;
   // Firing right away to match iOS behavior for wrapper SDKs.
   @Test
   public void shouldFirePermissionObserverOnFirstAdd() throws Exception {
      OneSignalInit();
      threadAndTaskWait();

      OSPermissionObserver permissionObserver = new OSPermissionObserver() {
         @Override
         public void onOSPermissionChanged(OSPermissionStateChanges stateChanges) {
            lastPermissionStateChanges = stateChanges;
            currentPermission = stateChanges.getTo().getEnabled();
         }
      };
      OneSignal.addPermissionObserver(permissionObserver);

      assertFalse(lastPermissionStateChanges.getFrom().getEnabled());
      assertTrue(lastPermissionStateChanges.getTo().getEnabled());
      // Test to make sure object was correct at the time of firing.
      assertTrue(currentPermission);
   }

   @Test
   public void shouldFirePermissionObserverWhenUserDisablesNotifications() throws Exception {
      OneSignalInit();
      threadAndTaskWait();

      OSPermissionObserver permissionObserver = new OSPermissionObserver() {
         @Override
         public void onOSPermissionChanged(OSPermissionStateChanges stateChanges) {
            lastPermissionStateChanges = stateChanges;
            currentPermission = stateChanges.getTo().getEnabled();
         }
      };
      OneSignal.addPermissionObserver(permissionObserver);
      lastPermissionStateChanges = null;
      // Make sure garbage collection doesn't nuke any observers.
      Runtime.getRuntime().gc();

      blankActivityController.pause();
      threadAndTaskWait();
      ShadowNotificationManagerCompat.enabled = false;
      blankActivityController.resume();
      threadAndTaskWait();

      assertTrue(lastPermissionStateChanges.getFrom().getEnabled());
      assertFalse(lastPermissionStateChanges.getTo().getEnabled());
      // Test to make sure object was correct at the time of firing.
      assertFalse(currentPermission);
      // unsubscribeWhenNotificationsAreDisabled is not set so don't send notification_types.
      assertFalse(ShadowOneSignalRestClient.lastPost.has("notification_types"));
   }

   @Test
   public void shouldSetNotificationTypesToZeroWhenUnsubscribeWhenNotificationsAreDisabledIsEnabled() throws Exception {
      ShadowNotificationManagerCompat.enabled = false;
      OneSignal.unsubscribeWhenNotificationsAreDisabled(true);
      OneSignal.setAppId(ONESIGNAL_APP_ID);
      OneSignal.setAppContext(blankActivity);
      threadAndTaskWait();

      assertEquals(0, ShadowOneSignalRestClient.lastPost.getInt("notification_types"));

      blankActivityController.pause();
      threadAndTaskWait();
      ShadowNotificationManagerCompat.enabled = true;
      blankActivityController.resume();
      threadAndTaskWait();
      assertEquals(1, ShadowOneSignalRestClient.lastPost.getInt("notification_types"));
   }

   @Test
   @Config(shadows = {ShadowBadgeCountUpdater.class})
   public void shouldClearBadgesWhenPermissionIsDisabled() throws Exception {
      OneSignalInit();
      threadAndTaskWait();
      ShadowBadgeCountUpdater.lastCount = 1;

      blankActivityController.pause();
      threadAndTaskWait();
      ShadowNotificationManagerCompat.enabled = false;
      blankActivityController.resume();
      threadAndTaskWait();

      assertEquals(0, ShadowBadgeCountUpdater.lastCount);
   }


   private OSSubscriptionStateChanges lastSubscriptionStateChanges;
   private boolean currentSubscription;
   @Test
   public void shouldFireSubscriptionObserverOnFirstAdd() throws Exception {
      OneSignalInit();
      threadAndTaskWait();

      OSSubscriptionObserver permissionObserver = new OSSubscriptionObserver() {
         @Override
         public void onOSSubscriptionChanged(OSSubscriptionStateChanges stateChanges) {
            lastSubscriptionStateChanges = stateChanges;
            currentSubscription = stateChanges.getTo().getSubscribed();
         }
      };
      OneSignal.addSubscriptionObserver(permissionObserver);

      assertFalse(lastSubscriptionStateChanges.getFrom().getSubscribed());
      assertTrue(lastSubscriptionStateChanges.getTo().getSubscribed());
      // Test to make sure object was correct at the time of firing.
      assertTrue(currentSubscription);
   }

   @Test
   public void shouldFireSubscriptionObserverWhenUserDisablesNotifications() throws Exception {
      OneSignalInit();
      threadAndTaskWait();

      OSSubscriptionObserver subscriptionObserver = new OSSubscriptionObserver() {
         @Override
         public void onOSSubscriptionChanged(OSSubscriptionStateChanges stateChanges) {
            lastSubscriptionStateChanges = stateChanges;
            currentSubscription = stateChanges.getTo().getSubscribed();
         }
      };
      OneSignal.addSubscriptionObserver(subscriptionObserver);
      lastSubscriptionStateChanges = null;
      // Make sure garbage collection doesn't nuke any observers.
      Runtime.getRuntime().gc();

      blankActivityController.pause();
      threadAndTaskWait();
      ShadowNotificationManagerCompat.enabled = false;
      blankActivityController.resume();
      threadAndTaskWait();

      assertTrue(lastSubscriptionStateChanges.getFrom().getSubscribed());
      assertFalse(lastSubscriptionStateChanges.getTo().getSubscribed());
      // Test to make sure object was correct at the time of firing.
      assertFalse(currentSubscription);
      // unsubscribeWhenNotificationsAreDisabled is not set so don't send notification_types.
      assertFalse(ShadowOneSignalRestClient.lastPost.has("notification_types"));
   }

   @Test
   public void shouldFireSubscriptionObserverWhenChangesHappen() throws Exception {
      OneSignalInit();
      OSSubscriptionObserver permissionObserver = new OSSubscriptionObserver() {
         @Override
         public void onOSSubscriptionChanged(OSSubscriptionStateChanges stateChanges) {
            lastSubscriptionStateChanges = stateChanges;
            currentSubscription = stateChanges.getTo().getSubscribed();
         }
      };
      OneSignal.addSubscriptionObserver(permissionObserver);
      threadAndTaskWait();

      assertFalse(lastSubscriptionStateChanges.getFrom().getSubscribed());
      assertTrue(lastSubscriptionStateChanges.getTo().getSubscribed());
      // Test to make sure object was correct at the time of firing.
      assertTrue(currentSubscription);
      assertTrue(lastSubscriptionStateChanges.getTo().getUserSubscriptionSetting());
      assertEquals(ShadowPushRegistratorGCM.regId, lastSubscriptionStateChanges.getTo().getPushToken());
      assertEquals(ShadowOneSignalRestClient.pushUserId, lastSubscriptionStateChanges.getTo().getUserId());
   }

   @Test
   public void shouldNotFireSubscriptionObserverWhenChangesHappenIfRemoved() throws Exception {
      OneSignalInit();
      OSSubscriptionObserver permissionObserver = new OSSubscriptionObserver() {
         @Override
         public void onOSSubscriptionChanged(OSSubscriptionStateChanges stateChanges) {
            lastSubscriptionStateChanges = stateChanges;
            currentSubscription = stateChanges.getTo().getSubscribed();
         }
      };
      OneSignal.addSubscriptionObserver(permissionObserver);
      lastSubscriptionStateChanges = null;
      OneSignal.removeSubscriptionObserver(permissionObserver);
      threadAndTaskWait();

      assertFalse(currentSubscription);
      assertNull(lastSubscriptionStateChanges);
   }

   private OSEmailSubscriptionStateChanges lastEmailSubscriptionStateChanges;

   @Test
   public void shouldFireEmailSubscriptionObserverOnSetEmail() throws Exception {
      OneSignalInit();
      OSEmailSubscriptionObserver subscriptionObserver = new OSEmailSubscriptionObserver() {
         @Override
         public void onOSEmailSubscriptionChanged(OSEmailSubscriptionStateChanges stateChanges) {
            lastEmailSubscriptionStateChanges = stateChanges;
         }
      };
      OneSignal.addEmailSubscriptionObserver(subscriptionObserver);
      OneSignal.setEmail("josh@onesignal.com");
      threadAndTaskWait();

      assertNull(lastEmailSubscriptionStateChanges.getFrom().getEmailUserId());
      assertEquals("b007f967-98cc-11e4-bed1-118f05be4522", lastEmailSubscriptionStateChanges.getTo().getEmailUserId());
      assertEquals("josh@onesignal.com", lastEmailSubscriptionStateChanges.getTo().getEmailAddress());
      assertTrue(lastEmailSubscriptionStateChanges.getTo().getSubscribed());
   }

   @Test
   public void shouldFireEmailSubscriptionObserverOnLogoutEmail() throws Exception {
      OneSignalInit();
      OSEmailSubscriptionObserver subscriptionObserver = new OSEmailSubscriptionObserver() {
         @Override
         public void onOSEmailSubscriptionChanged(OSEmailSubscriptionStateChanges stateChanges) {
            lastEmailSubscriptionStateChanges = stateChanges;
         }
      };
      OneSignal.addEmailSubscriptionObserver(subscriptionObserver);
      OneSignal.setEmail("josh@onesignal.com");
      threadAndTaskWait();

      OneSignal.logoutEmail();
      threadAndTaskWait();

      assertEquals("b007f967-98cc-11e4-bed1-118f05be4522", lastEmailSubscriptionStateChanges.getFrom().getEmailUserId());
      assertEquals("josh@onesignal.com", lastEmailSubscriptionStateChanges.getFrom().getEmailAddress());

      assertFalse(lastEmailSubscriptionStateChanges.getTo().getSubscribed());
      assertNull(lastEmailSubscriptionStateChanges.getTo().getEmailUserId());
      assertNull(lastEmailSubscriptionStateChanges.getTo().getEmailAddress());
   }

   @Test
   public void shouldNotFireEmailSubscriptionObserverOnAppRestart() throws Exception {
      OneSignalInit();
      OneSignal.setEmail("josh@onesignal.com");
      threadAndTaskWait();

      OSEmailSubscriptionObserver subscriptionObserver = new OSEmailSubscriptionObserver() {
         @Override
         public void onOSEmailSubscriptionChanged(OSEmailSubscriptionStateChanges stateChanges) {
            lastEmailSubscriptionStateChanges = stateChanges;
         }
      };
      OneSignal.addEmailSubscriptionObserver(subscriptionObserver);
      threadAndTaskWait();
      assertNotNull(lastEmailSubscriptionStateChanges);

      restartAppAndElapseTimeToNextSession();

      OneSignalInit();
      threadAndTaskWait();
      lastEmailSubscriptionStateChanges = null;
      OneSignal.addEmailSubscriptionObserver(subscriptionObserver);
      threadAndTaskWait();

      assertNull(lastEmailSubscriptionStateChanges);
   }

   @Test
   public void shouldGetCorrectCurrentEmailSubscriptionState() throws Exception {
      OneSignalInit();
      OSEmailSubscriptionState emailSubscriptionState = OneSignal.getPermissionSubscriptionState().getEmailSubscriptionStatus();

      assertNull(emailSubscriptionState.getEmailUserId());
      assertNull(emailSubscriptionState.getEmailAddress());
      assertFalse(emailSubscriptionState.getSubscribed());

      OneSignal.setEmail("josh@onesignal.com");
      threadAndTaskWait();
      emailSubscriptionState = OneSignal.getPermissionSubscriptionState().getEmailSubscriptionStatus();

      assertEquals("b007f967-98cc-11e4-bed1-118f05be4522", emailSubscriptionState.getEmailUserId());
      assertEquals("josh@onesignal.com", emailSubscriptionState.getEmailAddress());
      assertTrue(emailSubscriptionState.getSubscribed());
   }

   @Test
   public void shouldGetEmailUserIdAfterAppRestart() throws Exception {
      OneSignalInit();
      OneSignal.setEmail("josh@onesignal.com");
      threadAndTaskWait();

      restartAppAndElapseTimeToNextSession();

      OneSignalInit();
      OSEmailSubscriptionState emailSubscriptionState = OneSignal.getPermissionSubscriptionState().getEmailSubscriptionStatus();
      assertEquals("josh@onesignal.com", emailSubscriptionState.getEmailAddress());
      assertNotNull(emailSubscriptionState.getEmailUserId());
   }

   @Test
   public void shouldReturnCorrectGetPermissionSubscriptionState() throws Exception {
      OneSignalInit();
      threadAndTaskWait();
      OSPermissionSubscriptionState permissionSubscriptionState = OneSignal.getPermissionSubscriptionState();
      assertTrue(permissionSubscriptionState.getPermissionStatus().getEnabled());
      assertTrue(permissionSubscriptionState.getSubscriptionStatus().getSubscribed());
   }

   @Test
   public void shouldSendPurchases() throws Exception {
      OneSignalInit();
      OneSignal.setEmail("josh@onesignal.com");
      threadAndTaskWait();

      JSONObject purchase = new JSONObject();
      purchase.put("sku", "com.test.sku");
      JSONArray purchases = new JSONArray();
      purchases.put(purchase);

      OneSignalPackagePrivateHelper.OneSignal_sendPurchases(purchases, false, null);
      threadAndTaskWait();

      String expectedPayload = "{\"app_id\":\"b2f7f966-d8cc-11e4-bed1-df8f05be55ba\",\"purchases\":[{\"sku\":\"com.test.sku\"}]}";
      ShadowOneSignalRestClient.Request pushPurchase = ShadowOneSignalRestClient.requests.get(4);
      assertEquals("players/a2f7f967-e8cc-11e4-bed1-118f05be4511/on_purchase", pushPurchase.url);
      assertEquals(expectedPayload, pushPurchase.payload.toString());

      ShadowOneSignalRestClient.Request emailPurchase = ShadowOneSignalRestClient.requests.get(5);
      assertEquals("players/b007f967-98cc-11e4-bed1-118f05be4522/on_purchase", emailPurchase.url);
      assertEquals(expectedPayload, emailPurchase.payload.toString());
   }

   @Test
   @Config(shadows = { ShadowFirebaseAnalytics.class })
   public void shouldSendFirebaseAnalyticsNotificationOpen() throws Exception {
      ShadowOneSignalRestClient.paramExtras = new JSONObject().put("fba", true);
      OneSignalInit();
      threadAndTaskWait();

      JSONObject openPayload = new JSONObject();
      openPayload.put("title", "Test title");
      openPayload.put("alert", "Test Msg");
      openPayload.put("custom", new JSONObject("{ \"i\": \"UUID\" }"));
      OneSignal.handleNotificationOpen(blankActivity, new JSONArray().put(openPayload), false, ONESIGNAL_NOTIFICATION_ID);

      assertEquals("os_notification_opened", ShadowFirebaseAnalytics.lastEventString);
      Bundle expectedBundle = new Bundle();
      expectedBundle.putString("notification_id", "UUID");
      expectedBundle.putString("medium", "notification");
      expectedBundle.putString("source", "OneSignal");
      expectedBundle.putString("campaign", "Test title");
      assertEquals(expectedBundle.toString(), ShadowFirebaseAnalytics.lastEventBundle.toString());

      // Assert that another open isn't trigger later when the unprocessed opens are fired
      ShadowFirebaseAnalytics.lastEventString = null;
      OneSignal.setAppId(ONESIGNAL_APP_ID);
      OneSignal.setAppContext(blankActivity);
      OneSignal.setNotificationOpenedHandler(getNotificationOpenedHandler());
      assertNull(ShadowFirebaseAnalytics.lastEventString);
   }

   @Test
   @Config(shadows = { ShadowFirebaseAnalytics.class })
   public void shouldSendFirebaseAnalyticsNotificationReceived() throws Exception {
      ShadowOneSignalRestClient.paramExtras = new JSONObject().put("fba", true);
      OneSignalInit();
      threadAndTaskWait();

      JSONObject openPayload = new JSONObject();
      openPayload.put("title", "Test title");
      openPayload.put("alert", "Test Msg");
      openPayload.put("custom", new JSONObject("{ \"i\": \"UUID\" }"));
      NotificationBundleProcessor_Process(blankActivity, false, openPayload, null);

      assertEquals("os_notification_received", ShadowFirebaseAnalytics.lastEventString);
      Bundle expectedBundle = new Bundle();
      expectedBundle.putString("notification_id", "UUID");
      expectedBundle.putString("medium", "notification");
      expectedBundle.putString("source", "OneSignal");
      expectedBundle.putString("campaign", "Test title");
      assertEquals(expectedBundle.toString(), ShadowFirebaseAnalytics.lastEventBundle.toString());

      // Assert that another receive isn't trigger later when the unprocessed receives are fired
      OneSignal.setAppId(ONESIGNAL_APP_ID);
      OneSignal.setAppContext(blankActivity);
      OneSignal.setNotificationWillShowInForegroundHandler(new OneSignal.NotificationWillShowInForegroundHandler() {
         @Override
         public void notificationWillShowInForeground(OSNotification notification) {

         }
      });
      OneSignal.setNotificationOpenedHandler(getNotificationOpenedHandler());
      threadAndTaskWait();

      ShadowFirebaseAnalytics.lastEventString = null;
      OneSignal.setAppId(ONESIGNAL_APP_ID);
      OneSignal.setAppContext(blankActivity);
      OneSignal.setNotificationOpenedHandler(getNotificationOpenedHandler());
      assertNull(ShadowFirebaseAnalytics.lastEventString);
   }

   @Test
   public void shouldSendExternalUserIdAfterRegistration() throws Exception {
      OneSignalInit();
      threadAndTaskWait();

      String testExternalId = "test_ext_id";

      OneSignal.setExternalUserId(testExternalId);

      threadAndTaskWait();

      assertEquals(3, ShadowOneSignalRestClient.networkCallCount);

      ShadowOneSignalRestClient.Request externalIdRequest = ShadowOneSignalRestClient.requests.get(2);
      assertEquals(ShadowOneSignalRestClient.REST_METHOD.PUT, externalIdRequest.method);
      assertEquals(testExternalId, externalIdRequest.payload.getString("external_user_id"));
   }

   @Test
   public void shouldSendExternalUserIdBeforeRegistration() throws Exception {
      String testExternalId = "test_ext_id";

      OneSignal.setExternalUserId(testExternalId);

      OneSignalInit();
      threadAndTaskWait();

      assertEquals(2, ShadowOneSignalRestClient.networkCallCount);

      ShadowOneSignalRestClient.Request registrationRequest = ShadowOneSignalRestClient.requests.get(1);
      assertEquals(ShadowOneSignalRestClient.REST_METHOD.POST, registrationRequest.method);
      assertEquals(testExternalId, registrationRequest.payload.getString("external_user_id"));
   }

   @Test
   public void shouldRemoveExternalUserId() throws Exception {
      OneSignal.setExternalUserId("test_ext_id");

      OneSignalInit();
      threadAndTaskWait();

      OneSignal.removeExternalUserId();
      threadAndTaskWait();

      assertEquals(3, ShadowOneSignalRestClient.networkCallCount);

      ShadowOneSignalRestClient.Request removeIdRequest = ShadowOneSignalRestClient.requests.get(2);
      assertEquals(ShadowOneSignalRestClient.REST_METHOD.PUT, removeIdRequest.method);
      assertEquals(removeIdRequest.payload.getString("external_user_id"), "");
   }

   @Test
   public void doesNotSendSameExternalId() throws Exception {
      String testExternalId = "test_ext_id";

      OneSignal.setExternalUserId(testExternalId);

      OneSignalInit();
      threadAndTaskWait();

      assertEquals(2, ShadowOneSignalRestClient.networkCallCount);

      OneSignal.setExternalUserId(testExternalId);
      threadAndTaskWait();

      // Setting the same ID again should not generate a duplicate API request
      // The SDK should detect it is the same and not generate a request
      assertEquals(2, ShadowOneSignalRestClient.networkCallCount);
   }

   @Test
   public void sendsExternalIdOnEmailPlayers() throws Exception {
      String testExternalId = "test_ext_id";

      OneSignalInit();
      threadAndTaskWait();

      OneSignal.setEmail("brad@onesignal.com");
      threadAndTaskWait();

      int currentRequestCount = ShadowOneSignalRestClient.networkCallCount;

      OneSignal.setExternalUserId(testExternalId);
      threadAndTaskWait();

      // the SDK should have made two additional API calls
      // One to set extID on the push player record,
      // and another for the email player record
      assertEquals(ShadowOneSignalRestClient.networkCallCount, currentRequestCount + 2);

      int externalIdRequests = 0;

      for (ShadowOneSignalRestClient.Request request : ShadowOneSignalRestClient.requests) {
         if (request.payload != null && request.payload.has("external_user_id")) {
            externalIdRequests += 1;
            assertEquals(request.payload.getString("external_user_id"), testExternalId);
         }
      }

      assertEquals(externalIdRequests, 2);
   }

   @Test
   public void sendExternalUserId_withCompletionHandler() throws Exception {
      String testExternalId = "test_ext_id";

      // 1. Init OneSignal
      OneSignalInit();
      threadAndTaskWait();

      // 2. Attempt to set external user id with callback
      OneSignal.setExternalUserId(testExternalId, getExternalUserIdUpdateCompletionHandler());
      threadAndTaskWait();

      // 3. Make sure lastExternalUserIdResponse is equal to the expected response
      JSONObject expectedExternalUserIdResponse = new JSONObject(
              "{" +
              "   \"push\" : {" +
              "      \"success\" : true" +
              "   }" +
              "}"
      );
      assertEquals(expectedExternalUserIdResponse.toString(), lastExternalUserIdResponse.toString());
   }

    @Test
    public void sendDifferentExternalUserId_withCompletionHandler() throws Exception {
        String testExternalId = "test_ext_id_1";

        // 1. Init OneSignal
        OneSignalInit();
        threadAndTaskWait();

        // 2. Attempt to set external user id with callback
        OneSignal.setExternalUserId(testExternalId, getExternalUserIdUpdateCompletionHandler());
        threadAndTaskWait();

       // 3. Make sure lastExternalUserIdResponse is equal to the expected response
       JSONObject expectedExternalUserIdResponse = new JSONObject(
               "{" +
               "   \"push\" : {" +
               "      \"success\" : true" +
               "   }" +
               "}"
       );
       assertEquals(expectedExternalUserIdResponse.toString(), lastExternalUserIdResponse.toString());

        // 4. Change test external user id to send
        testExternalId = "test_ext_id_2";

        // 5. Attempt to set same exact external user id with callback
        OneSignal.setExternalUserId(testExternalId, getExternalUserIdUpdateCompletionHandler());
        threadAndTaskWait();

       // 6. Make sure lastExternalUserIdResponse is equal to the expected response
       assertEquals(expectedExternalUserIdResponse.toString(), lastExternalUserIdResponse.toString());
    }

   @Test
   public void sendSameExternalUserId_withCompletionHandler() throws Exception {
      String testExternalId = "test_ext_id";

      // 1. Init OneSignal
      OneSignalInit();
      threadAndTaskWait();

      // 2. Attempt to set external user id with callback
      OneSignal.setExternalUserId(testExternalId, getExternalUserIdUpdateCompletionHandler());
      threadAndTaskWait();

      // 3. Make sure lastExternalUserIdResponse is equal to the expected response
      JSONObject expectedExternalUserIdResponse = new JSONObject(
              "{" +
              "   \"push\" : {" +
              "      \"success\" : true" +
              "   }" +
              "}"
      );
      assertEquals(expectedExternalUserIdResponse.toString(), lastExternalUserIdResponse.toString());

      // 4. Attempt to set same exact external user id with callback
      OneSignal.setExternalUserId(testExternalId, getExternalUserIdUpdateCompletionHandler());
      threadAndTaskWait();

      // 5. Make sure lastExternalUserIdResponse is equal to the expected response
      assertEquals(expectedExternalUserIdResponse.toString(), lastExternalUserIdResponse.toString());
   }

   @Test
   public void sendExternalUserId_withFailure_withCompletionHandler() throws Exception {
      String testExternalId = "test_ext_id";

      // 1. Init OneSignal
      OneSignalInit();
      threadAndTaskWait();

      // 2. Attempt to set external user id with callback and force failure on the network requests
      ShadowOneSignalRestClient.failAll = true;
      OneSignal.setExternalUserId(testExternalId, getExternalUserIdUpdateCompletionHandler());
      threadAndTaskWait();

      // 3. Make sure lastExternalUserIdResponse is equal to the expected response
      JSONObject expectedExternalUserIdResponse = new JSONObject(
              "{" +
              "   \"push\" : {" +
              "      \"success\" : false" +
              "   }" +
              "}"
      );
      assertEquals(expectedExternalUserIdResponse.toString(), lastExternalUserIdResponse.toString());

      // 4. Flip ShadowOneSignalRestClient.failAll flag back to false
      ShadowOneSignalRestClient.failAll = false;

      // 5. Attempt a second set external user id with callback
      OneSignal.setExternalUserId(testExternalId, getExternalUserIdUpdateCompletionHandler());
      threadAndTaskWait();

      // 6. Make sure lastExternalUserIdResponse is equal to the expected response
      expectedExternalUserIdResponse = new JSONObject(
              "{" +
              "   \"push\" : {" +
              "      \"success\" : true" +
              "   }" +
              "}"
      );
      assertEquals(expectedExternalUserIdResponse.toString(), lastExternalUserIdResponse.toString());
   }

   @Test
   public void sendExternalUserId_forPushAndEmail_withFailure_withCompletionHandler() throws Exception {
      String testEmail = "test@onesignal.com";
      String testExternalId = "test_ext_id";

      // 1. Init OneSignal
      OneSignalInit();
      OneSignal.setEmail(testEmail);
      threadAndTaskWait();

      // 2. Attempt to set external user id with callback and force failure on the network requests
      ShadowOneSignalRestClient.failAll = true;
      OneSignal.setExternalUserId(testExternalId, getExternalUserIdUpdateCompletionHandler());
      threadAndTaskWait();

      // 3. Make sure lastExternalUserIdResponse has push and email with success : false
      JSONObject expectedExternalUserIdResponse = new JSONObject(
              "{" +
              "   \"push\" : {" +
              "      \"success\" : false" +
              "   }," +
              "   \"email\" : {" +
              "      \"success\" : false" +
              "   }" +
              "}"
      );
      assertEquals(expectedExternalUserIdResponse.toString(), lastExternalUserIdResponse.toString());

      // 4. Flip ShadowOneSignalRestClient.failAll flag back to false
      ShadowOneSignalRestClient.failAll = false;

      // 5. Attempt a second set external user id with callback
      OneSignal.setExternalUserId(testExternalId, getExternalUserIdUpdateCompletionHandler());
      threadAndTaskWait();

      // 6. Make sure lastExternalUserIdResponse has push and email with success : true
      expectedExternalUserIdResponse = new JSONObject(
              "{" +
              "   \"push\" : {" +
              "      \"success\" : true" +
              "   }," +
              "   \"email\" : {" +
              "      \"success\" : true" +
              "   }" +
              "}"
      );
      assertEquals(expectedExternalUserIdResponse.toString(), lastExternalUserIdResponse.toString());
   }

   @Test
   public void sendExternalUserId_forPush_afterLoggingOutEmail_withCompletion() throws Exception {
      String testEmail = "test@onesignal.com";
      String testExternalId = "test_ext_id";

      // 1. Init OneSignal and set email
      OneSignalInit();
      OneSignal.setEmail(testEmail);
      threadAndTaskWait();

      // 2. Logout Email
      OneSignal.logoutEmail();
      threadAndTaskWait();

      // 4. Attempt a set external user id with callback
      OneSignal.setExternalUserId(testExternalId, getExternalUserIdUpdateCompletionHandler());
      threadAndTaskWait();

      // 5. Make sure lastExternalUserIdResponse has push with success : true
      JSONObject expectedExternalUserIdResponse = new JSONObject(
              "{" +
              "   \"push\" : {" +
              "      \"success\" : true" +
              "   }" +
              "}"
      );
      assertEquals(expectedExternalUserIdResponse.toString(), lastExternalUserIdResponse.toString());
   }

   @Test
   public void testGetTagsQueuesCallbacks() throws Exception {
      final BlockingQueue<Boolean> queue = new ArrayBlockingQueue<>(2);

      // Allows us to validate that both handlers get executed independently
      class DebugGetTagsHandler implements OneSignal.GetTagsHandler {
         @Override
         public void tagsAvailable(JSONObject tags) {
            queue.offer(true);
         }
      }

      DebugGetTagsHandler first = new DebugGetTagsHandler();
      DebugGetTagsHandler second = new DebugGetTagsHandler();

      OneSignalInit();
      threadAndTaskWait();

      OneSignal.sendTag("test", "value");
      threadAndTaskWait();

      OneSignal.getTags(first);
      OneSignal.getTags(second);
      threadAndTaskWait();

      assertTrue(queue.take());
      assertTrue(queue.take());
   }

   @Test
   public void testNestedGetTags() throws Exception {
      final BlockingQueue<Boolean> queue = new ArrayBlockingQueue<>(2);

      // Validates that nested getTags calls won't throw a ConcurrentModificationException
      class DebugGetTagsHandler implements OneSignal.GetTagsHandler {
         @Override
         public void tagsAvailable(JSONObject tags) {
            OneSignal.getTags(new OneSignal.GetTagsHandler() {
               @Override
               public void tagsAvailable(JSONObject tags) {
                  queue.offer(true);
               }
            });
         }
      }

      OneSignalInit();
      threadAndTaskWait();

      OneSignal.sendTag("test", "value");
      threadAndTaskWait();

      DebugGetTagsHandler first = new DebugGetTagsHandler();
      DebugGetTagsHandler second = new DebugGetTagsHandler();
      OneSignal.getTags(first);
      OneSignal.getTags(second);
      threadAndTaskWait();

      assertTrue(queue.take());
      assertTrue(queue.take());
   }

   /**
    * Created a AndroidManifest with 2 activities, 1 with the orientation config and 1 without
    * Using this AndroidManifest setup to test that a config setting is detectable
    */
   @Test
   public void testAndroidManifestConfigChangeFlags_orientationFlag() throws Exception {
      OneSignalInit();
      threadAndTaskWait();

      // Set ActivityInfo.CONFIG_ORIENTATION configChanges flag
      OneSignalShadowPackageManager.configChanges = ActivityInfo.CONFIG_ORIENTATION;

      // Verify BlankActivity has orientation flag
      boolean blankHasFlag = OneSignalPackagePrivateHelper.hasConfigChangeFlag(blankActivity, ActivityInfo.CONFIG_ORIENTATION);
      assertTrue(blankHasFlag);

      // Go to MainActivity
      Intent mainIntent = new Intent(blankActivity, MainActivity.class);
      Activity mainActivity = Robolectric.buildActivity(MainActivity.class).newIntent(mainIntent).create().get();

      // Set no configChanges flags
      OneSignalShadowPackageManager.configChanges = 0;

      // Verify MainActivity has no orientation flag
      boolean mainHasFlag = OneSignalPackagePrivateHelper.hasConfigChangeFlag(mainActivity, ActivityInfo.CONFIG_ORIENTATION);
      assertFalse(mainHasFlag);
   }

   // ####### Unit test helper methods ########

   private static OSNotification createTestOSNotification() throws Exception {
      OSNotification osNotification = new OSNotification();

      osNotification.payload = new OSNotificationPayload();
      osNotification.payload.body = "msg_body";
      osNotification.payload.additionalData = new JSONObject("{\"foo\": \"bar\"}");
      osNotification.payload.actionButtons = new ArrayList<>();
      OSNotificationPayload.ActionButton actionButton = new OSNotificationPayload.ActionButton();
      actionButton.text = "text";
      actionButton.id = "id";
      osNotification.payload.actionButtons.add(actionButton);

      osNotification.displayType = OSNotification.DisplayType.None;

      osNotification.groupedNotifications = new ArrayList<>();
      OSNotificationPayload groupedPayload = new OSNotificationPayload();
      groupedPayload.collapseId = "collapseId1";
      osNotification.groupedNotifications.add(groupedPayload);

      return osNotification;
   }

   private void OneSignalInit() {
      OneSignal.setLogLevel(OneSignal.LOG_LEVEL.DEBUG, OneSignal.LOG_LEVEL.NONE);
<<<<<<< HEAD
      ShadowOSUtils.subscribableStatus = 1;
      OneSignal.setAppId(ONESIGNAL_APP_ID);
      OneSignal.setAppContext(blankActivity);
//      OneSignal_setGoogleProjectNumber("87654321");
=======
      OneSignal.init(blankActivity, "123456789", ONESIGNAL_APP_ID);
>>>>>>> 6fa9ea87
      blankActivityController.resume();
   }

   private void OneSignalInitFromApplication() {
      OneSignal.setLogLevel(OneSignal.LOG_LEVEL.DEBUG, OneSignal.LOG_LEVEL.NONE);
      OneSignal.setAppId(ONESIGNAL_APP_ID);
      OneSignal.setAppContext(blankActivity.getApplicationContext());
//      OneSignal_setGoogleProjectNumber("87654321");
      blankActivityController.resume();
   }

//   private void OneSignalInitWithBadProjectNum() {
//      ShadowOSUtils.subscribableStatus = -6;
//      OneSignal.setAppId(ONESIGNAL_APP_ID);
//      OneSignal.setAppContext(blankActivity.getApplicationContext());
//      OneSignal_setGoogleProjectNumber("NOT A VALID Google project number");
//   }

   // For some reason Roboelctric does not automatically add this when it reads the AndroidManifest.xml
   //    Also it seems it has to be done in the test itself instead of the setup process.
   private static void AddLauncherIntentFilter() {
      Intent launchIntent = new Intent(Intent.ACTION_MAIN);
      launchIntent.setPackage("com.onesignal.example");
      launchIntent.addCategory(Intent.CATEGORY_LAUNCHER);
      ResolveInfo resolveInfo = new ResolveInfo();
      resolveInfo.activityInfo = new ActivityInfo();
      resolveInfo.activityInfo.packageName = "com.onesignal.example";
      resolveInfo.activityInfo.name = "MainActivity";

      shadowOf(blankActivity.getPackageManager()).addResolveInfoForIntent(launchIntent, resolveInfo);
   }
}<|MERGE_RESOLUTION|>--- conflicted
+++ resolved
@@ -4374,14 +4374,10 @@
 
    private void OneSignalInit() {
       OneSignal.setLogLevel(OneSignal.LOG_LEVEL.DEBUG, OneSignal.LOG_LEVEL.NONE);
-<<<<<<< HEAD
       ShadowOSUtils.subscribableStatus = 1;
       OneSignal.setAppId(ONESIGNAL_APP_ID);
       OneSignal.setAppContext(blankActivity);
 //      OneSignal_setGoogleProjectNumber("87654321");
-=======
-      OneSignal.init(blankActivity, "123456789", ONESIGNAL_APP_ID);
->>>>>>> 6fa9ea87
       blankActivityController.resume();
    }
 
