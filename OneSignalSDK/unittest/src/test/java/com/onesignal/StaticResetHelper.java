// Clears static properties on OneSignal to simulate an app cold start.

package com.onesignal;

import android.util.Log;

import org.json.JSONArray;

import java.lang.reflect.Field;
import java.lang.reflect.Modifier;
import java.util.ArrayList;
import java.util.Collection;
import java.util.Date;
import java.util.HashMap;
import java.util.Map;
import java.util.concurrent.ConcurrentHashMap;

public class StaticResetHelper {

   private static Collection<ClassState> classes = new ArrayList<>();

   public static void load() {
<<<<<<< HEAD
      classes.add(new ClassState(OneSignal.class, field -> {
         if (field.getName().equals("unprocessedOpenedNotifis")) {
            field.set(null, new ArrayList<JSONArray>());
            return true;
         } else if (field.getName().equals("remoteParamController")) {
            field.set(null, new OSRemoteParamController());
            return true;
         } else if (field.getName().equals("taskController")) {
            field.set(null, new OSTaskController(OneSignal.getRemoteParamController(), new OSLogWrapper()));
            return true;
=======
      classes.add(new ClassState(OneSignal.class, new OtherFieldHandler() {
         @Override
         public boolean onOtherField(Field field) throws Exception {
            if (field.getName().equals("unprocessedOpenedNotifis")) {
               field.set(null, new ArrayList<JSONArray>());
               return true;
            } else if (field.getName().equals("inAppMessageControllerFactory")) {
               field.set(null, new OSInAppMessageControllerFactory());
               return true;
            }
            return false;
>>>>>>> cfb5574b
         }
         return false;
      }));

      classes.add(new ClassState(OneSignalStateSynchronizer.class, field
              -> {
         if (field.getName().equals("userStatePushSynchronizer") || field.getName().equals("userStateEmailSynchronizer")) {
            field.set(null, null);
            return true;
         }
         return false;
      }));
      
      classes.add(new ClassState(OneSignalChromeTabAndroidFrame.class, null));
      classes.add(new ClassState(OneSignalDbHelper.class, null));
      classes.add(new ClassState(LocationController.class, null));
      classes.add(new ClassState(OSInAppMessageController.class, null));
      classes.add(new ClassState(ActivityLifecycleListener.class, null));
      classes.add(new ClassState(OSDynamicTriggerController.class, field -> {
         if (field.getName().equals("sessionLaunchTime")) {
            field.set(null, new Date());
            return true;
         }
         return false;
      }));
      classes.add(new ClassState(FocusTimeController.class, null));
      classes.add(new ClassState(OSSessionManager.class, null));
      classes.add(new ClassState(MockSessionManager.class, null));
   }

   private interface OtherFieldHandler {
      boolean onOtherField(Field field) throws Exception;
   }

   static private class ClassState {
      private OtherFieldHandler otherFieldHandler;
      private Class stateClass;
      private Map<Field, Object> orginalVals = new HashMap<>();

      ClassState(Class inClass, OtherFieldHandler inOtherFieldHandler) {
         stateClass = inClass;
         otherFieldHandler = inOtherFieldHandler;
      }

      private Object tryClone(Object v) throws Exception {
         if (v instanceof Cloneable
                 && !Modifier.isFinal(v.getClass().getModifiers()))
            return v.getClass().getMethod("clone").invoke(v);
         return v;
      }

      private void saveStaticValues() throws Exception {
         Field[] allFields = stateClass.getDeclaredFields();
         for (Field field : allFields) {
            int fieldModifiers = field.getModifiers();
            if (Modifier.isStatic(fieldModifiers)
                && !Modifier.isFinal(fieldModifiers)) {
               field.setAccessible(true);
               Object value = tryClone(field.get(null));
               orginalVals.put(field, value);
            }
         }
      }

      private void restSetStaticFields() throws Exception {
         // appContext is manually set to null first since so many things depend on it.
         OneSignal.appContext = null;
         for (Map.Entry<Field, Object> entry : orginalVals.entrySet()) {
            Field field = entry.getKey();
            field.setAccessible(true);

            Object value = entry.getValue();
            if (otherFieldHandler == null || !otherFieldHandler.onOtherField(field))
               field.set(null, tryClone(value));
         }
      }
   }

   public static void saveStaticValues() throws Exception {
      for (ClassState aClass : classes)
         aClass.saveStaticValues();
   }

   public static void restSetStaticFields() throws Exception {
      for (ClassState aClass : classes)
         aClass.restSetStaticFields();

      clearWebViewManger();
   }

   private static void clearWebViewManger() throws NoSuchFieldException, IllegalAccessException {
      Field field = WebViewManager.class.getDeclaredField("lastInstance");
      field.setAccessible(true);
      field.set(null, null);
   }
}<|MERGE_RESOLUTION|>--- conflicted
+++ resolved
@@ -20,7 +20,6 @@
    private static Collection<ClassState> classes = new ArrayList<>();
 
    public static void load() {
-<<<<<<< HEAD
       classes.add(new ClassState(OneSignal.class, field -> {
          if (field.getName().equals("unprocessedOpenedNotifis")) {
             field.set(null, new ArrayList<JSONArray>());
@@ -31,19 +30,9 @@
          } else if (field.getName().equals("taskController")) {
             field.set(null, new OSTaskController(OneSignal.getRemoteParamController(), new OSLogWrapper()));
             return true;
-=======
-      classes.add(new ClassState(OneSignal.class, new OtherFieldHandler() {
-         @Override
-         public boolean onOtherField(Field field) throws Exception {
-            if (field.getName().equals("unprocessedOpenedNotifis")) {
-               field.set(null, new ArrayList<JSONArray>());
-               return true;
-            } else if (field.getName().equals("inAppMessageControllerFactory")) {
-               field.set(null, new OSInAppMessageControllerFactory());
-               return true;
-            }
-            return false;
->>>>>>> cfb5574b
+         } else if (field.getName().equals("inAppMessageControllerFactory")) {
+            field.set(null, new OSInAppMessageControllerFactory());
+            return true;
          }
          return false;
       }));
