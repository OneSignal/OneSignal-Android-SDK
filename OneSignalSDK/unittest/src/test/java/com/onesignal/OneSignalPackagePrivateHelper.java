package com.onesignal;

import android.app.Activity;
import android.content.Context;
import android.content.Intent;
import android.database.sqlite.SQLiteDatabase;
import android.os.Bundle;
import android.os.Looper;
import androidx.annotation.NonNull;
import androidx.annotation.Nullable;

import com.onesignal.influence.data.OSTrackerFactory;

import org.json.JSONArray;
import org.json.JSONException;
import org.json.JSONObject;
import org.robolectric.util.Scheduler;

import java.lang.reflect.Field;
import java.util.ArrayList;
import java.util.List;
import java.util.Map;
import java.util.Set;
import java.util.concurrent.ConcurrentLinkedQueue;

import static org.robolectric.Shadows.shadowOf;

public class OneSignalPackagePrivateHelper {
   public static final String IN_APP_MESSAGES_JSON_KEY = com.onesignal.OSInAppMessageController.IN_APP_MESSAGES_JSON_KEY;

   private static abstract class RunnableArg<T> {
      abstract void run(T object) throws Exception;
   }

   private static void processNetworkHandles(RunnableArg runnable) throws Exception {
      Set<Map.Entry<Integer, UserStateSynchronizer.NetworkHandlerThread>> entrySet;

      entrySet = OneSignalStateSynchronizer.getPushStateSynchronizer().networkHandlerThreads.entrySet();
      for (Map.Entry<Integer, UserStateSynchronizer.NetworkHandlerThread> handlerThread : entrySet)
         runnable.run(handlerThread.getValue());

      entrySet = OneSignalStateSynchronizer.getEmailStateSynchronizer().networkHandlerThreads.entrySet();
      for (Map.Entry<Integer, UserStateSynchronizer.NetworkHandlerThread> handlerThread : entrySet)
         runnable.run(handlerThread.getValue());
   }

   private static boolean startedRunnable;
   public static boolean runAllNetworkRunnables() throws Exception {
      startedRunnable = false;

      RunnableArg runnable = new RunnableArg<UserStateSynchronizer.NetworkHandlerThread>() {
         @Override
         void run(UserStateSynchronizer.NetworkHandlerThread handlerThread) throws Exception {
            synchronized (handlerThread.mHandler) {
               Scheduler scheduler = shadowOf(handlerThread.getLooper()).getScheduler();
               while (scheduler.runOneTask())
                  startedRunnable = true;
            }
         }
      };

      processNetworkHandles(runnable);

      return startedRunnable;
   }

   private static boolean isExecutingRunnable(Scheduler scheduler) throws Exception {
      Field isExecutingRunnableField = Scheduler.class.getDeclaredField("isExecutingRunnable");
      isExecutingRunnableField.setAccessible(true);
      return (Boolean)isExecutingRunnableField.get(scheduler);
   }

   public static boolean runFocusRunnables() throws Exception {
      ActivityLifecycleHandler activityLifecycleHandler = ActivityLifecycleListener.getActivityLifecycleHandler();
      Looper looper = activityLifecycleHandler != null ? activityLifecycleHandler.getFocusHandlerThread().getHandlerLooper() : null;
      if (looper == null)
         return false;

      final Scheduler scheduler = shadowOf(looper).getScheduler();
      if (scheduler == null)
         return false;

      // Need to check this before .size() as it will block
      if (isExecutingRunnable(scheduler))
         return false;

      if (scheduler.size() == 0)
         return false;

      Thread handlerThread = new Thread(new Runnable() {
         @Override
         public void run() {
            while (scheduler.runOneTask());
         }
      });
      handlerThread.start();

      while (true) {
         if (!ShadowOneSignalRestClient.isAFrozenThread(handlerThread))
            handlerThread.join(1);
         if (handlerThread.getState() == Thread.State.WAITING ||
             handlerThread.getState() == Thread.State.TERMINATED)
            break;
      }
      return true;
   }

   public static void OneSignal_sendPurchases(JSONArray purchases, boolean newAsExisting, OneSignalRestClient.ResponseHandler responseHandler) {
      OneSignal.sendPurchases(purchases, newAsExisting, responseHandler);
   }

   /**
    * Only necessary when not fully init OneSignal SDK
    * initWithContext required to setup a notification extension service
    */
   public static void OneSignal_setupNotificationServiceExtension() {
      OSNotificationController.setupNotificationServiceExtension(OneSignal.appContext);
   }

   public static void OneSignal_savePrivacyConsentRequired(boolean required) {
      OneSignal_getRemoteParamController().savePrivacyConsentRequired(required);
   }

   public static OSRemoteParamController OneSignal_getRemoteParamController() {
      return OneSignal.getRemoteParamController();
   }

   public static OSSessionManager.SessionListener OneSignal_getSessionListener() {
      return OneSignal.getSessionListener();
   }

   public static void OneSignal_setTime(OSTime time) {
      OneSignal.setTime(time);
   }

   public static void OneSignal_setSharedPreferences(OSSharedPreferences preferences) {
      OneSignal.setSharedPreferences(preferences);
   }

   public static void OneSignal_setSessionManager(OSSessionManager sessionManager) {
      OneSignal.setSessionManager(sessionManager);
   }

   public static void OneSignal_setTrackerFactory(OSTrackerFactory trackerFactory) {
      OneSignal.setTrackerFactory(trackerFactory);
   }

   public static JSONObject bundleAsJSONObject(Bundle bundle) {
      return NotificationBundleProcessor.bundleAsJSONObject(bundle);
   }

   public static void OneSignal_handleNotificationOpen(Context context, final JSONArray data, final boolean fromAlert, final String notificationId) {
      OneSignal.handleNotificationOpen(context, data, fromAlert, notificationId);
   }

   public static BundleCompat createInternalPayloadBundle(Bundle bundle) {
      BundleCompat retBundle = BundleCompatFactory.getInstance();
      retBundle.putString("json_payload", OneSignalPackagePrivateHelper.bundleAsJSONObject(bundle).toString());
      return retBundle;
   }

   public static void NotificationBundleProcessor_ProcessFromFCMIntentService(Context context, Bundle bundle) {
      NotificationBundleProcessor.processFromFCMIntentService(context, createInternalPayloadBundle(bundle));
   }

   public static void NotificationBundleProcessor_ProcessFromFCMIntentService_NoWrap(Context context, BundleCompat bundle) {
      NotificationBundleProcessor.processFromFCMIntentService(context, bundle);
   }

   public static boolean FCMBroadcastReceiver_processBundle(Context context, Bundle bundle) {
      NotificationBundleProcessor.ProcessedBundleResult processedResult = NotificationBundleProcessor.processBundleFromReceiver(context, bundle);
      return processedResult.processed();
   }

   public static void FCMBroadcastReceiver_onReceived_withIntent(Context context, Intent intent) {
      FCMBroadcastReceiver receiver = new FCMBroadcastReceiver();
      intent.setAction("com.google.android.c2dm.intent.RECEIVE");
      receiver.onReceive(context, intent);
   }

   public static void FCMBroadcastReceiver_onReceived_withBundle(Context context, Bundle bundle) {
      FCMBroadcastReceiver receiver = new FCMBroadcastReceiver();
      Intent intent = new Intent();
      intent.setAction("com.google.android.c2dm.intent.RECEIVE");
      intent.putExtras(bundle);
      receiver.onReceive(context,intent);
   }

   public static void HMSProcessor_processDataMessageReceived(final Context context, final String jsonStrPayload) {
      NotificationPayloadProcessorHMS.processDataMessageReceived(context, jsonStrPayload);
   }

   public static int NotificationBundleProcessor_Process(Context context, boolean restoring, JSONObject jsonPayload) {
      OSNotificationGenerationJob notificationJob = new OSNotificationGenerationJob(context, jsonPayload);
      notificationJob.setRestoring(restoring);
      return NotificationBundleProcessor.processJobForDisplay(notificationJob, true);
   }

   public static class NotificationTable extends OneSignalDbContract.NotificationTable {
   }

   public static class InAppMessageTable extends OneSignalDbContract.InAppMessageTable {
   }

   public static class OSNotificationRestoreWorkManager extends com.onesignal.OSNotificationRestoreWorkManager {
   }

   public static class OSNotificationGenerationJob extends com.onesignal.OSNotificationGenerationJob {
      OSNotificationGenerationJob(Context context) {
         super(context);
      }

      OSNotificationGenerationJob(Context context, JSONObject jsonPayload) {
         super(context, jsonPayload);
      }
   }

   public static class OneSignalSyncServiceUtils_SyncRunnable extends com.onesignal.OneSignalSyncServiceUtils.SyncRunnable {
      @Override
      protected void stopSync() {
      }
   }

   public static class FCMBroadcastReceiver extends com.onesignal.FCMBroadcastReceiver {}

   public static class PushRegistratorFCM extends com.onesignal.PushRegistratorFCM {}

   public static class OneSignalRestClient extends com.onesignal.OneSignalRestClient {
      public static abstract class ResponseHandler extends com.onesignal.OneSignalRestClient.ResponseHandler {
         @Override
         public void onSuccess(String response) {}
         @Override
         public void onFailure(int statusCode, String response, Throwable throwable) {}
      }
   }

   public static String NotificationChannelManager_createNotificationChannel(Context context, JSONObject payload) {
      OSNotificationGenerationJob notificationJob = new OSNotificationGenerationJob(context);
      notificationJob.setJsonPayload(payload);
      return NotificationChannelManager.createNotificationChannel(notificationJob);
   }

   public static void NotificationChannelManager_processChannelList(Context context, JSONArray jsonArray) {
      NotificationChannelManager.processChannelList(context, jsonArray);
   }

   public static void NotificationOpenedProcessor_processFromContext(Context context, Intent intent) {
      NotificationOpenedProcessor.processFromContext(context, intent);
   }

   public static void NotificationSummaryManager_updateSummaryNotificationAfterChildRemoved(Context context, OneSignalDb db, String group, boolean dismissed) {
      NotificationSummaryManager.updateSummaryNotificationAfterChildRemoved(context, db, group, dismissed);
   }

   public class TestOneSignalPrefs extends com.onesignal.OneSignalPrefs {}

   public static void OneSignal_onAppLostFocus() {
      OneSignal.onAppLostFocus();
   }

   public static DelayedConsentInitializationParameters OneSignal_delayedInitParams() {
      return OneSignal.delayedInitParams;
   }

   public static ConcurrentLinkedQueue<Runnable> OneSignal_taskQueueWaitingForInit() {
      return OneSignal.getTaskController().getTaskQueueWaitingForInit();
   }

   public static boolean OneSignal_requiresUserPrivacyConsent() {
      return OneSignal.requiresUserPrivacyConsent();
   }

   public static boolean OneSignal_locationShared() {
      return OneSignal.isLocationShared();
   }

   public static boolean OneSignal_areNotificationsEnabledForSubscribedState() {
      return OneSignal.areNotificationsEnabledForSubscribedState();
   }

   public static boolean OneSignal_getDisableGMSMissingPrompt() {
      return OneSignal.getDisableGMSMissingPrompt();
   }

   public static String OneSignal_appId() {
      return OneSignal.appId;
   }

   public static boolean OneSignal_isInForeground() {
      return OneSignal.isInForeground();
   }

   static public class OSSharedPreferencesWrapper extends com.onesignal.OSSharedPreferencesWrapper {}

   static public class RemoteOutcomeParams extends OneSignalRemoteParams.InfluenceParams {

      public RemoteOutcomeParams() {
         this(true, true, true);
      }

      public RemoteOutcomeParams(boolean direct, boolean indirect, boolean unattributed) {
         directEnabled = direct;
         indirectEnabled = indirect;
         unattributedEnabled = unattributed;
      }
   }

   public static class BadgeCountUpdater extends com.onesignal.BadgeCountUpdater {
      public static void update(OneSignalDb db, Context context) {
         com.onesignal.BadgeCountUpdater.update(db, context);
      }
   }

   public static class NotificationLimitManager extends com.onesignal.NotificationLimitManager {
      public static void clearOldestOverLimitFallback(Context context, int notifsToMakeRoomFor) {
         com.onesignal.NotificationLimitManager.clearOldestOverLimitFallback(context, notifsToMakeRoomFor);
      }

      public static void clearOldestOverLimitStandard(Context context, int notifsToMakeRoomFor) throws Throwable {
         com.onesignal.NotificationLimitManager.clearOldestOverLimitStandard(context, notifsToMakeRoomFor);
      }
   }

   public class OneSignalDbContract extends com.onesignal.OneSignalDbContract {}

   /** In-App Messaging Helpers */

   public static class OSTestInAppMessage extends com.onesignal.OSInAppMessage {

      public OSTestInAppMessage(@NonNull String messageId, int displaysQuantity, long lastDisplayTime, boolean displayed, Set<String> clickIds) {
         super(messageId, clickIds, displayed, new OSInAppMessageRedisplayStats(displaysQuantity, lastDisplayTime));
      }

      OSTestInAppMessage(JSONObject json) throws JSONException {
         super(json);
      }

      OSTestInAppMessage(com.onesignal.OSInAppMessage inAppMessage) throws JSONException {
         super(inAppMessage.toJSONObject());
      }

      @Override
      protected ArrayList<ArrayList<OSTrigger>> parseTriggerJson(JSONArray triggersJson) throws JSONException {
         ArrayList<ArrayList<OSTrigger>> parsedTriggers = new ArrayList<>();

         for (int i = 0; i < triggersJson.length(); i++) {
            JSONArray ands = triggersJson.getJSONArray(i);

            ArrayList<OSTrigger> parsed = new ArrayList<>();

            for (int j = 0; j < ands.length(); j++) {
               OSTrigger trig = new OSTestTrigger(ands.getJSONObject(j));

               parsed.add(trig);
            }

            parsedTriggers.add(parsed);
         }

         return parsedTriggers;
      }

      @Override
      public void setDisplayDuration(double displayDuration) {
         super.setDisplayDuration(displayDuration);
      }

      @NonNull
      @Override
      public Set<String> getClickedClickIds() {
         return super.getClickedClickIds();
      }

      @Override
      public boolean isClickAvailable(String clickId) {
         return super.isClickAvailable(clickId);
      }

      @Override
      public  void clearClickIds() {
         super.clearClickIds();
      }

      @Override
      public  void addClickId(String clickId) {
         super.addClickId(clickId);
      }

      @Override
      public double getDisplayDuration() {
         return super.getDisplayDuration();
      }

      @Override
      public OSTestInAppMessageDisplayStats getRedisplayStats() {
         return new OSTestInAppMessageDisplayStats(super.getRedisplayStats());
      }

      @Override
      public void setRedisplayStats(int displayQuantity, long lastDisplayTime) {
         super.setRedisplayStats(displayQuantity, lastDisplayTime);
      }

      public JSONObject toJSONObject() {
         return super.toJSONObject();
      }
   }

   public static class OSTestInAppMessageDisplayStats extends OSInAppMessageRedisplayStats {

      private OSInAppMessageRedisplayStats displayStats;

      OSTestInAppMessageDisplayStats(OSInAppMessageRedisplayStats displayStats) {
         this.displayStats = displayStats;
      }

      @Override
      public void setDisplayStats(OSInAppMessageRedisplayStats displayStats) {
         this.displayStats.setDisplayStats(displayStats);
      }

      @Override
      public long getLastDisplayTime() {
         return this.displayStats.getLastDisplayTime();
      }

      @Override
      public void setLastDisplayTime(long lastDisplayTime) {
         this.displayStats.setLastDisplayTime(lastDisplayTime);
      }

      public void setLastDisplayTimeToCurrent(OSTime time) {
         this.displayStats.setLastDisplayTime(time.getCurrentTimeMillis() / 1000);
      }

      @Override
      public void incrementDisplayQuantity() {
         this.displayStats.incrementDisplayQuantity();
      }

      @Override
      public int getDisplayQuantity() {
         return this.displayStats.getDisplayQuantity();
      }

      @Override
      public void setDisplayQuantity(int displayQuantity) {
         this.displayStats.setDisplayQuantity(displayQuantity);
      }

      @Override
      public int getDisplayLimit() {
         return this.displayStats.getDisplayLimit();
      }

      @Override
      public void setDisplayLimit(int displayLimit) {
         this.displayStats.setDisplayLimit(displayLimit);
      }

      @Override
      public long getDisplayDelay() {
         return this.displayStats.getDisplayDelay();
      }

      @Override
      public void setDisplayDelay(long displayDelay) {
         this.displayStats.setDisplayDelay(displayDelay);
      }

      @Override
      public boolean shouldDisplayAgain() {
         return this.displayStats.shouldDisplayAgain();
      }

      @Override
      public boolean isDelayTimeSatisfied() {
         return this.displayStats.isDelayTimeSatisfied();
      }

      @Override
      public boolean isRedisplayEnabled() {
         return this.displayStats.isRedisplayEnabled();
      }
   }

   public static class OSTestTrigger extends com.onesignal.OSTrigger {
      public OSTestTrigger(JSONObject json) throws JSONException {
         super(json);
      }
   }

   public static class OSTestInAppMessageAction extends com.onesignal.OSInAppMessageAction {
      public boolean closes() {
         return super.doesCloseMessage();
      }
      public String getClickId() { return super.getClickId(); }

      public OSTestInAppMessageAction(JSONObject json) throws JSONException {
         super(json);
      }
   }

   public static void dismissCurrentMessage() {
<<<<<<< HEAD
      com.onesignal.OSInAppMessage message = com.onesignal.OSInAppMessageController.getController(OneSignal.getLogger()).getCurrentDisplayedInAppMessage();
      if (message != null)
         com.onesignal.OSInAppMessageController.getController(OneSignal.getLogger()).messageWasDismissed(message);
   }

   public static boolean isInAppMessageShowing() {
      return com.onesignal.OSInAppMessageController.getController(OneSignal.getLogger()).isInAppMessageShowing();
   }

   public static String getShowingInAppMessageId() {
      return com.onesignal.OSInAppMessageController.getController(OneSignal.getLogger()).getCurrentDisplayedInAppMessage().messageId;
   }

   public static ArrayList<com.onesignal.OSInAppMessage> getInAppMessageDisplayQueue() {
      return com.onesignal.OSInAppMessageController.getController(OneSignal.getLogger()).getInAppMessageDisplayQueue();
   }

   public static void onMessageActionOccurredOnMessage(@NonNull final com.onesignal.OSInAppMessage message, @NonNull final JSONObject actionJson) throws JSONException {
      com.onesignal.OSInAppMessageController.getController(OneSignal.getLogger()).onMessageActionOccurredOnMessage(message, actionJson);
   }

   public static void onMessageWasShown(@NonNull com.onesignal.OSInAppMessage message) {
      com.onesignal.OSInAppMessageController.getController(OneSignal.getLogger()).onMessageWasShown(message);
   }

   public static List<OSTestInAppMessage> getRedisplayInAppMessages() {
      List<OSInAppMessage> messages = com.onesignal.OSInAppMessageController.getController(OneSignal.getLogger()).getRedisplayedInAppMessages();
=======
      com.onesignal.OSInAppMessage message = OneSignal.getInAppMessageController().getCurrentDisplayedInAppMessage();
      if (message != null)
         OneSignal.getInAppMessageController().messageWasDismissed(message);
   }

   public static boolean isInAppMessageShowing() {
      return OneSignal.getInAppMessageController().isInAppMessageShowing();
   }

   public static String getShowingInAppMessageId() {
      return OneSignal.getInAppMessageController().getCurrentDisplayedInAppMessage().messageId;
   }

   public static ArrayList<com.onesignal.OSInAppMessage> getInAppMessageDisplayQueue() {
      return OneSignal.getInAppMessageController().getInAppMessageDisplayQueue();
   }

   public static void onMessageActionOccurredOnMessage(@NonNull final com.onesignal.OSInAppMessage message, @NonNull final JSONObject actionJson) throws JSONException {
      OneSignal.getInAppMessageController().onMessageActionOccurredOnMessage(message, actionJson);
   }

   public static void onMessageWasShown(@NonNull com.onesignal.OSInAppMessage message) {
      OneSignal.getInAppMessageController().onMessageWasShown(message);
   }

   public static List<OSTestInAppMessage> getRedisplayInAppMessages() {
      List<OSInAppMessage> messages = OneSignal.getInAppMessageController().getRedisplayedInAppMessages();
>>>>>>> cfb5574b
      List<OSTestInAppMessage> testMessages = new ArrayList<>();

      for (OSInAppMessage message : messages) {
         try {
            OSTestInAppMessage testInAppMessage = new OSTestInAppMessage(message);
            testInAppMessage.getRedisplayStats().setDisplayStats(message.getRedisplayStats());
            testMessages.add(testInAppMessage);

         } catch (JSONException e) {
            e.printStackTrace();
         }
      }
      return testMessages;
   }

   public static boolean hasConfigChangeFlag(Activity activity, int configChangeFlag) {
      return OSUtils.hasConfigChangeFlag(activity, configChangeFlag);
   }

   public static int getDeviceType() {
      return new OSUtils().getDeviceType();
   }

   public abstract class UserState extends com.onesignal.UserState {
      UserState(String inPersistKey, boolean load) {
         super(inPersistKey, load);
      }
   }

   public static class WebViewManager extends com.onesignal.WebViewManager {

      public static void callDismissAndAwaitNextMessage() {
         lastInstance.dismissAndAwaitNextMessage(null);
      }

      public void dismissAndAwaitNextMessage(@Nullable final OneSignalGenericCallback callback) {
         super.dismissAndAwaitNextMessage(callback);
      }

      protected WebViewManager(@NonNull com.onesignal.OSInAppMessage message, @NonNull Activity activity) {
         super(message, activity);
      }
   }

   public static class JSONUtils extends com.onesignal.JSONUtils {}

   public static class GenerateNotification extends com.onesignal.GenerateNotification {}

   public static class NotificationBundleProcessor extends com.onesignal.NotificationBundleProcessor {}

   public static class OSNotificationFormatHelper extends com.onesignal.OSNotificationFormatHelper {}

   public static class NotificationPayloadProcessorHMS extends com.onesignal.NotificationPayloadProcessorHMS {}

   public static class OSTestNotification extends com.onesignal.OSNotification {
      public OSTestNotification(@NonNull JSONObject payload) {
         super(payload);
      }

      // For testing purposes
      public static class OSTestNotificationBuilder {

         private List<OSNotification> groupedNotifications;

         private String notificationID;
         private String templateName, templateId;
         private String title, body;
         private JSONObject additionalData;
         private String smallIcon;
         private String largeIcon;
         private String bigPicture;
         private String smallIconAccentColor;
         private String launchURL;
         private String sound;
         private String ledColor;
         private int lockScreenVisibility = 1;
         private String groupKey;
         private String groupMessage;
         private List<ActionButton> actionButtons;
         private String fromProjectNumber;
         private BackgroundImageLayout backgroundImageLayout;
         private String collapseId;
         private int priority;
         private String rawPayload;

         public OSTestNotificationBuilder() {
         }

         public OSTestNotificationBuilder setGroupedNotifications(List<OSNotification> groupedNotifications) {
            this.groupedNotifications = groupedNotifications;
            return this;
         }

         public OSTestNotificationBuilder setNotificationID(String notificationID) {
            this.notificationID = notificationID;
            return this;
         }

         public OSTestNotificationBuilder setTemplateName(String templateName) {
            this.templateName = templateName;
            return this;
         }

         public OSTestNotificationBuilder setTemplateId(String templateId) {
            this.templateId = templateId;
            return this;
         }

         public OSTestNotificationBuilder setTitle(String title) {
            this.title = title;
            return this;
         }

         public OSTestNotificationBuilder setBody(String body) {
            this.body = body;
            return this;
         }

         public OSTestNotificationBuilder setAdditionalData(JSONObject additionalData) {
            this.additionalData = additionalData;
            return this;
         }

         public OSTestNotificationBuilder setSmallIcon(String smallIcon) {
            this.smallIcon = smallIcon;
            return this;
         }

         public OSTestNotificationBuilder setLargeIcon(String largeIcon) {
            this.largeIcon = largeIcon;
            return this;
         }

         public OSTestNotificationBuilder setBigPicture(String bigPicture) {
            this.bigPicture = bigPicture;
            return this;
         }

         public OSTestNotificationBuilder setSmallIconAccentColor(String smallIconAccentColor) {
            this.smallIconAccentColor = smallIconAccentColor;
            return this;
         }

         public OSTestNotificationBuilder setLaunchURL(String launchURL) {
            this.launchURL = launchURL;
            return this;
         }

         public OSTestNotificationBuilder setSound(String sound) {
            this.sound = sound;
            return this;
         }

         public OSTestNotificationBuilder setLedColor(String ledColor) {
            this.ledColor = ledColor;
            return this;
         }

         public OSTestNotificationBuilder setLockScreenVisibility(int lockScreenVisibility) {
            this.lockScreenVisibility = lockScreenVisibility;
            return this;
         }

         public OSTestNotificationBuilder setGroupKey(String groupKey) {
            this.groupKey = groupKey;
            return this;
         }

         public OSTestNotificationBuilder setGroupMessage(String groupMessage) {
            this.groupMessage = groupMessage;
            return this;
         }

         public OSTestNotificationBuilder setActionButtons(List<ActionButton> actionButtons) {
            this.actionButtons = actionButtons;
            return this;
         }

         public OSTestNotificationBuilder setFromProjectNumber(String fromProjectNumber) {
            this.fromProjectNumber = fromProjectNumber;
            return this;
         }

         public OSTestNotificationBuilder setBackgroundImageLayout(BackgroundImageLayout backgroundImageLayout) {
            this.backgroundImageLayout = backgroundImageLayout;
            return this;
         }

         public OSTestNotificationBuilder setCollapseId(String collapseId) {
            this.collapseId = collapseId;
            return this;
         }

         public OSTestNotificationBuilder setPriority(int priority) {
            this.priority = priority;
            return this;
         }

         public OSTestNotificationBuilder setRawPayload(String rawPayload) {
            this.rawPayload = rawPayload;
            return this;
         }

         public OSNotification build() {
            OSNotification payload = new OSNotification();
            payload.setGroupedNotifications(groupedNotifications);
            payload.setNotificationId(notificationID);
            payload.setTemplateName(templateName);
            payload.setTemplateId(templateId);
            payload.setTitle(title);
            payload.setBody(body);
            payload.setAdditionalData(additionalData);
            payload.setSmallIcon(smallIcon);
            payload.setLargeIcon(largeIcon);
            payload.setBigPicture(bigPicture);
            payload.setSmallIconAccentColor(smallIconAccentColor);
            payload.setLaunchURL(launchURL);
            payload.setSound(sound);
            payload.setLedColor(ledColor);
            payload.setLockScreenVisibility(lockScreenVisibility);
            payload.setGroupKey(groupKey);
            payload.setGroupMessage(groupMessage);
            payload.setActionButtons(actionButtons);
            payload.setFromProjectNumber(fromProjectNumber);
            payload.setBackgroundImageLayout(backgroundImageLayout);
            payload.setCollapseId(collapseId);
            payload.setPriority(priority);
            payload.setRawPayload(rawPayload);
            return payload;
         }
      }
   }
}<|MERGE_RESOLUTION|>--- conflicted
+++ resolved
@@ -502,35 +502,6 @@
    }
 
    public static void dismissCurrentMessage() {
-<<<<<<< HEAD
-      com.onesignal.OSInAppMessage message = com.onesignal.OSInAppMessageController.getController(OneSignal.getLogger()).getCurrentDisplayedInAppMessage();
-      if (message != null)
-         com.onesignal.OSInAppMessageController.getController(OneSignal.getLogger()).messageWasDismissed(message);
-   }
-
-   public static boolean isInAppMessageShowing() {
-      return com.onesignal.OSInAppMessageController.getController(OneSignal.getLogger()).isInAppMessageShowing();
-   }
-
-   public static String getShowingInAppMessageId() {
-      return com.onesignal.OSInAppMessageController.getController(OneSignal.getLogger()).getCurrentDisplayedInAppMessage().messageId;
-   }
-
-   public static ArrayList<com.onesignal.OSInAppMessage> getInAppMessageDisplayQueue() {
-      return com.onesignal.OSInAppMessageController.getController(OneSignal.getLogger()).getInAppMessageDisplayQueue();
-   }
-
-   public static void onMessageActionOccurredOnMessage(@NonNull final com.onesignal.OSInAppMessage message, @NonNull final JSONObject actionJson) throws JSONException {
-      com.onesignal.OSInAppMessageController.getController(OneSignal.getLogger()).onMessageActionOccurredOnMessage(message, actionJson);
-   }
-
-   public static void onMessageWasShown(@NonNull com.onesignal.OSInAppMessage message) {
-      com.onesignal.OSInAppMessageController.getController(OneSignal.getLogger()).onMessageWasShown(message);
-   }
-
-   public static List<OSTestInAppMessage> getRedisplayInAppMessages() {
-      List<OSInAppMessage> messages = com.onesignal.OSInAppMessageController.getController(OneSignal.getLogger()).getRedisplayedInAppMessages();
-=======
       com.onesignal.OSInAppMessage message = OneSignal.getInAppMessageController().getCurrentDisplayedInAppMessage();
       if (message != null)
          OneSignal.getInAppMessageController().messageWasDismissed(message);
@@ -558,7 +529,6 @@
 
    public static List<OSTestInAppMessage> getRedisplayInAppMessages() {
       List<OSInAppMessage> messages = OneSignal.getInAppMessageController().getRedisplayedInAppMessages();
->>>>>>> cfb5574b
       List<OSTestInAppMessage> testMessages = new ArrayList<>();
 
       for (OSInAppMessage message : messages) {
