--- conflicted
+++ resolved
@@ -4,14 +4,7 @@
     compileSdkVersion 28
     defaultConfig {
         applicationId 'com.onesignal.example'
-<<<<<<< HEAD
-        minSdkVersion 16
-=======
-        manifestPlaceholders = [onesignal_app_id: 'b2f7f966-d8cc-11e4-bed1-df8f05be55ba',
-                                // Project number pulled from dashboard, local value is ignored
-                                onesignal_google_project_number: 'REMOTE']
         minSdkVersion 17
->>>>>>> 211cf7f3
         targetSdkVersion 28
         versionCode 1
         versionName '1.0'
