--- conflicted
+++ resolved
@@ -3,15 +3,11 @@
 gradle.rootProject {
     allprojects {
         group = 'com.onesignal'
-<<<<<<< HEAD
-        version = gradle.rootProject.hasProperty("SDK_VERSION") ? gradle.rootProject.getProperty("SDK_VERSION") : "x.x.x"
-=======
         if (!gradle.rootProject.hasProperty("SDK_VERSION") ||
                 gradle.rootProject.getProperty("SDK_VERSION").toString().trim().isEmpty()) {
             throw new RuntimeException("SDK_VERSION is not defined. Please pass -PSDK_VERSION=X.Y.Z to the build or update gradle.properties.")
         }
         version = gradle.rootProject.getProperty("SDK_VERSION")
->>>>>>> 8116c601
         configurations.all {
             resolutionStrategy.dependencySubstitution {
                 substitute(module('com.onesignal:OneSignal')).using(project(':OneSignal'))
