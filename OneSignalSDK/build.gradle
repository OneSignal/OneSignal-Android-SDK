// Top-level build file where you can add configuration options common to all sub-projects/modules.

buildscript {

    ext {
        buildVersions = [
                compileSdkVersion: 34,
                targetSdkVersion: 34,
                minSdkVersion: 21
        ]
        androidGradlePluginVersion = '8.8.2'
        googleServicesGradlePluginVersion = '4.3.10'
        huaweiAgconnectVersion = '1.9.1.304'
        huaweiHMSPushVersion = '6.3.0.304'
        huaweiHMSLocationVersion = '4.0.0.300'
        kotlinVersion = '1.7.10'
        coroutinesVersion = '1.7.3'
        kotestVersion = '5.8.0'
<<<<<<< HEAD
        ktlintPluginVersion = '11.6.1'
        ktlintVersion = '1.0.1'
        // DO NOT upgrade for tests, using an old version so it matches AOSP
        tdunningJsonForTest = '1.0'
        // AndroidX Lifecycle and Activity versions
        lifecycleVersion = '2.6.2'
        activityVersion = '1.7.2'
=======
        ktlintVersion = '1.0.1' // Used by Spotless for Kotlin formatting
        spotlessVersion = '6.25.0'
        tdunningJsonForTest = '1.0' // DO NOT upgrade for tests, using an old version so it matches AOSP
>>>>>>> c6244853

        sharedRepos = {
            google()
            mavenCentral()
            gradlePluginPortal()
            // Huawei maven
            maven { url 'https://developer.huawei.com/repo/' }
        }
        sharedDeps = [
            "com.android.tools.build:gradle:$androidGradlePluginVersion",
            "com.google.gms:google-services:$googleServicesGradlePluginVersion",
            "com.huawei.agconnect:agcp:$huaweiAgconnectVersion",
            "org.jetbrains.kotlin:kotlin-gradle-plugin:$kotlinVersion",
            "com.diffplug.spotless:spotless-plugin-gradle:$spotlessVersion",
            "com.vanniktech.maven.publish:com.vanniktech.maven.publish.gradle.plugin:0.32.0"
        ]
    }

    buildscript {
        repositories sharedRepos
        dependencies {
            classpath sharedDeps
        }
    }
}

allprojects {
    repositories {
        google()
        mavenCentral()
        flatDir {
            dirs 'libs'
        }
        // Huawei maven
        maven { url 'https://developer.huawei.com/repo/' }
    }
    
    // Force all modules to use the same Kotlin version
    configurations.all {
        resolutionStrategy {
            force "org.jetbrains.kotlin:kotlin-stdlib:$kotlinVersion"
            force "org.jetbrains.kotlin:kotlin-stdlib-common:$kotlinVersion"
            
            // Exclude deprecated jdk7/jdk8 variants
            eachDependency { details ->
                if (details.requested.group == 'org.jetbrains.kotlin') {
                    if (details.requested.name == 'kotlin-stdlib-jdk7' || 
                        details.requested.name == 'kotlin-stdlib-jdk8') {
                        details.useTarget "org.jetbrains.kotlin:kotlin-stdlib:$kotlinVersion"
                    }
                }
            }
        }
    }
}<|MERGE_RESOLUTION|>--- conflicted
+++ resolved
@@ -16,19 +16,12 @@
         kotlinVersion = '1.7.10'
         coroutinesVersion = '1.7.3'
         kotestVersion = '5.8.0'
-<<<<<<< HEAD
-        ktlintPluginVersion = '11.6.1'
-        ktlintVersion = '1.0.1'
-        // DO NOT upgrade for tests, using an old version so it matches AOSP
-        tdunningJsonForTest = '1.0'
         // AndroidX Lifecycle and Activity versions
         lifecycleVersion = '2.6.2'
         activityVersion = '1.7.2'
-=======
         ktlintVersion = '1.0.1' // Used by Spotless for Kotlin formatting
         spotlessVersion = '6.25.0'
         tdunningJsonForTest = '1.0' // DO NOT upgrade for tests, using an old version so it matches AOSP
->>>>>>> c6244853
 
         sharedRepos = {
             google()
@@ -65,17 +58,17 @@
         // Huawei maven
         maven { url 'https://developer.huawei.com/repo/' }
     }
-    
+
     // Force all modules to use the same Kotlin version
     configurations.all {
         resolutionStrategy {
             force "org.jetbrains.kotlin:kotlin-stdlib:$kotlinVersion"
             force "org.jetbrains.kotlin:kotlin-stdlib-common:$kotlinVersion"
-            
+
             // Exclude deprecated jdk7/jdk8 variants
             eachDependency { details ->
                 if (details.requested.group == 'org.jetbrains.kotlin') {
-                    if (details.requested.name == 'kotlin-stdlib-jdk7' || 
+                    if (details.requested.name == 'kotlin-stdlib-jdk7' ||
                         details.requested.name == 'kotlin-stdlib-jdk8') {
                         details.useTarget "org.jetbrains.kotlin:kotlin-stdlib:$kotlinVersion"
                     }
