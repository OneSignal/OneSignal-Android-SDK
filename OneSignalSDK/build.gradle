// Top-level build file where you can add configuration options common to all sub-projects/modules.

buildscript {

    ext {
        buildVersions = [
                compileSdkVersion: 34,
                targetSdkVersion: 34,
                minSdkVersion: 21
        ]
        androidGradlePluginVersion = '8.8.2'
        detektVersion = '1.23.8'
        googleServicesGradlePluginVersion = '4.3.10'
        huaweiAgconnectVersion = '1.9.1.304'
        huaweiHMSPushVersion = '6.3.0.304'
        huaweiHMSLocationVersion = '4.0.0.300'
        kotlinVersion = '1.7.10'
        coroutinesVersion = '1.7.3'
        kotestVersion = '5.8.0'
<<<<<<< HEAD
        ioMockVersion = '1.13.2'
        ktlintVersion = '1.0.1' // Used by Spotless for Kotlin formatting
=======
        // AndroidX Lifecycle and Activity versions
        lifecycleVersion = '2.6.2'
        activityVersion = '1.7.2'
        ktlintVersion = '0.50.0' // Used by Spotless for Kotlin formatting (compatible with Kotlin 1.7.10)
>>>>>>> 1b179438
        spotlessVersion = '6.25.0'
        tdunningJsonForTest = '1.0' // DO NOT upgrade for tests, using an old version so it matches AOSP

        sharedRepos = {
            google()
            mavenCentral()
            gradlePluginPortal()
            // Huawei maven
            maven { url 'https://developer.huawei.com/repo/' }
        }
        sharedDeps = [
            "com.android.tools.build:gradle:$androidGradlePluginVersion",
            "com.google.gms:google-services:$googleServicesGradlePluginVersion",
            "com.huawei.agconnect:agcp:$huaweiAgconnectVersion",
            "org.jetbrains.kotlin:kotlin-gradle-plugin:$kotlinVersion",
            "io.gitlab.arturbosch.detekt:detekt-gradle-plugin:$detektVersion",
            "com.diffplug.spotless:spotless-plugin-gradle:$spotlessVersion",
            "com.vanniktech.maven.publish:com.vanniktech.maven.publish.gradle.plugin:0.32.0"
        ]
    }

    buildscript {
        repositories sharedRepos
        dependencies {
            classpath sharedDeps
        }
    }
}

allprojects {
    repositories {
        google()
        mavenCentral()
        flatDir {
            dirs 'libs'
        }
        // Huawei maven
        maven { url 'https://developer.huawei.com/repo/' }
    }
<<<<<<< HEAD
}

subprojects {
    plugins.withId("io.gitlab.arturbosch.detekt") {
        afterEvaluate {
            def configureDetektTask = { task ->
                // Only analyze main source sets
                task.source = files(
                    "$projectDir/src/main/java",
                    "$projectDir/src/main/kotlin"
                )
                // Exclude all test-related files and directories
                task.exclude "**/test/**", "**/androidTest/**", "**/src/test/**", "**/src/androidTest/**",
                    "**/*Test.kt", "**/*Tests.kt", "**/*Spec.kt",
                    "**/*Test.java", "**/*Tests.java", "**/*Spec.java"
                
                // Enable type resolution to catch !! operator
                task.jvmTarget = "1.8"
            }
            
            tasks.withType(io.gitlab.arturbosch.detekt.Detekt).configureEach(configureDetektTask)
            tasks.withType(io.gitlab.arturbosch.detekt.DetektCreateBaselineTask).configureEach(configureDetektTask)
=======

    // Force all modules to use the same Kotlin version
    configurations.all {
        resolutionStrategy {
            force "org.jetbrains.kotlin:kotlin-stdlib:$kotlinVersion"
            force "org.jetbrains.kotlin:kotlin-stdlib-common:$kotlinVersion"

            // Exclude deprecated jdk7/jdk8 variants
            eachDependency { details ->
                if (details.requested.group == 'org.jetbrains.kotlin') {
                    if (details.requested.name == 'kotlin-stdlib-jdk7' ||
                        details.requested.name == 'kotlin-stdlib-jdk8') {
                        details.useTarget "org.jetbrains.kotlin:kotlin-stdlib:$kotlinVersion"
                    }
                }
            }
>>>>>>> 1b179438
        }
    }
}<|MERGE_RESOLUTION|>--- conflicted
+++ resolved
@@ -17,15 +17,11 @@
         kotlinVersion = '1.7.10'
         coroutinesVersion = '1.7.3'
         kotestVersion = '5.8.0'
-<<<<<<< HEAD
         ioMockVersion = '1.13.2'
-        ktlintVersion = '1.0.1' // Used by Spotless for Kotlin formatting
-=======
         // AndroidX Lifecycle and Activity versions
         lifecycleVersion = '2.6.2'
         activityVersion = '1.7.2'
         ktlintVersion = '0.50.0' // Used by Spotless for Kotlin formatting (compatible with Kotlin 1.7.10)
->>>>>>> 1b179438
         spotlessVersion = '6.25.0'
         tdunningJsonForTest = '1.0' // DO NOT upgrade for tests, using an old version so it matches AOSP
 
@@ -65,30 +61,6 @@
         // Huawei maven
         maven { url 'https://developer.huawei.com/repo/' }
     }
-<<<<<<< HEAD
-}
-
-subprojects {
-    plugins.withId("io.gitlab.arturbosch.detekt") {
-        afterEvaluate {
-            def configureDetektTask = { task ->
-                // Only analyze main source sets
-                task.source = files(
-                    "$projectDir/src/main/java",
-                    "$projectDir/src/main/kotlin"
-                )
-                // Exclude all test-related files and directories
-                task.exclude "**/test/**", "**/androidTest/**", "**/src/test/**", "**/src/androidTest/**",
-                    "**/*Test.kt", "**/*Tests.kt", "**/*Spec.kt",
-                    "**/*Test.java", "**/*Tests.java", "**/*Spec.java"
-                
-                // Enable type resolution to catch !! operator
-                task.jvmTarget = "1.8"
-            }
-            
-            tasks.withType(io.gitlab.arturbosch.detekt.Detekt).configureEach(configureDetektTask)
-            tasks.withType(io.gitlab.arturbosch.detekt.DetektCreateBaselineTask).configureEach(configureDetektTask)
-=======
 
     // Force all modules to use the same Kotlin version
     configurations.all {
@@ -105,7 +77,30 @@
                     }
                 }
             }
->>>>>>> 1b179438
+        }
+    }
+}
+
+subprojects {
+    plugins.withId("io.gitlab.arturbosch.detekt") {
+        afterEvaluate {
+            def configureDetektTask = { task ->
+                // Only analyze main source sets
+                task.source = files(
+                    "$projectDir/src/main/java",
+                    "$projectDir/src/main/kotlin"
+                )
+                // Exclude all test-related files and directories
+                task.exclude "**/test/**", "**/androidTest/**", "**/src/test/**", "**/src/androidTest/**",
+                    "**/*Test.kt", "**/*Tests.kt", "**/*Spec.kt",
+                    "**/*Test.java", "**/*Tests.java", "**/*Spec.java"
+
+                // Enable type resolution to catch !! operator
+                task.jvmTarget = "1.8"
+            }
+
+            tasks.withType(io.gitlab.arturbosch.detekt.Detekt).configureEach(configureDetektTask)
+            tasks.withType(io.gitlab.arturbosch.detekt.DetektCreateBaselineTask).configureEach(configureDetektTask)
         }
     }
 }