--- conflicted
+++ resolved
@@ -15,14 +15,8 @@
         huaweiHMSLocationVersion = '4.0.0.300'
         kotlinVersion = '1.7.10'
         kotestVersion = '5.5.0'
-<<<<<<< HEAD
-        ktlintPluginVersion = '11.6.1'
-        ktlintVersion = '1.0.1'
-        detektVersion = '1.21.0'
-=======
         ktlintPluginVersion = '11.3.1'
         ktlintVersion = '0.48.2'
->>>>>>> 7e6fd645
         junitVersion = '4.13.2'
     }
 
