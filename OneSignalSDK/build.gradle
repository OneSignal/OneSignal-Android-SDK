--- conflicted
+++ resolved
@@ -81,7 +81,6 @@
     }
 }
 
-<<<<<<< HEAD
 // Aggregate Detekt tasks at the root so CI can call them once
 gradle.projectsEvaluated {
     def moduleDetektTasks = []
@@ -106,28 +105,5 @@
         if (!moduleDetektBaselineTasks.isEmpty()) dependsOn moduleDetektBaselineTasks
         group = 'verification'
         description = 'Creates/updates Detekt baselines for all modules.'
-=======
-subprojects {
-    plugins.withId("io.gitlab.arturbosch.detekt") {
-        afterEvaluate {
-            def configureDetektTask = { task ->
-                // Only analyze main source sets
-                task.source = files(
-                    "$projectDir/src/main/java",
-                    "$projectDir/src/main/kotlin"
-                )
-                // Exclude all test-related files and directories
-                task.exclude "**/test/**", "**/androidTest/**", "**/src/test/**", "**/src/androidTest/**",
-                    "**/*Test.kt", "**/*Tests.kt", "**/*Spec.kt",
-                    "**/*Test.java", "**/*Tests.java", "**/*Spec.java"
-
-                // Enable type resolution to catch !! operator
-                task.jvmTarget = "1.8"
-            }
-
-            tasks.withType(io.gitlab.arturbosch.detekt.Detekt).configureEach(configureDetektTask)
-            tasks.withType(io.gitlab.arturbosch.detekt.DetektCreateBaselineTask).configureEach(configureDetektTask)
-        }
->>>>>>> 27e5fc72
     }
 }